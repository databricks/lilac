"""Sentence-BERT embeddings. Open-source models, designed to run on device."""
import functools
from typing import Iterable, Optional, cast

import torch
from sentence_transformers import SentenceTransformer
from typing_extensions import override

from ..schema import Item, RichData
from ..signals.signal import TextEmbeddingSignal
from ..signals.splitters.chunk_splitter import split_text
from ..utils import log
from .embedding import compute_split_embeddings

# The `all-mpnet-base-v2` model provides the best quality, while `all-MiniLM-L6-v2`` is 5 times
# faster and still offers good quality. See https://www.sbert.net/docs/pretrained_models.html#sentence-embedding-models/
MINI_LM_MODEL = 'all-MiniLM-L6-v2'

SBERT_DEFAULT_BATCH_SIZE = 64
# Maps a tuple of model name and device to the optimal batch size, found empirically.
SBERT_OPTIMAL_BATCH_SIZE: dict[tuple[str, str], int] = {
  (MINI_LM_MODEL, 'mps'): 256,
}

MODEL_NAME = MINI_LM_MODEL


@functools.cache
def _sbert() -> tuple[Optional[str], SentenceTransformer]:
  preferred_device: Optional[str] = None
  if torch.backends.mps.is_available():
    preferred_device = 'mps'
  elif not torch.backends.mps.is_built():
    log('MPS not available because the current PyTorch install was not built with MPS enabled.')
  return preferred_device, SentenceTransformer(MODEL_NAME, device=preferred_device)


def _optimal_batch_size(preferred_device: Optional[str]) -> int:
  model_device = (MODEL_NAME, str(preferred_device))
  if model_device in SBERT_OPTIMAL_BATCH_SIZE:
    return SBERT_OPTIMAL_BATCH_SIZE[model_device]
  return SBERT_DEFAULT_BATCH_SIZE


class SBERT(TextEmbeddingSignal):
  """Computes embeddings using Sentence-BERT library."""

  name = 'sbert'
  display_name = 'SBERT Embeddings'

  @override
  def compute(self, docs: Iterable[RichData]) -> Iterable[Item]:
    """Call the embedding function."""
    preferred_device, model = _sbert()
    batch_size = _optimal_batch_size(preferred_device)

    embed_fn = model.encode
    split_fn = split_text if self._split else None
    docs = cast(Iterable[str], docs)
<<<<<<< HEAD
    yield from split_and_combine_text_embeddings(docs, batch_size, embed_fn, split_fn)
=======
    yield from compute_split_embeddings(docs, batch_size, splitter, model.encode)
>>>>>>> 621bc832
<|MERGE_RESOLUTION|>--- conflicted
+++ resolved
@@ -57,8 +57,4 @@
     embed_fn = model.encode
     split_fn = split_text if self._split else None
     docs = cast(Iterable[str], docs)
-<<<<<<< HEAD
-    yield from split_and_combine_text_embeddings(docs, batch_size, embed_fn, split_fn)
-=======
-    yield from compute_split_embeddings(docs, batch_size, splitter, model.encode)
->>>>>>> 621bc832
+    yield from compute_split_embeddings(docs, batch_size, splitter, model.encode)