"""Test for the concept scorer."""

import pathlib
from typing import Generator, Iterable, Type, cast

import numpy as np
import pytest
from typing_extensions import override

from ..concepts.concept import ConceptModel, ExampleIn
from ..concepts.db_concept import (
    ConceptDB,
    ConceptModelDB,
    ConceptUpdate,
    DiskConceptDB,
    DiskConceptModelDB,
)
<<<<<<< HEAD
from ..embeddings.embedding_registry import (
    Embedding,
    clear_embedding_registry,
    register_embedding,
)
from ..embeddings.vector_store_numpy import NumpyVectorStore
=======
from ..config import CONFIG
from ..embeddings.embedding_registry import Embedding, clear_embedding_registry, register_embedding
from ..embeddings.vector_store import VectorStore
>>>>>>> f1d6e900
from ..schema import EnrichmentType, RichData
from .concept_scorer import ConceptScoreSignal

ALL_CONCEPT_DBS = [DiskConceptDB]
ALL_CONCEPT_MODEL_DBS = [DiskConceptModelDB]


@pytest.fixture(autouse=True)
def set_data_path(tmp_path: pathlib.Path) -> Generator:
  data_path = CONFIG['LILAC_DATA_PATH']
  CONFIG['LILAC_DATA_PATH'] = str(tmp_path)

  yield

  CONFIG['LILAC_DATA_PATH'] = data_path or ''


EMBEDDING_MAP: dict[str, list[float]] = {
    'not in concept': [1.0, 0.0, 0.0],
    'in concept': [0.9, 0.1, 0.0],
    'a new data point': [0.1, 0.2, 0.3],
}


class TestEmbedding(Embedding):
  """A test embed function."""
  name = 'test_embedding'
  enrichment_type = EnrichmentType.TEXT

  @override
  def __call__(self, examples: Iterable[RichData]) -> np.ndarray:
    """Embed the examples, use a hashmap to the vector for simplicity."""
    for example in examples:
      if example not in EMBEDDING_MAP:
        raise ValueError(f'Example "{str(example)}" not in embedding map')
    return np.array([EMBEDDING_MAP[cast(str, example)] for example in examples])


@pytest.fixture(scope='module', autouse=True)
def setup_teardown() -> Generator:
  # Setup.
  register_embedding(TestEmbedding)

  # Unit test runs.
  yield

  # Teardown.
  clear_embedding_registry()


@pytest.mark.parametrize('db_cls', ALL_CONCEPT_DBS)
def test_embedding_does_not_exist(db_cls: Type[ConceptDB]) -> None:
  db = db_cls()
  namespace = 'test'
  concept_name = 'test_concept'
  train_data = [
      ExampleIn(label=False, text='not in concept'),
      ExampleIn(label=True, text='in concept')
  ]
  db.edit(namespace, concept_name, ConceptUpdate(insert=train_data))

  with pytest.raises(ValueError, match='Embedding "unknown_embedding" not found in the registry'):
    ConceptScoreSignal(namespace='test',
                       concept_name='test_concept',
                       embedding_name='unknown_embedding')


def test_concept_does_not_exist() -> None:
  signal = ConceptScoreSignal(namespace='test',
                              concept_name='test_concept',
                              embedding_name='test_embedding')
  with pytest.raises(ValueError, match='Concept "test/test_concept" does not exist'):
    signal.compute(['a new data point', 'not in concept'])


@pytest.mark.parametrize('db_cls', ALL_CONCEPT_DBS)
def test_concept_model_out_of_sync(db_cls: Type[ConceptDB]) -> None:
  concept_db = db_cls()
  namespace = 'test'
  concept_name = 'test_concept'
  train_data = [
      ExampleIn(label=False, text='not in concept'),
      ExampleIn(label=True, text='in concept')
  ]
  concept_db.edit(namespace, concept_name, ConceptUpdate(insert=train_data))

  signal = ConceptScoreSignal(namespace='test',
                              concept_name='test_concept',
                              embedding_name='test_embedding')
  with pytest.raises(ValueError,
                     match='Concept model "test/test_concept/test_embedding" is out of sync'):
    signal.compute(['a new data point', 'not in concept'])


@pytest.mark.parametrize('concept_db_cls', ALL_CONCEPT_DBS)
@pytest.mark.parametrize('model_db_cls', ALL_CONCEPT_MODEL_DBS)
def test_concept_model_score(concept_db_cls: Type[ConceptDB],
                             model_db_cls: Type[ConceptModelDB]) -> None:
  concept_db = concept_db_cls()
  model_db = model_db_cls(concept_db)
  namespace = 'test'
  concept_name = 'test_concept'
  train_data = [
      ExampleIn(label=False, text='not in concept'),
      ExampleIn(label=True, text='in concept')
  ]
  concept_db.edit(namespace, concept_name, ConceptUpdate(insert=train_data))

  signal = ConceptScoreSignal(namespace='test',
                              concept_name='test_concept',
                              embedding_name='test_embedding')

  # Explicitly sync the model with the concept.
  model_db.sync(
      ConceptModel(namespace='test', concept_name='test_concept', embedding_name='test_embedding'))

  scores = signal.compute(['a new data point', 'not in concept'])
  expected_scores = [0.801, 0.465]
  for score, expected_score in zip(scores, expected_scores):
    assert pytest.approx(expected_score, 1e-3) == score


@pytest.mark.parametrize('concept_db_cls', ALL_CONCEPT_DBS)
@pytest.mark.parametrize('model_db_cls', ALL_CONCEPT_MODEL_DBS)
def test_concept_model_vector_score(concept_db_cls: Type[ConceptDB],
                                    model_db_cls: Type[ConceptModelDB]) -> None:
  concept_db = concept_db_cls()
  model_db = model_db_cls(concept_db)
  namespace = 'test'
  concept_name = 'test_concept'
  train_data = [
      ExampleIn(label=False, text='not in concept'),
      ExampleIn(label=True, text='in concept')
  ]
  concept_db.edit(namespace, concept_name, ConceptUpdate(insert=train_data))

  signal = ConceptScoreSignal(namespace='test',
                              concept_name='test_concept',
                              embedding_name='test_embedding')

  # Explicitly sync the model with the concept.
  model_db.sync(
      ConceptModel(namespace='test', concept_name='test_concept', embedding_name='test_embedding'))

  vector_store = NumpyVectorStore()
  vector_store.add(['1', '2', '3'], np.array([[1.0, 0.0, 0.0], [0.9, 0.1, 0.0], [0.1, 0.2, 0.3]]))

  scores = signal.vector_compute(['1', '2', '3'], vector_store)

  expected_scores = [0.465, 0.535, 0.801]
  for score, expected_score in zip(scores, expected_scores):
    assert pytest.approx(expected_score, 1e-3) == score


@pytest.mark.parametrize('concept_db_cls', ALL_CONCEPT_DBS)
@pytest.mark.parametrize('model_db_cls', ALL_CONCEPT_MODEL_DBS)
def test_concept_model_topk_score(concept_db_cls: Type[ConceptDB],
                                  model_db_cls: Type[ConceptModelDB]) -> None:
  concept_db = concept_db_cls()
  model_db = model_db_cls(concept_db)
  namespace = 'test'
  concept_name = 'test_concept'
  train_data = [
      ExampleIn(label=False, text='not in concept'),
      ExampleIn(label=True, text='in concept')
  ]
  concept_db.edit(namespace, concept_name, ConceptUpdate(insert=train_data))

  signal = ConceptScoreSignal(namespace='test',
                              concept_name='test_concept',
                              embedding_name='test_embedding')

  # Explicitly sync the model with the concept.
  model_db.sync(
      ConceptModel(namespace='test', concept_name='test_concept', embedding_name='test_embedding'))
  vector_store = NumpyVectorStore()
  vector_store.add(['1', '2', '3'], np.array([[1.0, 0.0, 0.0], [0.9, 0.1, 0.0], [0.1, 0.2, 0.3]]))

  # Compute topk without id restriction.
  topk_result = signal.vector_compute_topk(3, vector_store)
  expected_result = [('3', 0.801), ('2', 0.535), ('1', 0.465)]
  for (id, score), (expected_id, expected_score) in zip(topk_result, expected_result):
    assert id == expected_id
    assert score == pytest.approx(expected_score, 1e-3)

  # Compute top 1.
  topk_result = signal.vector_compute_topk(1, vector_store)
  expected_result = [('3', 0.801)]
  for (id, score), (expected_id, expected_score) in zip(topk_result, expected_result):
    assert id == expected_id
    assert score == pytest.approx(expected_score, 1e-3)

  # Compute topk with id restriction.
  topk_result = signal.vector_compute_topk(3, vector_store, keys=['1', '2'])
  expected_result = [('2', 0.535), ('1', 0.465)]
  for (id, score), (expected_id, expected_score) in zip(topk_result, expected_result):
    assert id == expected_id
    assert score == pytest.approx(expected_score, 1e-3)<|MERGE_RESOLUTION|>--- conflicted
+++ resolved
@@ -15,18 +15,9 @@
     DiskConceptDB,
     DiskConceptModelDB,
 )
-<<<<<<< HEAD
-from ..embeddings.embedding_registry import (
-    Embedding,
-    clear_embedding_registry,
-    register_embedding,
-)
-from ..embeddings.vector_store_numpy import NumpyVectorStore
-=======
 from ..config import CONFIG
 from ..embeddings.embedding_registry import Embedding, clear_embedding_registry, register_embedding
-from ..embeddings.vector_store import VectorStore
->>>>>>> f1d6e900
+from ..embeddings.vector_store_numpy import NumpyVectorStore
 from ..schema import EnrichmentType, RichData
 from .concept_scorer import ConceptScoreSignal
 
