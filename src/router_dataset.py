"""Router for the dataset database."""
import os
from typing import Any, Optional

from fastapi import APIRouter, Response
from pydantic import BaseModel, validator

from .constants import data_path
from .datasets.db_dataset import (
    Bins,
    ColumnId,
    DatasetManifest,
    Filter,
    GroupsSortBy,
    SortOrder,
    StatsResult,
)
from .db_manager import get_dataset_db
from .embeddings import default_embeddings  # noqa # pylint: disable=unused-import
<<<<<<< HEAD
from .schema import PathTuple
=======
from .router_utils import RouteErrorHandler
from .schema import UUID_COLUMN, PathTuple
>>>>>>> 6a64d317
from .signals.default_signals import register_default_signals
from .signals.signal import Signal
from .signals.signal_registry import resolve_signal
from .utils import DATASETS_DIR_NAME

router = APIRouter(route_class=RouteErrorHandler)

register_default_signals()


class DatasetInfo(BaseModel):
  """Information about a dataset."""
  namespace: str
  dataset_name: str
  description: Optional[str]


@router.get('/', response_model_exclude_unset=True)
def get_datasets() -> list[DatasetInfo]:
  """List the datasets."""
  datasets_path = os.path.join(data_path(), DATASETS_DIR_NAME)
  # Skip if 'datasets' doesn't exist.
  if not os.path.isdir(datasets_path):
    return []

  dataset_infos: list[DatasetInfo] = []
  for namespace in os.listdir(datasets_path):
    dataset_dir = os.path.join(datasets_path, namespace)
    # Skip if namespace is not a directory.
    if not os.path.isdir(dataset_dir):
      continue
    if namespace.startswith('.'):
      continue

    for dataset_name in os.listdir(dataset_dir):
      # Skip if dataset_name is not a directory.
      dataset_path = os.path.join(dataset_dir, dataset_name)
      if not os.path.isdir(dataset_path):
        continue
      if dataset_name.startswith('.'):
        continue

      dataset_infos.append(DatasetInfo(namespace=namespace, dataset_name=dataset_name))

  return dataset_infos


class WebManifest(BaseModel):
  """Information about a dataset."""
  dataset_manifest: DatasetManifest


@router.get('/{namespace}/{dataset_name}', response_model_exclude_unset=True)
def get_manifest(namespace: str, dataset_name: str) -> WebManifest:
  """Get the web manifest for the dataset."""
  dataset_db = get_dataset_db(namespace, dataset_name)
  return WebManifest(dataset_manifest=dataset_db.manifest())


@router.post('/{namespace}/{dataset_name}/compute_embedding_index')
def compute_embedding_index(namespace: str, dataset_name: str, embedding: str, column: str) -> dict:
  """Compute a signal for a dataset."""
  dataset_db = get_dataset_db(namespace, dataset_name)
  dataset_db.compute_embedding_index(embedding, column)

  return {}


class ComputeSignalOptions(BaseModel):
  """The request for the compute signal endpoint."""
  signal: Signal

  # The columns to compute the signal on.
  column: str

  @validator('signal', pre=True)
  def parse_signal(cls, signal: dict) -> Signal:
    """Parse a signal to its specific subclass instance."""
    return resolve_signal(signal)


@router.post('/{namespace}/{dataset_name}/compute_signal_column')
def compute_signal_column(namespace: str, dataset_name: str, options: ComputeSignalOptions) -> dict:
  """Compute a signal for a dataset."""
  dataset_db = get_dataset_db(namespace, dataset_name)
  dataset_db.compute_signal_columns(options.signal, options.column)

  return {}


class GetStatsOptions(BaseModel):
  """The request for the get stats endpoint."""
  leaf_path: PathTuple


@router.post('/{namespace}/{dataset_name}/stats')
def get_stats(namespace: str, dataset_name: str, options: GetStatsOptions) -> StatsResult:
  """Get the stats for the dataset."""
  dataset_db = get_dataset_db(namespace, dataset_name)
  return dataset_db.stats(options.leaf_path)


class SelectRowsOptions(BaseModel):
  """The request for the select rows endpoint."""
  columns: Optional[list[str]]
  filters: Optional[list[Filter]]
  sort_by: Optional[list[str]]
  sort_order: Optional[SortOrder] = SortOrder.DESC
  limit: Optional[int]
  offset: Optional[int]


@router.post('/{namespace}/{dataset_name}/select_rows')
def select_rows(namespace: str, dataset_name: str, options: SelectRowsOptions) -> list[dict]:
  """Select rows from the dataset database."""
  db = get_dataset_db(namespace, dataset_name)

  columns: Optional[list[ColumnId]] = None
  if options.columns is not None:
    columns = [column for column in db.columns() if column.alias in options.columns]

  items = list(
      db.select_rows(columns=columns,
                     filters=options.filters,
                     sort_by=options.sort_by,
                     sort_order=options.sort_order,
                     limit=options.limit))
  return items


class SelectGroupsOptions(BaseModel):
  """The request for the select groups endpoint."""
  leaf_path: PathTuple
  filters: Optional[list[Filter]]
  sort_by: Optional[GroupsSortBy] = GroupsSortBy.COUNT
  sort_order: Optional[SortOrder] = SortOrder.DESC
  limit: Optional[int] = 100
  bins: Optional[Bins]


@router.post('/{namespace}/{dataset_name}/select_groups')
def select_groups(namespace: str, dataset_name: str,
                  options: SelectGroupsOptions) -> list[tuple[Any, int]]:
  """Select groups from the dataset database."""
  db = get_dataset_db(namespace, dataset_name)
  result = db.select_groups(options.leaf_path, options.filters, options.sort_by, options.sort_order,
                            options.limit, options.bins)
  return list(result)


@router.get('/{namespace}/{dataset_name}/media')
def get_media(namespace: str, dataset_name: str, item_id: str, leaf_path: str) -> Response:
  """Get the media for the dataset."""
  db = get_dataset_db(namespace, dataset_name)
  path = tuple(leaf_path.split('.'))
  result = db.media(item_id, path)
  # Return the response via HTTP.
  return Response(content=result.data)<|MERGE_RESOLUTION|>--- conflicted
+++ resolved
@@ -17,12 +17,8 @@
 )
 from .db_manager import get_dataset_db
 from .embeddings import default_embeddings  # noqa # pylint: disable=unused-import
-<<<<<<< HEAD
+from .router_utils import RouteErrorHandler
 from .schema import PathTuple
-=======
-from .router_utils import RouteErrorHandler
-from .schema import UUID_COLUMN, PathTuple
->>>>>>> 6a64d317
 from .signals.default_signals import register_default_signals
 from .signals.signal import Signal
 from .signals.signal_registry import resolve_signal
