"""The concept database."""

import abc
import os
import pickle

# NOTE: We have to import the module for uuid so it can be mocked.
import uuid
from typing import List, Optional, Union, cast

from pydantic import BaseModel
from typing_extensions import override

from ..config import data_path
from ..schema import SignalInputType
from ..signals.signal import get_signal_cls
from ..utils import DebugTimer, delete_file, file_exists, open_file
from .concept import DRAFT_MAIN, Concept, ConceptModelManager, DraftId, Example, ExampleIn

CONCEPT_JSON_FILENAME = 'concept.json'


class ConceptInfo(BaseModel):
  """Information about a concept."""
  namespace: str
  name: str
  type: SignalInputType
  drafts: list[DraftId]


class ConceptUpdate(BaseModel):
  """An update to a concept."""
  # List of examples to be inserted.
  insert: Optional[list[ExampleIn]] = []

  # List of examples to be updated.
  update: Optional[list[Example]] = []

  # The ids of the examples to be removed.
  remove: Optional[list[str]] = []


class ConceptDB(abc.ABC):
  """Interface for the concept database."""

  @abc.abstractmethod
  def list(self) -> list[ConceptInfo]:
    """List all the concepts."""
    pass

  @abc.abstractmethod
  def get(self, namespace: str, name: str) -> Optional[Concept]:
    """Return a concept or None if there isn't one."""
    pass

  @abc.abstractmethod
  def create(self, namespace: str, name: str, type: SignalInputType) -> Concept:
    """Create a concept."""
    pass

  @abc.abstractmethod
  def edit(self, namespace: str, name: str, change: ConceptUpdate) -> Concept:
    """Edit a concept. If the concept doesn't exist, throw an error."""
    pass

  @abc.abstractmethod
  def remove(self, namespace: str, name: str) -> None:
    """Remove a concept."""
    pass

  @abc.abstractmethod
  def merge_draft(self, namespace: str, name: str, draft: DraftId) -> Concept:
    """Merge a draft concept.."""
    pass


class ConceptModelDB(abc.ABC):
  """Interface for the concept model database."""

  _concept_db: ConceptDB

  def __init__(self, concept_db: ConceptDB) -> None:
    self._concept_db = concept_db

  @abc.abstractmethod
  def get(self, namespace: str, concept_name: str, embedding_name: str) -> ConceptModelManager:
    """Get the manager associated with the provided concept the embedding."""
    pass

  @abc.abstractmethod
  def _save(self, manager: ConceptModelManager) -> None:
    """Save the concept model manager."""
    pass

  def in_sync(self, manager: ConceptModelManager) -> bool:
    """Return True if the manager is up to date with the concept."""
    concept = self._concept_db.get(manager.namespace, manager.concept_name)
    if not concept:
      raise ValueError(f'Concept "{manager.namespace}/{manager.concept_name}" does not exist.')
    return concept.version == manager.version

  def sync(self, manager: ConceptModelManager) -> bool:
    """Sync the concept model. Returns true if the model was updated."""
    concept = self._concept_db.get(manager.namespace, manager.concept_name)
    if not concept:
      raise ValueError(f'Concept "{manager.namespace}/{manager.concept_name}" does not exist.')
    concept_path = (f'{manager.namespace}/{manager.concept_name}/'
                    f'{manager.embedding_name}')
    with DebugTimer(f'Syncing concept model "{concept_path}"'):
      model_updated = manager.sync(concept)
    self._save(manager)
    return model_updated

  @abc.abstractmethod
  def remove(self, namespace: str, concept_name: str, embedding_name: str) -> None:
    """Remove the model of a concept."""
    pass


class DiskConceptModelDB(ConceptModelDB):
  """Interface for the concept model database."""

  @override
  def get(self, namespace: str, concept_name: str, embedding_name: str) -> ConceptModelManager:
    # Make sure the concept exists.
    concept = self._concept_db.get(namespace, concept_name)
    if not concept:
      raise ValueError(f'Concept "{namespace}/{concept_name}" does not exist.')

    # Make sure that the embedding signal exists.
    if not get_signal_cls(embedding_name):
      raise ValueError(f'Embedding signal "{embedding_name}" not found in the registry.')

    concept_model_path = _concept_model_path(namespace, concept_name, embedding_name)
    if not file_exists(concept_model_path):
      return ConceptModelManager(
        namespace=namespace, concept_name=concept_name, embedding_name=embedding_name, version=-1)

    with open_file(concept_model_path, 'rb') as f:
      return pickle.load(f)

  def _save(self, manager: ConceptModelManager) -> None:
    """Save the concept model."""
    concept_model_path = _concept_model_path(manager.namespace, manager.concept_name,
                                             manager.embedding_name)
    with open_file(concept_model_path, 'wb') as f:
      pickle.dump(manager, f)

  @override
  def remove(self, namespace: str, concept_name: str, embedding_name: str) -> None:
    concept_model_path = _concept_model_path(namespace, concept_name, embedding_name)

    if not file_exists(concept_model_path):
      raise ValueError(f'Concept model {namespace}/{concept_name}/{embedding_name} does not exist.')

    delete_file(concept_model_path)


def _concept_output_dir(namespace: str, name: str) -> str:
  """Return the output directory for a given concept."""
  return os.path.join(data_path(), 'concept', namespace, name)


def _concept_json_path(namespace: str, name: str) -> str:
  return os.path.join(_concept_output_dir(namespace, name), CONCEPT_JSON_FILENAME)


def _concept_model_path(namespace: str, concept_name: str, embedding_name: str) -> str:
  return os.path.join(_concept_output_dir(namespace, concept_name), f'{embedding_name}.pkl')


class DiskConceptDB(ConceptDB):
  """A concept database."""

  @override
  def list(self) -> list[ConceptInfo]:
    # Read the concepts and return a ConceptInfo containing the namespace and name.
    concept_infos = []
    for root, _, files in os.walk(data_path()):
      for file in files:
        if file == CONCEPT_JSON_FILENAME:
          namespace, name = root.split('/')[-2:]
          concept = cast(Concept, self.get(namespace, name))

          concept_infos.append(
            ConceptInfo(
              namespace=namespace,
              name=name,
              # TODO(nsthorat): Generalize this to images.
              type=SignalInputType.TEXT,
              drafts=concept.drafts()))

    return concept_infos

  @override
  def get(self, namespace: str, name: str) -> Optional[Concept]:
    concept_json_path = _concept_json_path(namespace, name)

    if not file_exists(concept_json_path):
      return None

    with open_file(concept_json_path) as f:
      return Concept.parse_raw(f.read())

  @override
  def create(self, namespace: str, name: str, type: SignalInputType) -> Concept:
    """Create a concept."""
    concept_json_path = _concept_json_path(namespace, name)
    if file_exists(concept_json_path):
      raise ValueError(f'Concept with namespace "{namespace}" and name "{name}" already exists.')

<<<<<<< HEAD
    concept = Concept(
      namespace=info.namespace, concept_name=info.name, type=info.type, data={}, version=0)
    with open_file(concept_json_path, 'w') as f:
      f.write(concept.json(exclude_none=True, indent=2))
=======
    concept = Concept(namespace=namespace, concept_name=name, type=type, data={}, version=0)
    self._save(concept)
>>>>>>> c78efc24

    return concept

  def _validate_examples(self, examples: List[Union[ExampleIn, Example]],
                         type: SignalInputType) -> None:
    for example in examples:
      inferred_type = 'text' if example.text else 'img'
      if inferred_type != type:
        raise ValueError(f'Example type "{inferred_type}" does not match concept type "{type}".')

  @override
  def edit(self, namespace: str, name: str, change: ConceptUpdate) -> Concept:
    concept_json_path = _concept_json_path(namespace, name)

    if not file_exists(concept_json_path):
      raise ValueError(f'Concept with namespace "{namespace}" and name "{name}" does not exist. '
                       'Please call create() first.')

    inserted_points = change.insert or []
    updated_points = change.update or []
    removed_points = change.remove or []

    concept = cast(Concept, self.get(namespace, name))

    self._validate_examples([*inserted_points, *updated_points], concept.type)

    for remove_example in removed_points:
      if remove_example not in concept.data:
        raise ValueError(f'Example with id "{remove_example}" does not exist.')
      concept.data.pop(remove_example)

    for example in inserted_points:
      id = uuid.uuid4().hex
      concept.data[id] = Example(id=id, **example.dict())

    for example in updated_points:
      if example.id not in concept.data:
        raise ValueError(f'Example with id "{example.id}" does not exist.')

      # Remove the old example and make a new one with a new id to keep it functional.
      concept.data.pop(example.id)
      concept.data[example.id] = example.copy()

    concept.version += 1

    self._save(concept)

    return concept

  def _save(self, concept: Concept) -> None:
    concept_json_path = _concept_json_path(concept.namespace, concept.concept_name)

    with open_file(concept_json_path, 'w') as f:
      f.write(concept.json(exclude_none=True, indent=2, exclude_defaults=True))

  @override
  def remove(self, namespace: str, name: str) -> None:
    concept_json_path = _concept_json_path(namespace, name)

    if not file_exists(concept_json_path):
      raise ValueError(f'Concept with namespace "{namespace}" and name "{name}" does not exist.')

    delete_file(concept_json_path)

  @override
  def merge_draft(self, namespace: str, name: str, draft: DraftId) -> Concept:
    """Merge a draft concept.."""
    concept = self.get(namespace, name)
    if not concept:
      raise ValueError(f'Concept with namespace "{namespace}" and name "{name}" does not exist.')

    if draft == DRAFT_MAIN:
      return concept

    # Map the text of examples in main so we can remove them if they are duplicates.
    main_text_ids: dict[Optional[str], str] = {
      example.text: id for id, example in concept.data.items() if example.draft == DRAFT_MAIN
    }

    draft_examples: dict[str, Example] = {
      id: example for id, example in concept.data.items() if example.draft == draft
    }
    for example in draft_examples.values():
      example.draft = DRAFT_MAIN
      # Remove duplicates in main.
      main_text_id = main_text_ids.get(example.text)
      if main_text_id:
        del concept.data[main_text_id]

    concept.version += 1

    self._save(concept)

    return concept


# A singleton concept database.
DISK_CONCEPT_DB = DiskConceptDB()
DISK_CONCEPT_MODEL_DB = DiskConceptModelDB(DISK_CONCEPT_DB)<|MERGE_RESOLUTION|>--- conflicted
+++ resolved
@@ -209,15 +209,8 @@
     if file_exists(concept_json_path):
       raise ValueError(f'Concept with namespace "{namespace}" and name "{name}" already exists.')
 
-<<<<<<< HEAD
-    concept = Concept(
-      namespace=info.namespace, concept_name=info.name, type=info.type, data={}, version=0)
-    with open_file(concept_json_path, 'w') as f:
-      f.write(concept.json(exclude_none=True, indent=2))
-=======
     concept = Concept(namespace=namespace, concept_name=name, type=type, data={}, version=0)
     self._save(concept)
->>>>>>> c78efc24
 
     return concept
 
