--- conflicted
+++ resolved
@@ -10,12 +10,8 @@
       refetchOnWindowFocus: false,
       // Treat data as never stale, avoiding repeated fetches
       staleTime: Infinity,
-<<<<<<< HEAD
+      retry: false,
       onError: err => {
-=======
-      retry: false,
-      onError: (err) => {
->>>>>>> 7d860a56
         console.error((err as any).body?.detail);
         errors.update(errs => [...errs, err as Error]);
       }
