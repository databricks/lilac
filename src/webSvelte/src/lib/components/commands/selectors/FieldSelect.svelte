<script lang="ts">
  import {useGetSchemaQuery} from '$lib/store/apiDataset';
  import {getDatasetViewContext} from '$lib/store/datasetViewStore';
  import {
    ENRICHMENT_TYPE_TO_VALID_DTYPES,
    listFields,
    pathIsEqual,
    type EnrichmentType,
    type LilacSchemaField,
    type Path
  } from '$lilac';
<<<<<<< HEAD
  import {Select, SelectItem} from 'carbon-components-svelte';
=======
  import { Select, SelectItem } from 'carbon-components-svelte';
  import { onMount } from 'svelte';
>>>>>>> 7d860a56

  export let labelText = 'Field';
  export let helperText: string | undefined = undefined;
  export let enrichmentType: EnrichmentType | undefined = undefined;
  export let filter: ((field: LilacSchemaField) => boolean) | undefined = undefined;

  export let defaultPath: Path | undefined = undefined;
  export let path: Path | undefined = undefined;

  const datasetViewStore = getDatasetViewContext();

  $: schema = useGetSchemaQuery($datasetViewStore.namespace, $datasetViewStore.datasetName);

  $: fields = $schema.isSuccess
    ? listFields($schema.data)
        .filter(field => field.path.length > 0)
        .filter(field =>
          enrichmentType
            ? field.dtype && ENRICHMENT_TYPE_TO_VALID_DTYPES[enrichmentType].includes(field.dtype)
            : true
        )
    : [];

  function formatField(field: LilacSchemaField): string {
    return `${field.path.join('.')} (${field.dtype})`;
  }

  let inFilterLeafs: LilacSchemaField[] = [];
  let outFilterLeafs: LilacSchemaField[] = [];

  $: {
    inFilterLeafs = [];
    outFilterLeafs = [];

    if (filter) {
      for (const leaf of fields || []) {
        if (filter(leaf)) {
          inFilterLeafs.push(leaf);
        } else {
          outFilterLeafs.push(leaf);
        }
      }
    } else {
      inFilterLeafs.push(...(fields || []));
    }
  }

  $: options = [
    ...inFilterLeafs.map(f => ({
      value: f,
      label: formatField(f),
      disabled: false
    })),
    ...outFilterLeafs.map(f => ({
      value: f,
      label: formatField(f),
      disabled: true
    }))
  ];

<<<<<<< HEAD
  $: initialSelectedIndex = options.findIndex(f => pathIsEqual(f.value.path, path));
=======
  let selectedIndex = 0;

  onMount(async () => {
    const defaultSelection = options.findIndex((f) => pathIsEqual(f.value.path, defaultPath));
    if (defaultSelection >= 0) {
      selectedIndex = defaultSelection;
    } else {
      selectedIndex = 0;
    }
  });

  $: path = options[selectedIndex]?.value.path;
>>>>>>> 7d860a56
</script>

<Select {labelText} {helperText} bind:selected={selectedIndex} required>
  {#each options as option, i}
    <SelectItem value={i} disabled={option.disabled} text={option.label} />
  {/each}
</Select><|MERGE_RESOLUTION|>--- conflicted
+++ resolved
@@ -9,12 +9,7 @@
     type LilacSchemaField,
     type Path
   } from '$lilac';
-<<<<<<< HEAD
   import {Select, SelectItem} from 'carbon-components-svelte';
-=======
-  import { Select, SelectItem } from 'carbon-components-svelte';
-  import { onMount } from 'svelte';
->>>>>>> 7d860a56
 
   export let labelText = 'Field';
   export let helperText: string | undefined = undefined;
@@ -75,13 +70,10 @@
     }))
   ];
 
-<<<<<<< HEAD
-  $: initialSelectedIndex = options.findIndex(f => pathIsEqual(f.value.path, path));
-=======
   let selectedIndex = 0;
 
   onMount(async () => {
-    const defaultSelection = options.findIndex((f) => pathIsEqual(f.value.path, defaultPath));
+    const defaultSelection = options.findIndex(f => pathIsEqual(f.value.path, defaultPath));
     if (defaultSelection >= 0) {
       selectedIndex = defaultSelection;
     } else {
@@ -90,7 +82,6 @@
   });
 
   $: path = options[selectedIndex]?.value.path;
->>>>>>> 7d860a56
 </script>
 
 <Select {labelText} {helperText} bind:selected={selectedIndex} required>
