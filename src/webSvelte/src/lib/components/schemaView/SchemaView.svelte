<script lang="ts">
<<<<<<< HEAD
  import {useGetManifestQuery, useGetSchemaQuery, useSelectRowsSchema} from '$lib/store/apiDataset';
  import {getDatasetViewContext, getSelectRowsOptions} from '$lib/store/datasetViewStore';
  import {
    Breadcrumb,
    BreadcrumbItem,
    SkeletonText,
    Tab,
    TabContent,
    Tabs
  } from 'carbon-components-svelte';
  import QueryBuilder from '../queryBuilder/QueryBuilder.svelte';
=======
  import {
    queryDatasetManifest,
    queryDatasetSchema,
    querySelectRowsSchema
  } from '$lib/queries/datasetQueries';
  import {getDatasetViewContext, getSelectRowsOptions} from '$lib/stores/datasetViewStore';
  import {SkeletonText} from 'carbon-components-svelte';
>>>>>>> 1f02c77e
  import SchemaField from './SchemaField.svelte';

  const datasetViewStore = getDatasetViewContext();
  const schema = queryDatasetSchema($datasetViewStore.namespace, $datasetViewStore.datasetName);
  const manifest = queryDatasetManifest($datasetViewStore.namespace, $datasetViewStore.datasetName);

  $: selectOptions = $schema.isSuccess
    ? getSelectRowsOptions($datasetViewStore, $schema.data)
    : undefined;

  // Get the resulting schmema including UDF columns
  $: selectRowsSchema = selectOptions
    ? querySelectRowsSchema(
        $datasetViewStore.namespace,
        $datasetViewStore.datasetName,
        selectOptions
      )
    : undefined;
</script>

<div class="flex flex-col gap-y-4 py-4">
  <div class="flex w-full justify-between px-4">
    <Breadcrumb noTrailingSlash skeleton={$schema.isLoading}>
      <BreadcrumbItem href="/">datasets</BreadcrumbItem>
      <BreadcrumbItem href="/">{$datasetViewStore.namespace}</BreadcrumbItem>
      <BreadcrumbItem>{$datasetViewStore.datasetName}</BreadcrumbItem>
    </Breadcrumb>

    {#if $manifest.isSuccess}
      ({$manifest.data.dataset_manifest.num_items.toLocaleString()}
    {/if}
    rows)
  </div>

  {#if $selectRowsSchema?.isLoading}
    <SkeletonText paragraph lines={3} />
  {:else if $selectRowsSchema?.isSuccess && $selectRowsSchema.data.fields}
    <Tabs>
      <Tab label="Schema" />
      <Tab label="Raw Query" />
      <svelte:fragment slot="content">
        <TabContent>
          {#each Object.keys($selectRowsSchema.data.fields) as key (key)}
            <SchemaField
              schema={$selectRowsSchema.data}
              field={$selectRowsSchema.data.fields[key]}
            />
          {/each}
        </TabContent>
        <TabContent>
          <QueryBuilder />
        </TabContent>
      </svelte:fragment>
    </Tabs>
  {/if}
</div>

<style>
  :global(.bx--tab-content) {
    padding: 0;
  }
</style><|MERGE_RESOLUTION|>--- conflicted
+++ resolved
@@ -1,6 +1,9 @@
 <script lang="ts">
-<<<<<<< HEAD
-  import {useGetManifestQuery, useGetSchemaQuery, useSelectRowsSchema} from '$lib/store/apiDataset';
+  import {
+    queryDatasetManifest,
+    queryDatasetSchema,
+    querySelectRowsSchema
+  } from '$lib/queries/datasetQueries';
   import {getDatasetViewContext, getSelectRowsOptions} from '$lib/store/datasetViewStore';
   import {
     Breadcrumb,
@@ -11,15 +14,6 @@
     Tabs
   } from 'carbon-components-svelte';
   import QueryBuilder from '../queryBuilder/QueryBuilder.svelte';
-=======
-  import {
-    queryDatasetManifest,
-    queryDatasetSchema,
-    querySelectRowsSchema
-  } from '$lib/queries/datasetQueries';
-  import {getDatasetViewContext, getSelectRowsOptions} from '$lib/stores/datasetViewStore';
-  import {SkeletonText} from 'carbon-components-svelte';
->>>>>>> 1f02c77e
   import SchemaField from './SchemaField.svelte';
 
   const datasetViewStore = getDatasetViewContext();
