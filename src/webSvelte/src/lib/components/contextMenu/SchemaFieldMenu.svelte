--- conflicted
+++ resolved
@@ -1,12 +1,7 @@
 <script lang="ts">
   import {page} from '$app/stores';
-<<<<<<< HEAD
-  import {getDatasetViewContext} from '$lib/store/datasetViewStore';
+  import {getDatasetViewContext} from '$lib/stores/datasetViewStore';
   import type {LilacSchemaField} from '$lilac';
-=======
-  import {getDatasetViewContext} from '$lib/stores/datasetViewStore';
-  import {isSignalTransform, type Column, type LilacSchemaField, type Path} from '$lilac';
->>>>>>> 1f02c77e
   import {OverflowMenuItem} from 'carbon-components-svelte';
   import {Command, triggerCommand} from '../commands/Commands.svelte';
 
