--- conflicted
+++ resolved
@@ -9,12 +9,8 @@
 export type { AddDatasetOptions } from './models/AddDatasetOptions';
 export type { AddExample } from './models/AddExample';
 export type { AddExamplesOptions } from './models/AddExamplesOptions';
-<<<<<<< HEAD
 export type { BaseModel } from './models/BaseModel';
-export type { ComputeEmbeddingIndexOptions } from './models/ComputeEmbeddingIndexOptions';
-=======
 export type { Comparison } from './models/Comparison';
->>>>>>> 96163936
 export type { ComputeSignalOptions } from './models/ComputeSignalOptions';
 export type { Concept } from './models/Concept';
 export type { ConceptUpdate } from './models/ConceptUpdate';
@@ -30,12 +26,9 @@
 export type { GroupsSortBy } from './models/GroupsSortBy';
 export type { HTTPValidationError } from './models/HTTPValidationError';
 export type { LabeledExample } from './models/LabeledExample';
-<<<<<<< HEAD
 export type { LoadDatasetOptions } from './models/LoadDatasetOptions';
 export type { LoadDatasetShardOptions } from './models/LoadDatasetShardOptions';
-=======
 export type { NamedBins } from './models/NamedBins';
->>>>>>> 96163936
 export type { SaveModelOptions } from './models/SaveModelOptions';
 export type { Schema } from './models/Schema';
 export type { ScoreBody } from './models/ScoreBody';
@@ -44,15 +37,9 @@
 export type { SelectGroupsOptions } from './models/SelectGroupsOptions';
 export type { SelectRowsOptions } from './models/SelectRowsOptions';
 export type { Signal } from './models/Signal';
-<<<<<<< HEAD
-export { SortOrder } from './models/SortOrder';
+export type { SortOrder } from './models/SortOrder';
 export type { Source } from './models/Source';
 export type { SourceShardOut } from './models/SourceShardOut';
-=======
-export type { SortOrder } from './models/SortOrder';
-export type { SourceField } from './models/SourceField';
-export type { SourceFields } from './models/SourceFields';
->>>>>>> 96163936
 export type { SourcesList } from './models/SourcesList';
 export type { StatsResult } from './models/StatsResult';
 export type { ValidationError } from './models/ValidationError';
