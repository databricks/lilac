/* istanbul ignore file */
/* tslint:disable */
/* eslint-disable */
import type { ComputeSignalOptions } from '../models/ComputeSignalOptions';
import type { DatasetInfo } from '../models/DatasetInfo';
import type { GetStatsOptions } from '../models/GetStatsOptions';
import type { SelectGroupsOptions } from '../models/SelectGroupsOptions';
import type { SelectRowsOptions } from '../models/SelectRowsOptions';
import type { StatsResult } from '../models/StatsResult';
import type { WebManifest } from '../models/WebManifest';

import type { CancelablePromise } from '../core/CancelablePromise';
import { OpenAPI } from '../core/OpenAPI';
import { request as __request } from '../core/request';

export class DatasetService {

    /**
     * Get Datasets
     * List the datasets.
     * @returns DatasetInfo Successful Response
     * @throws ApiError
     */
    public static getDatasets(): CancelablePromise<Array<DatasetInfo>> {
        return __request(OpenAPI, {
            method: 'GET',
            url: '/api/v1/datasets/',
        });
    }

    /**
     * Get Manifest
     * Get the web manifest for the dataset.
     * @param namespace
     * @param datasetName
     * @returns WebManifest Successful Response
     * @throws ApiError
     */
    public static getManifest(
        namespace: string,
        datasetName: string,
    ): CancelablePromise<WebManifest> {
        return __request(OpenAPI, {
            method: 'GET',
            url: '/api/v1/datasets/{namespace}/{dataset_name}',
            path: {
                'namespace': namespace,
                'dataset_name': datasetName,
            },
            errors: {
                422: `Validation Error`,
            },
        });
    }

    /**
     * Compute Embedding Index
     * Compute a signal for a dataset.
     * @param namespace
     * @param datasetName
     * @param embedding
     * @param column
     * @returns any Successful Response
     * @throws ApiError
     */
    public static computeEmbeddingIndex(
        namespace: string,
        datasetName: string,
        embedding: string,
        column: string,
    ): CancelablePromise<any> {
        return __request(OpenAPI, {
            method: 'POST',
            url: '/api/v1/datasets/{namespace}/{dataset_name}/compute_embedding_index',
            path: {
                'namespace': namespace,
                'dataset_name': datasetName,
            },
            query: {
                'embedding': embedding,
                'column': column,
            },
            errors: {
                422: `Validation Error`,
            },
        });
    }

    /**
     * Compute Signal Column
     * Compute a signal for a dataset.
     * @param namespace
     * @param datasetName
     * @param requestBody
     * @returns any Successful Response
     * @throws ApiError
     */
    public static computeSignalColumn(
        namespace: string,
        datasetName: string,
        requestBody: ComputeSignalOptions,
    ): CancelablePromise<any> {
        return __request(OpenAPI, {
            method: 'POST',
            url: '/api/v1/datasets/{namespace}/{dataset_name}/compute_signal_column',
<<<<<<< HEAD
            path: {
                'namespace': namespace,
                'dataset_name': datasetName,
            },
            body: requestBody,
            mediaType: 'application/json',
            errors: {
                422: `Validation Error`,
            },
        });
    }

    /**
     * Get Stats
     * Get the stats for the dataset.
     * @param namespace
     * @param datasetName
     * @param requestBody
     * @returns StatsResult Successful Response
     * @throws ApiError
     */
    public static getStats(
        namespace: string,
        datasetName: string,
        requestBody: GetStatsOptions,
    ): CancelablePromise<StatsResult> {
        return __request(OpenAPI, {
            method: 'POST',
            url: '/api/v1/datasets/{namespace}/{dataset_name}/stats',
=======
>>>>>>> b119c45d
            path: {
                'namespace': namespace,
                'dataset_name': datasetName,
            },
            body: requestBody,
            mediaType: 'application/json',
            errors: {
                422: `Validation Error`,
            },
        });
    }

    /**
     * Select Rows
     * Select rows from the dataset database.
     * @param namespace
     * @param datasetName
     * @param requestBody
     * @returns any Successful Response
     * @throws ApiError
     */
    public static selectRows(
        namespace: string,
        datasetName: string,
        requestBody: SelectRowsOptions,
    ): CancelablePromise<Array<any>> {
        return __request(OpenAPI, {
            method: 'POST',
            url: '/api/v1/datasets/{namespace}/{dataset_name}/select_rows',
            path: {
                'namespace': namespace,
                'dataset_name': datasetName,
            },
            body: requestBody,
            mediaType: 'application/json',
            errors: {
                422: `Validation Error`,
            },
        });
    }

    /**
     * Select Groups
     * Select groups from the dataset database.
     * @param namespace
     * @param datasetName
     * @param requestBody
     * @returns any Successful Response
     * @throws ApiError
     */
    public static selectGroups(
        namespace: string,
        datasetName: string,
        requestBody: SelectGroupsOptions,
    ): CancelablePromise<Array<any>> {
        return __request(OpenAPI, {
            method: 'POST',
            url: '/api/v1/datasets/{namespace}/{dataset_name}/select_groups',
            path: {
                'namespace': namespace,
                'dataset_name': datasetName,
            },
            body: requestBody,
            mediaType: 'application/json',
            errors: {
                422: `Validation Error`,
            },
        });
    }

    /**
     * Get Media
     * Get the media for the dataset.
     * @param namespace
     * @param datasetName
     * @param itemId
     * @param leafPath
     * @returns any Successful Response
     * @throws ApiError
     */
    public static getMedia(
        namespace: string,
        datasetName: string,
        itemId: string,
        leafPath: string,
    ): CancelablePromise<any> {
        return __request(OpenAPI, {
            method: 'GET',
<<<<<<< HEAD
            url: '/api/v1/datasets/{namespace}/{dataset_name}/media',
=======
            url: '/api/v1/datasets/{namespace}/{dataset_name}/select_rows',
>>>>>>> b119c45d
            path: {
                'namespace': namespace,
                'dataset_name': datasetName,
            },
            query: {
                'item_id': itemId,
                'leaf_path': leafPath,
            },
            errors: {
                422: `Validation Error`,
            },
        });
    }

}<|MERGE_RESOLUTION|>--- conflicted
+++ resolved
@@ -1,245 +1,236 @@
 /* istanbul ignore file */
 /* tslint:disable */
 /* eslint-disable */
-import type { ComputeSignalOptions } from '../models/ComputeSignalOptions';
-import type { DatasetInfo } from '../models/DatasetInfo';
-import type { GetStatsOptions } from '../models/GetStatsOptions';
-import type { SelectGroupsOptions } from '../models/SelectGroupsOptions';
-import type { SelectRowsOptions } from '../models/SelectRowsOptions';
-import type { StatsResult } from '../models/StatsResult';
-import type { WebManifest } from '../models/WebManifest';
-
-import type { CancelablePromise } from '../core/CancelablePromise';
-import { OpenAPI } from '../core/OpenAPI';
-import { request as __request } from '../core/request';
+import type {ComputeSignalOptions} from '../models/ComputeSignalOptions';
+import type {DatasetInfo} from '../models/DatasetInfo';
+import type {GetStatsOptions} from '../models/GetStatsOptions';
+import type {SelectGroupsOptions} from '../models/SelectGroupsOptions';
+import type {SelectRowsOptions} from '../models/SelectRowsOptions';
+import type {StatsResult} from '../models/StatsResult';
+import type {WebManifest} from '../models/WebManifest';
+
+import type {CancelablePromise} from '../core/CancelablePromise';
+import {OpenAPI} from '../core/OpenAPI';
+import {request as __request} from '../core/request';
 
 export class DatasetService {
-
-    /**
-     * Get Datasets
-     * List the datasets.
-     * @returns DatasetInfo Successful Response
-     * @throws ApiError
-     */
-    public static getDatasets(): CancelablePromise<Array<DatasetInfo>> {
-        return __request(OpenAPI, {
-            method: 'GET',
-            url: '/api/v1/datasets/',
-        });
-    }
-
-    /**
-     * Get Manifest
-     * Get the web manifest for the dataset.
-     * @param namespace
-     * @param datasetName
-     * @returns WebManifest Successful Response
-     * @throws ApiError
-     */
-    public static getManifest(
-        namespace: string,
-        datasetName: string,
-    ): CancelablePromise<WebManifest> {
-        return __request(OpenAPI, {
-            method: 'GET',
-            url: '/api/v1/datasets/{namespace}/{dataset_name}',
-            path: {
-                'namespace': namespace,
-                'dataset_name': datasetName,
-            },
-            errors: {
-                422: `Validation Error`,
-            },
-        });
-    }
-
-    /**
-     * Compute Embedding Index
-     * Compute a signal for a dataset.
-     * @param namespace
-     * @param datasetName
-     * @param embedding
-     * @param column
-     * @returns any Successful Response
-     * @throws ApiError
-     */
-    public static computeEmbeddingIndex(
-        namespace: string,
-        datasetName: string,
-        embedding: string,
-        column: string,
-    ): CancelablePromise<any> {
-        return __request(OpenAPI, {
-            method: 'POST',
-            url: '/api/v1/datasets/{namespace}/{dataset_name}/compute_embedding_index',
-            path: {
-                'namespace': namespace,
-                'dataset_name': datasetName,
-            },
-            query: {
-                'embedding': embedding,
-                'column': column,
-            },
-            errors: {
-                422: `Validation Error`,
-            },
-        });
-    }
-
-    /**
-     * Compute Signal Column
-     * Compute a signal for a dataset.
-     * @param namespace
-     * @param datasetName
-     * @param requestBody
-     * @returns any Successful Response
-     * @throws ApiError
-     */
-    public static computeSignalColumn(
-        namespace: string,
-        datasetName: string,
-        requestBody: ComputeSignalOptions,
-    ): CancelablePromise<any> {
-        return __request(OpenAPI, {
-            method: 'POST',
-            url: '/api/v1/datasets/{namespace}/{dataset_name}/compute_signal_column',
-<<<<<<< HEAD
-            path: {
-                'namespace': namespace,
-                'dataset_name': datasetName,
-            },
-            body: requestBody,
-            mediaType: 'application/json',
-            errors: {
-                422: `Validation Error`,
-            },
-        });
-    }
-
-    /**
-     * Get Stats
-     * Get the stats for the dataset.
-     * @param namespace
-     * @param datasetName
-     * @param requestBody
-     * @returns StatsResult Successful Response
-     * @throws ApiError
-     */
-    public static getStats(
-        namespace: string,
-        datasetName: string,
-        requestBody: GetStatsOptions,
-    ): CancelablePromise<StatsResult> {
-        return __request(OpenAPI, {
-            method: 'POST',
-            url: '/api/v1/datasets/{namespace}/{dataset_name}/stats',
-=======
->>>>>>> b119c45d
-            path: {
-                'namespace': namespace,
-                'dataset_name': datasetName,
-            },
-            body: requestBody,
-            mediaType: 'application/json',
-            errors: {
-                422: `Validation Error`,
-            },
-        });
-    }
-
-    /**
-     * Select Rows
-     * Select rows from the dataset database.
-     * @param namespace
-     * @param datasetName
-     * @param requestBody
-     * @returns any Successful Response
-     * @throws ApiError
-     */
-    public static selectRows(
-        namespace: string,
-        datasetName: string,
-        requestBody: SelectRowsOptions,
-    ): CancelablePromise<Array<any>> {
-        return __request(OpenAPI, {
-            method: 'POST',
-            url: '/api/v1/datasets/{namespace}/{dataset_name}/select_rows',
-            path: {
-                'namespace': namespace,
-                'dataset_name': datasetName,
-            },
-            body: requestBody,
-            mediaType: 'application/json',
-            errors: {
-                422: `Validation Error`,
-            },
-        });
-    }
-
-    /**
-     * Select Groups
-     * Select groups from the dataset database.
-     * @param namespace
-     * @param datasetName
-     * @param requestBody
-     * @returns any Successful Response
-     * @throws ApiError
-     */
-    public static selectGroups(
-        namespace: string,
-        datasetName: string,
-        requestBody: SelectGroupsOptions,
-    ): CancelablePromise<Array<any>> {
-        return __request(OpenAPI, {
-            method: 'POST',
-            url: '/api/v1/datasets/{namespace}/{dataset_name}/select_groups',
-            path: {
-                'namespace': namespace,
-                'dataset_name': datasetName,
-            },
-            body: requestBody,
-            mediaType: 'application/json',
-            errors: {
-                422: `Validation Error`,
-            },
-        });
-    }
-
-    /**
-     * Get Media
-     * Get the media for the dataset.
-     * @param namespace
-     * @param datasetName
-     * @param itemId
-     * @param leafPath
-     * @returns any Successful Response
-     * @throws ApiError
-     */
-    public static getMedia(
-        namespace: string,
-        datasetName: string,
-        itemId: string,
-        leafPath: string,
-    ): CancelablePromise<any> {
-        return __request(OpenAPI, {
-            method: 'GET',
-<<<<<<< HEAD
-            url: '/api/v1/datasets/{namespace}/{dataset_name}/media',
-=======
-            url: '/api/v1/datasets/{namespace}/{dataset_name}/select_rows',
->>>>>>> b119c45d
-            path: {
-                'namespace': namespace,
-                'dataset_name': datasetName,
-            },
-            query: {
-                'item_id': itemId,
-                'leaf_path': leafPath,
-            },
-            errors: {
-                422: `Validation Error`,
-            },
-        });
-    }
-
+  /**
+   * Get Datasets
+   * List the datasets.
+   * @returns DatasetInfo Successful Response
+   * @throws ApiError
+   */
+  public static getDatasets(): CancelablePromise<Array<DatasetInfo>> {
+    return __request(OpenAPI, {
+      method: 'GET',
+      url: '/api/v1/datasets/',
+    });
+  }
+
+  /**
+   * Get Manifest
+   * Get the web manifest for the dataset.
+   * @param namespace
+   * @param datasetName
+   * @returns WebManifest Successful Response
+   * @throws ApiError
+   */
+  public static getManifest(
+    namespace: string,
+    datasetName: string
+  ): CancelablePromise<WebManifest> {
+    return __request(OpenAPI, {
+      method: 'GET',
+      url: '/api/v1/datasets/{namespace}/{dataset_name}',
+      path: {
+        namespace: namespace,
+        dataset_name: datasetName,
+      },
+      errors: {
+        422: `Validation Error`,
+      },
+    });
+  }
+
+  /**
+   * Compute Embedding Index
+   * Compute a signal for a dataset.
+   * @param namespace
+   * @param datasetName
+   * @param embedding
+   * @param column
+   * @returns any Successful Response
+   * @throws ApiError
+   */
+  public static computeEmbeddingIndex(
+    namespace: string,
+    datasetName: string,
+    embedding: string,
+    column: string
+  ): CancelablePromise<any> {
+    return __request(OpenAPI, {
+      method: 'POST',
+      url: '/api/v1/datasets/{namespace}/{dataset_name}/compute_embedding_index',
+      path: {
+        namespace: namespace,
+        dataset_name: datasetName,
+      },
+      query: {
+        embedding: embedding,
+        column: column,
+      },
+      errors: {
+        422: `Validation Error`,
+      },
+    });
+  }
+
+  /**
+   * Compute Signal Column
+   * Compute a signal for a dataset.
+   * @param namespace
+   * @param datasetName
+   * @param requestBody
+   * @returns any Successful Response
+   * @throws ApiError
+   */
+  public static computeSignalColumn(
+    namespace: string,
+    datasetName: string,
+    requestBody: ComputeSignalOptions
+  ): CancelablePromise<any> {
+    return __request(OpenAPI, {
+      method: 'POST',
+      url: '/api/v1/datasets/{namespace}/{dataset_name}/compute_signal_column',
+      path: {
+        namespace: namespace,
+        dataset_name: datasetName,
+      },
+      body: requestBody,
+      mediaType: 'application/json',
+      errors: {
+        422: `Validation Error`,
+      },
+    });
+  }
+
+  /**
+   * Get Stats
+   * Get the stats for the dataset.
+   * @param namespace
+   * @param datasetName
+   * @param requestBody
+   * @returns StatsResult Successful Response
+   * @throws ApiError
+   */
+  public static getStats(
+    namespace: string,
+    datasetName: string,
+    requestBody: GetStatsOptions
+  ): CancelablePromise<StatsResult> {
+    return __request(OpenAPI, {
+      method: 'POST',
+      url: '/api/v1/datasets/{namespace}/{dataset_name}/stats',
+      path: {
+        namespace: namespace,
+        dataset_name: datasetName,
+      },
+      body: requestBody,
+      mediaType: 'application/json',
+      errors: {
+        422: `Validation Error`,
+      },
+    });
+  }
+
+  /**
+   * Select Rows
+   * Select rows from the dataset database.
+   * @param namespace
+   * @param datasetName
+   * @param requestBody
+   * @returns any Successful Response
+   * @throws ApiError
+   */
+  public static selectRows(
+    namespace: string,
+    datasetName: string,
+    requestBody: SelectRowsOptions
+  ): CancelablePromise<Array<any>> {
+    return __request(OpenAPI, {
+      method: 'POST',
+      url: '/api/v1/datasets/{namespace}/{dataset_name}/select_rows',
+      path: {
+        namespace: namespace,
+        dataset_name: datasetName,
+      },
+      body: requestBody,
+      mediaType: 'application/json',
+      errors: {
+        422: `Validation Error`,
+      },
+    });
+  }
+
+  /**
+   * Select Groups
+   * Select groups from the dataset database.
+   * @param namespace
+   * @param datasetName
+   * @param requestBody
+   * @returns any Successful Response
+   * @throws ApiError
+   */
+  public static selectGroups(
+    namespace: string,
+    datasetName: string,
+    requestBody: SelectGroupsOptions
+  ): CancelablePromise<Array<any>> {
+    return __request(OpenAPI, {
+      method: 'POST',
+      url: '/api/v1/datasets/{namespace}/{dataset_name}/select_groups',
+      path: {
+        namespace: namespace,
+        dataset_name: datasetName,
+      },
+      body: requestBody,
+      mediaType: 'application/json',
+      errors: {
+        422: `Validation Error`,
+      },
+    });
+  }
+
+  /**
+   * Get Media
+   * Get the media for the dataset.
+   * @param namespace
+   * @param datasetName
+   * @param itemId
+   * @param leafPath
+   * @returns any Successful Response
+   * @throws ApiError
+   */
+  public static getMedia(
+    namespace: string,
+    datasetName: string,
+    itemId: string,
+    leafPath: string
+  ): CancelablePromise<any> {
+    return __request(OpenAPI, {
+      method: 'GET',
+      url: '/api/v1/datasets/{namespace}/{dataset_name}/media',
+      path: {
+        namespace: namespace,
+        dataset_name: datasetName,
+      },
+      query: {
+        item_id: itemId,
+        leaf_path: leafPath,
+      },
+      errors: {
+        422: `Validation Error`,
+      },
+    });
+  }
 }