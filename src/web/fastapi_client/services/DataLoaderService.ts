/* istanbul ignore file */
/* tslint:disable */
/* eslint-disable */
import type { LoadDatasetOptions } from '../models/LoadDatasetOptions';
import type { LoadDatasetShardOptions } from '../models/LoadDatasetShardOptions';
import type { SourceShardOut } from '../models/SourceShardOut';
import type { SourcesList } from '../models/SourcesList';

import type { CancelablePromise } from '../core/CancelablePromise';
import { OpenAPI } from '../core/OpenAPI';
import { request as __request } from '../core/request';

export class DataLoaderService {

    /**
     * Get Sources
     * Get the list of available sources.
     * @returns SourcesList Successful Response
     * @throws ApiError
     */
    public static getSources(): CancelablePromise<SourcesList> {
        return __request(OpenAPI, {
            method: 'GET',
<<<<<<< HEAD
            url: '/data_loaders/',
=======
            url: '/api/v1/data_loaders/get_sources',
>>>>>>> 96163936
        });
    }

    /**
     * Get Source Schema
     * Get the fields for a source.
     * @param sourceName
     * @returns any Successful Response
     * @throws ApiError
     */
    public static getSourceSchema(
        sourceName: string,
    ): CancelablePromise<any> {
        return __request(OpenAPI, {
            method: 'GET',
<<<<<<< HEAD
            url: '/data_loaders/{source_name}',
=======
            url: '/api/v1/data_loaders/get_source_fields/{source_name}',
>>>>>>> 96163936
            path: {
                'source_name': sourceName,
            },
            errors: {
                422: `Validation Error`,
            },
        });
    }

    /**
     * Load
     * Load a dataset.
     * @param requestBody
     * @returns any Successful Response
     * @throws ApiError
     */
    public static load(
        requestBody: LoadDatasetOptions,
    ): CancelablePromise<any> {
        return __request(OpenAPI, {
            method: 'POST',
            url: '/data_loaders/load',
            body: requestBody,
            mediaType: 'application/json',
            errors: {
                422: `Validation Error`,
            },
        });
    }

    /**
     * Load Shard
     * Process an individual source shard. Each shard is processed in a parallel POST request.
     * @param requestBody
     * @returns SourceShardOut Successful Response
     * @throws ApiError
     */
    public static loadShard(
        requestBody: LoadDatasetShardOptions,
    ): CancelablePromise<SourceShardOut> {
        return __request(OpenAPI, {
            method: 'POST',
            url: '/data_loaders/load_shard',
            body: requestBody,
            mediaType: 'application/json',
            errors: {
                422: `Validation Error`,
            },
        });
    }

}<|MERGE_RESOLUTION|>--- conflicted
+++ resolved
@@ -21,11 +21,7 @@
     public static getSources(): CancelablePromise<SourcesList> {
         return __request(OpenAPI, {
             method: 'GET',
-<<<<<<< HEAD
-            url: '/data_loaders/',
-=======
-            url: '/api/v1/data_loaders/get_sources',
->>>>>>> 96163936
+            url: '/api/v1/data_loaders/',
         });
     }
 
@@ -41,11 +37,7 @@
     ): CancelablePromise<any> {
         return __request(OpenAPI, {
             method: 'GET',
-<<<<<<< HEAD
-            url: '/data_loaders/{source_name}',
-=======
-            url: '/api/v1/data_loaders/get_source_fields/{source_name}',
->>>>>>> 96163936
+            url: '/api/v1/data_loaders/{source_name}',
             path: {
                 'source_name': sourceName,
             },
@@ -67,7 +59,7 @@
     ): CancelablePromise<any> {
         return __request(OpenAPI, {
             method: 'POST',
-            url: '/data_loaders/load',
+            url: '/api/v1/data_loaders/load',
             body: requestBody,
             mediaType: 'application/json',
             errors: {
@@ -88,7 +80,7 @@
     ): CancelablePromise<SourceShardOut> {
         return __request(OpenAPI, {
             method: 'POST',
-            url: '/data_loaders/load_shard',
+            url: '/api/v1/data_loaders/load_shard',
             body: requestBody,
             mediaType: 'application/json',
             errors: {
