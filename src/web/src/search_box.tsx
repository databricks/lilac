--- conflicted
+++ resolved
@@ -262,19 +262,6 @@
                       })
                     );
                     closeMenu();
-<<<<<<< HEAD
-                    // pushPage({
-                    //   type: 'edit-concept-accept',
-                    //   name: renderPath(path),
-                    //   metadata: {
-                    //     concept: (activePage as Page<'edit-concept-column'>).metadata!.concept,
-                    //     embedding: (activePage as Page<'edit-concept-column'>).metadata!.embedding,
-                    //     column: path,
-                    //     description: '',
-                    //   },
-                    // });
-=======
->>>>>>> 5530bafb
                   }}
                 ></Columns>
               )}
