--- conflicted
+++ resolved
@@ -5,13 +5,8 @@
 import {createApi} from '@reduxjs/toolkit/query/react';
 
 import {createSlice} from '@reduxjs/toolkit';
-<<<<<<< HEAD
-import {DefaultService, TaskManifest} from '../../fastapi_client';
-import {Path} from '../schema';
-=======
-import {Filter} from '../../fastapi_client';
+import {DefaultService, Filter, TaskManifest} from '../../fastapi_client';
 import {Item, Path, UUID_COLUMN} from '../schema';
->>>>>>> f3ae169c
 import {
   AddDatasetOptions,
   AddExamplesOptions,
@@ -25,12 +20,8 @@
   SearchExamplesOptions,
   SearchExamplesResponse,
 } from '../server_api_deprecated';
-<<<<<<< HEAD
-import {datasetApi} from './api_dataset';
+import {datasetApi, useSelectRowsQuery} from './api_dataset';
 import {query} from './api_utils';
-=======
-import {datasetApi, useSelectRowsQuery} from './api_dataset';
->>>>>>> f3ae169c
 
 interface SelectedData {
   namespace?: string;
