import {SlSpinner} from '@shoelace-style/shoelace/dist/react';
import * as React from 'react';
import {Link} from 'react-router-dom';
<<<<<<< HEAD
import {SearchBox} from './search_box';
import {useListModelsQuery} from './store';
=======
import {useListModelsQuery} from './store/store';
>>>>>>> 2f511601
import {getModelLink, renderError} from './utils';

export const Home = React.memo(function Home(): JSX.Element {
  const models = useListModelsQuery();

  return (
    <>
      <div className="flex flex-col">
        <div className="flex flex-col">
          {models.isFetching ? (
            <SlSpinner />
          ) : models.error || models.currentData == null ? (
            renderError(models.error)
          ) : (
            models.currentData.models.map((model, i) => (
              <Link key={`model-link-${i}`} to={getModelLink(model.username, model.name)}>
                {model.username}/{model.name}
              </Link>
            ))
          )}
        </div>
      </div>
      <SearchBox />
    </>
  );
});<|MERGE_RESOLUTION|>--- conflicted
+++ resolved
@@ -1,12 +1,8 @@
 import {SlSpinner} from '@shoelace-style/shoelace/dist/react';
 import * as React from 'react';
 import {Link} from 'react-router-dom';
-<<<<<<< HEAD
 import {SearchBox} from './search_box';
-import {useListModelsQuery} from './store';
-=======
 import {useListModelsQuery} from './store/store';
->>>>>>> 2f511601
 import {getModelLink, renderError} from './utils';
 
 export const Home = React.memo(function Home(): JSX.Element {
