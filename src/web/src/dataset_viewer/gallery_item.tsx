--- conflicted
+++ resolved
@@ -61,11 +61,7 @@
     const pathStr = renderPath(path);
     const content = item != null ? renderCell(item, path) : 'Loading...';
     return (
-<<<<<<< HEAD
-      <div key={pathKey} className={`flex w-full justify-between text-sm ${styles.metadata}`}>
-=======
       <div key={pathKey} className="flex justify-between w-full text-sm gap-2">
->>>>>>> 0b265ea0
         <SlTooltip content={pathStr} hoist>
           <div className="truncate min-w-[1rem] font-mono">{pathStr}</div>
         </SlTooltip>
