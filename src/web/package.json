--- conflicted
+++ resolved
@@ -6,17 +6,7 @@
     "autoprefixer": "~10.4.12",
     "openapi-typescript-codegen": "~0.23.0",
     "postcss": "~8.4.16",
-<<<<<<< HEAD
-    "postcss-loader": "~7.0.1",
-    "postcss-nested": "^6.0.0",
-    "postcss-preset-env": "~7.8.2",
-    "style-loader": "~3.3.1",
     "tailwindcss": "^3.3.1",
-    "ts-loader": "^9.4.2",
-    "ts-node": "^10.9.1",
-=======
-    "tailwindcss": "^3.2.4",
->>>>>>> 4f255dd0
     "typescript": "~4.7.4",
     "vite": "^4.2.1",
     "vite-plugin-static-copy": "^0.13.1"
