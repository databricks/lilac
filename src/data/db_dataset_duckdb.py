--- conflicted
+++ resolved
@@ -726,29 +726,14 @@
       input = df[signal_column]
 
       if signal.embedding_based:
+        if signal.embedding is None:
+          raise ValueError('`Signal.embedding` must be defined for embedding-based signals.')
+
         # For embedding based signals, get the leaf keys and indices, creating a combined key for
         # the key + index to pass to the signal.
-<<<<<<< HEAD
-        flat_keys: list[str] = []
-        for value, uuid in zip(input, df[UUID_COLUMN]):
-          if is_primitive(value):
-            flat_keys.append(uuid)
-          else:
-            for i, _ in enumerate(value):
-              flat_keys.append(_get_repeated_key(row_id=uuid, repeated_idxs=[i]))
-
+        flat_keys = flatten_keys(df[UUID_COLUMN], input)
         vector_store = self._get_vector_store(transform_col.feature, signal.embedding)
         flat_output = signal.compute(keys=flat_keys, vector_store=vector_store)
-
-        df[signal_column] = unflatten(flat_output, input)
-=======
-        flat_keys = flatten_keys(df[UUID_COLUMN], input)
-        flat_output = signal.compute(
-            keys=flat_keys,
-            get_embedding_index=(
-                lambda embedding, keys: self._embedding_indexer.get_embedding_index(
-                    column=transform_col.feature, embedding=embedding, keys=keys)))
->>>>>>> 6d38c1ab
       else:
         flat_input = cast(Iterable[RichData], flatten(input))
         flat_output = signal.compute(flat_input)
