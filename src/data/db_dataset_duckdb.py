"""The DuckDB implementation of the dataset database."""
import functools
import glob
import math
import os
import re
import threading
from typing import Any, Iterable, Iterator, Optional, Sequence, Type, Union, cast

import duckdb
import numpy as np
import pandas as pd
from pandas.api.types import is_object_dtype
from pydantic import BaseModel, validator
from typing_extensions import override

from ..concepts.db_concept import DISK_CONCEPT_MODEL_DB, ConceptModelDB
from ..config import CONFIG, data_path
from ..embeddings.embedding import EmbeddingSignal
from ..embeddings.vector_store import VectorStore
from ..embeddings.vector_store_numpy import NumpyVectorStore
from ..schema import (
  MANIFEST_FILENAME,
  PATH_WILDCARD,
  TEXT_SPAN_END_FEATURE,
  TEXT_SPAN_START_FEATURE,
  UUID_COLUMN,
  VALUE_KEY,
  DataType,
  EnrichmentType,
  Field,
  Item,
  ItemValue,
  Path,
  PathTuple,
  RichData,
  Schema,
  SourceManifest,
  enrichment_supports_dtype,
  is_float,
  is_integer,
  is_ordinal,
  normalize_path,
)
from ..signals.concept_scorer import ConceptScoreSignal
from ..signals.signal import Signal
from ..signals.signal_registry import resolve_signal
from ..tasks import TaskId, progress
from ..utils import DebugTimer, get_dataset_output_dir, log, open_file
from . import db_dataset
from .dataset_utils import (
  create_signal_schema,
  flatten,
  flatten_keys,
  lilac_items,
  merge_schemas,
  read_embedding_index,
  replace_embeddings_with_none,
  schema_contains_path,
  unflatten,
  wrap_in_dicts,
  write_embeddings_to_disk,
  write_items_to_parquet,
)
from .db_dataset import (
  Bins,
  Column,
  ColumnId,
  Comparison,
  DatasetDB,
  DatasetManifest,
  Filter,
  FilterLike,
  GroupsSortBy,
  MediaResult,
  NamedBins,
  SelectGroupsResult,
  SelectRowsResult,
  SignalTransform,
  SignalUDF,
  SortOrder,
  StatsResult,
  column_from_identifier,
  make_parquet_id,
)

DEBUG = CONFIG['DEBUG'] == 'true' if 'DEBUG' in CONFIG else False
UUID_INDEX_FILENAME = 'uuids.npy'

SIGNAL_MANIFEST_SUFFIX = 'signal_manifest.json'
SOURCE_VIEW_NAME = 'source'

# Sample size for approximating the distinct count of a column.
SAMPLE_SIZE_DISTINCT_COUNT = 100_000

COMPARISON_TO_OP: dict[Comparison, str] = {
  Comparison.EQUALS: '=',
  Comparison.NOT_EQUAL: '!=',
  Comparison.GREATER: '>',
  Comparison.GREATER_EQUAL: '>=',
  Comparison.LESS: '<',
  Comparison.LESS_EQUAL: '<=',
  Comparison.IN: 'in',
}


class DuckDBSelectGroupsResult(SelectGroupsResult):
  """The result of a select groups query backed by DuckDB."""

  def __init__(self, df: pd.DataFrame) -> None:
    """Initialize the result."""
    # DuckDB returns np.nan for missing field in string column, replace with None for correctness.
    value_column = 'value'
    # TODO(https://github.com/duckdb/duckdb/issues/4066): Remove this once duckdb fixes upstream.
    if is_object_dtype(df[value_column]):
      df[value_column].replace(np.nan, None, inplace=True)

    self._df = df

  @override
  def __iter__(self) -> Iterator:
    return (tuple(row) for _, row in self._df.iterrows())

  @override
  def df(self) -> pd.DataFrame:
    """Convert the result to a pandas DataFrame."""
    return self._df


class DatasetDuckDB(DatasetDB):
  """The DuckDB implementation of the dataset database."""

  def __init__(
    self,
    namespace: str,
    dataset_name: str,
    vector_store_cls: Type[VectorStore] = NumpyVectorStore,
    concept_model_db: ConceptModelDB = DISK_CONCEPT_MODEL_DB,
  ):
    super().__init__(namespace, dataset_name)

    self.dataset_path = get_dataset_output_dir(data_path(), namespace, dataset_name)

    # TODO: Infer the manifest from the parquet files so this is lighter weight.
    self._source_manifest = read_source_manifest(self.dataset_path)
    self._signal_manifests: list[SignalManifest] = []
    self.con = duckdb.connect(database=':memory:')
    self._create_view('t', self._source_manifest.files)

    # Maps a column path and embedding to the vector store. This is lazily generated as needed.
    self._col_vector_stores: dict[PathTuple, VectorStore] = {}
    self.vector_store_cls = vector_store_cls
    self._concept_model_db = concept_model_db
    self._manifest_lock = threading.Lock()

  def _create_view(self, view_name: str, files: list[str]) -> None:
    parquet_files = [os.path.join(self.dataset_path, filename) for filename in files]
    self.con.execute(f"""
      CREATE OR REPLACE VIEW "{view_name}" AS (SELECT * FROM read_parquet({parquet_files}));
    """)

  @functools.cache
  # NOTE: This is cached, but when the latest mtime of any file in the dataset directory changes
  # the results are invalidated.
  def _recompute_joint_table(self, latest_mtime: float) -> DatasetManifest:
    del latest_mtime  # This is used as the cache key.
    merged_schema = self._source_manifest.data_schema.copy(deep=True)
    self._signal_manifests = []
    # Make a joined view of all the column groups.
    self._create_view(SOURCE_VIEW_NAME, self._source_manifest.files)

    # Add the signal column groups.
    for root, _, files in os.walk(self.dataset_path):
      for file in files:
        if not file.endswith(SIGNAL_MANIFEST_SUFFIX):
          continue

        with open_file(os.path.join(root, file)) as f:
          signal_manifest = SignalManifest.parse_raw(f.read())
        self._signal_manifests.append(signal_manifest)
        self._create_view(signal_manifest.parquet_id, signal_manifest.files)

    merged_schema = merge_schemas([self._source_manifest.data_schema] +
                                  [m.data_schema for m in self._signal_manifests])

    # The logic below generates the following example query:
    # CREATE OR REPLACE VIEW t AS (
    #   SELECT
    #     source.*,
    #     "parquet_id1"."root_column" AS "parquet_id1",
    #     "parquet_id2"."root_column" AS "parquet_id2"
    #   FROM source JOIN "parquet_id1" USING (uuid,) JOIN "parquet_id2" USING (uuid,)
    # );
    # NOTE: "root_column" for each signal is defined as the top-level column.
    select_sql = ', '.join([f'{SOURCE_VIEW_NAME}.*'] + [
      f'"{manifest.parquet_id}"."{_root_column(manifest)}" AS "{manifest.parquet_id}"'
      for manifest in self._signal_manifests
    ])
    join_sql = ' '.join([SOURCE_VIEW_NAME] + [
      f'join "{manifest.parquet_id}" using ({UUID_COLUMN},)' for manifest in self._signal_manifests
    ])

    sql_cmd = f"""CREATE OR REPLACE VIEW t AS (SELECT {select_sql} FROM {join_sql})"""
    self.con.execute(sql_cmd)

    # Get the total size of the table.
    size_query = 'SELECT COUNT() as count FROM t'
    size_query_result = cast(Any, self._query(size_query)[0])
    num_items = cast(int, size_query_result[0])

    return DatasetManifest(
      namespace=self.namespace,
      dataset_name=self.dataset_name,
      data_schema=merged_schema,
      num_items=num_items)

  @override
  def manifest(self) -> DatasetManifest:
    # Use the latest modification time of all files under the dataset path as the cache key for
    # re-computing the manifest and the joined view.
    all_dataset_files = glob.iglob(os.path.join(self.dataset_path, '**'), recursive=True)
    latest_mtime = max(map(os.path.getmtime, all_dataset_files))
    with self._manifest_lock:
      return self._recompute_joint_table(latest_mtime)

  def count(self, filters: Optional[list[FilterLike]] = None) -> int:
    """Count the number of rows."""
    raise NotImplementedError('count is not yet implemented for DuckDB.')

  def _get_vector_store(self, path: PathTuple) -> VectorStore:
    if path not in self._col_vector_stores:
      embedding_signal_manifest = next(
        m for m in self._signal_manifests if schema_contains_path(m.data_schema, path))
      if not embedding_signal_manifest:
        raise ValueError(f'No embedding found for path {path}.')
      if not embedding_signal_manifest.embedding_filename:
        raise ValueError(f'Signal manifest for path {path} is not an embedding. '
                         f'Got signal manifest: {embedding_signal_manifest}')

      embedding_index = read_embedding_index(self.dataset_path,
                                             embedding_signal_manifest.embedding_filename)
      # Get all the embeddings and pass it to the vector store.
      vector_store = self.vector_store_cls()
      vector_store.add(embedding_index.keys, embedding_index.embeddings)
      # Cache the vector store.
      self._col_vector_stores[path] = vector_store

    return self._col_vector_stores[path]

  @override
  def compute_signal(self,
                     signal: Signal,
                     column: ColumnId,
                     task_id: Optional[TaskId] = None) -> None:
    column = column_from_identifier(column)
    if isinstance(column.feature, Column):
      raise ValueError(f'Cannot compute a signal for {column} as it is not a leaf feature.')

    signal_col = SignalUDF(signal, column, alias='value')
    enriched_path = _col_destination_path(signal_col)
    spec = _split_path_into_subpaths_of_lists(enriched_path)

    select_rows_result = self.select_rows([signal_col], task_id=task_id, resolve_span=True)
    df = select_rows_result.df()
    values = df['value']

    source_path = normalize_path(column.feature)
    signal_key = signal.key()
    signal_out_prefix = signal_filename_prefix(source_path=source_path, signal_key=signal_key)
    signal_schema = create_signal_schema(signal, source_path, self.manifest().data_schema)
    enriched_signal_items = cast(Iterable[Item], wrap_in_dicts(values, spec))
    for uuid, item in zip(df[UUID_COLUMN], enriched_signal_items):
      item[UUID_COLUMN] = uuid

    is_embedding = isinstance(signal, EmbeddingSignal)
    embedding_filename = None
    if is_embedding:
      embedding_filename = write_embeddings_to_disk(
        keys=df[UUID_COLUMN],
        embeddings=values,
        output_dir=self.dataset_path,
        filename_prefix=signal_out_prefix,
        shard_index=0,
        num_shards=1)

      # Replace the embeddings with None so they are not serialized in the parquet file.
      enriched_signal_items = (replace_embeddings_with_none(item) for item in enriched_signal_items)

    enriched_signal_items = list(enriched_signal_items)
    parquet_filename, _ = write_items_to_parquet(
      items=enriched_signal_items,
      output_dir=self.dataset_path,
      schema=signal_schema,
      filename_prefix=signal_out_prefix,
      shard_index=0,
      num_shards=1,
      # The result of select_rows with a SignalUDF has already wrapped primitive values.
      dont_wrap_primitives=True)

    signal_manifest = SignalManifest(
      files=[parquet_filename],
      data_schema=signal_schema,
      signal=signal,
      enriched_path=source_path,
      parquet_id=make_parquet_id(signal, column.feature),
      embedding_filename=embedding_filename)
    signal_manifest_filepath = os.path.join(self.dataset_path,
                                            signal_manifest_filename(source_path, signal_key))
    with open_file(signal_manifest_filepath, 'w') as f:
      f.write(signal_manifest.json(exclude_none=True, indent=2))
    log(f'Wrote signal manifest to {signal_manifest_filepath}')

  def _validate_filters(self, filters: Sequence[Filter], col_aliases: set[str]) -> None:
    manifest = self.manifest()
    for filter in filters:
      if filter.path[0] in col_aliases:
        # This is a filter on a column alias, which is always allowed.
        continue

      current_field = Field(fields=manifest.data_schema.fields)
      for path_part in filter.path:
        if path_part == PATH_WILDCARD:
          raise ValueError(f'Unable to filter on path {filter.path}. '
                           'Filtering on a repeated field is currently not supported.')
        if current_field.fields:
          if path_part not in current_field.fields:
            raise ValueError(f'Unable to filter on path {filter.path}. '
                             f'Path part "{path_part}" not found in the dataset.')
          current_field = current_field.fields[str(path_part)]
          continue
        elif current_field.repeated_field:
          if not isinstance(path_part, int) and not path_part.isdigit():
            raise ValueError(f'Unable to filter on path {filter.path}. '
                             'Filtering must be on a specific index of a repeated field')
          current_field = current_field.repeated_field
          continue
        else:
          raise ValueError(f'Unable to filter on path {filter.path}. '
                           f'Path part "{path_part}" is not defined on a primitive value.')

  def _validate_columns(self, columns: Sequence[Column]) -> None:
    manifest = self.manifest()
    for column in columns:
      if column.transform:
        if isinstance(column.transform, SignalTransform):
          path = column.feature

          # Signal transforms must operate on a leaf field.
          leaf = manifest.data_schema.leafs.get(path)
          if not leaf or not leaf.dtype:
            raise ValueError(f'Leaf "{path}" not found in dataset. '
                             'Signal transforms must operate on a leaf field.')

          # Signal transforms must have the same dtype as the leaf field.
          signal = column.transform.signal
          enrich_type = signal.enrichment_type

          if not enrichment_supports_dtype(enrich_type, leaf.dtype):
            raise ValueError(f'Leaf "{path}" has dtype "{leaf.dtype}" which is not supported '
                             f'by "{signal.key()}" with enrichment type "{enrich_type}".')

          # Select the value key from duckdb as this gives us the value for the leaf field, allowing
          # us to remove python code that unwraps the value key before calling the signal.
          column.feature = _make_value_path(column.feature)

      current_field = Field(fields=manifest.data_schema.fields)
      path = column.feature
      for path_part in path:
        if path_part == VALUE_KEY:
          continue
        if isinstance(path_part, int) or path_part.isdigit():
          raise ValueError(f'Unable to select path {path}. Selecting a specific index of '
                           'a repeated field is currently not supported.')
        if current_field.fields:
          if path_part not in current_field.fields:
            raise ValueError(f'Unable to select path {path}. '
                             f'Path part "{path_part}" not found in the dataset.')
          current_field = current_field.fields[path_part]
          continue
        elif current_field.repeated_field:
          if path_part != PATH_WILDCARD:
            raise ValueError(f'Unable to select path {path}. '
                             f'Path part "{path_part}" should be a wildcard.')
          current_field = current_field.repeated_field
        elif not current_field.dtype:
          raise ValueError(f'Unable to select path {path}. '
                           f'Path part "{path_part}" is not defined on a primitive value.')

  @override
  def stats(self, leaf_path: Path) -> StatsResult:
    if not leaf_path:
      raise ValueError('leaf_path must be provided')
    path = normalize_path(leaf_path)
    manifest = self.manifest()
    leaf = manifest.data_schema.leafs.get(path)
    if not leaf or not leaf.dtype:
      raise ValueError(f'Leaf "{path}" not found in dataset')

    value_path = _make_value_path(path)
    inner_select, _ = self._create_select([Column(value_path, alias='val')],
                                          flatten=True,
                                          resolve_span=True)
    # Compute approximate count by sampling the data to avoid OOM.
    sample_size = SAMPLE_SIZE_DISTINCT_COUNT
    avg_length_query = ''
    if leaf.dtype == DataType.STRING:
      avg_length_query = ', avg(length(val)) as avgTextLength'

    approx_count_query = f"""
      SELECT approx_count_distinct(val) as approxCountDistinct {avg_length_query}
      FROM (SELECT {inner_select} FROM t LIMIT {sample_size});
    """
    row = self._query(approx_count_query)[0]
    approx_count_distinct = row[0]

    total_count_query = f'SELECT count(val) FROM (SELECT {inner_select} FROM t)'
    total_count = self._query(total_count_query)[0][0]

    # Adjust the counts for the sample size.
    factor = max(1, total_count / sample_size)
    approx_count_distinct = round(approx_count_distinct * factor)

    result = StatsResult(total_count=total_count, approx_count_distinct=approx_count_distinct)

    if leaf.dtype == DataType.STRING:
      result.avg_text_length = row[1]

    # Compute min/max values for ordinal leafs, without sampling the data.
    if is_ordinal(leaf.dtype):
      min_max_query = f"""
        SELECT MIN(val) AS minVal, MAX(val) AS maxVal
        FROM (SELECT {inner_select} FROM t);
      """
      row = self._query(min_max_query)[0]
      result.min_val, result.max_val = row

    return result

  @override
  def select_groups(self,
                    leaf_path: Path,
                    filters: Optional[Sequence[FilterLike]] = None,
                    sort_by: Optional[GroupsSortBy] = GroupsSortBy.COUNT,
                    sort_order: Optional[SortOrder] = SortOrder.DESC,
                    limit: Optional[int] = None,
                    bins: Optional[Bins] = None) -> SelectGroupsResult:
    if not leaf_path:
      raise ValueError('leaf_path must be provided')
    path = normalize_path(leaf_path)
    manifest = self.manifest()
    leaf = manifest.data_schema.leafs.get(path)
    if not leaf or not leaf.dtype:
      raise ValueError(f'Leaf "{path}" not found in dataset')

    stats = self.stats(leaf_path)
    if not bins and stats.approx_count_distinct >= db_dataset.TOO_MANY_DISTINCT:
      raise ValueError(f'Leaf "{path}" has too many unique values: {stats.approx_count_distinct}')

    inner_val = 'inner_val'
    outer_select = inner_val
    if is_float(leaf.dtype) or is_integer(leaf.dtype):
      if bins is None:
        raise ValueError(f'"bins" needs to be defined for the int/float leaf "{path}"')
      # Normalize the bins to be `NamedBins`.
      named_bins = bins if isinstance(bins, NamedBins) else NamedBins(bins=bins)
      bounds = []
      # Normalize the bins to be in the form of (label, bound).

      for i in range(len(named_bins.bins) + 1):
        prev = named_bins.bins[i - 1] if i > 0 else "'-Infinity'"
        next = named_bins.bins[i] if i < len(named_bins.bins) else "'Infinity'"
        label = f"'{named_bins.labels[i]}'" if named_bins.labels else i
        bounds.append(f'({label}, {prev}, {next})')
      bin_index_col = 'col0'
      bin_min_col = 'col1'
      bin_max_col = 'col2'
      # We cast the field to `double` so bining works for both `float` and `int` fields.
      outer_select = f"""(
        SELECT {bin_index_col} FROM (
          VALUES {', '.join(bounds)}
        ) WHERE {inner_val}::DOUBLE >= {bin_min_col} AND {inner_val}::DOUBLE < {bin_max_col}
      )"""
    count_column = 'count'
    value_column = 'value'

    limit_query = f'LIMIT {limit}' if limit else ''
    # Select the actual value from the node.
    value_path = _make_value_path(path)
    inner_select = _make_select_column(value_path)
    query = f"""
      SELECT {outer_select} AS {value_column}, COUNT() AS {count_column}
      FROM (SELECT {inner_select} AS {inner_val} FROM t)
      GROUP BY {value_column}
      ORDER BY {sort_by} {sort_order}
      {limit_query}
    """
    return DuckDBSelectGroupsResult(self._query_df(query))

  def _sorting_by_topk_of_signal(self, limit: Optional[int], sort_order: Optional[SortOrder],
                                 sort_cols_after_udf: list[str], signal_column: str) -> bool:
    """Returns True if the query is sorting by the topk of a signal column."""
    return bool(limit and sort_order == SortOrder.DESC and sort_cols_after_udf and
                self._path_to_col(signal_column) == sort_cols_after_udf[0])

  @override
  def select_rows(self,
                  columns: Optional[Sequence[ColumnId]] = None,
                  filters: Optional[Sequence[FilterLike]] = None,
                  sort_by: Optional[Sequence[Path]] = None,
                  sort_order: Optional[SortOrder] = SortOrder.DESC,
                  limit: Optional[int] = None,
                  offset: Optional[int] = 0,
                  task_id: Optional[TaskId] = None,
                  resolve_span: bool = False,
                  combine_columns: bool = False) -> SelectRowsResult:
    columns = list(columns or [])

    if not columns or '*' in columns:
      # Select all columns.
      columns.extend(self.manifest().data_schema.fields.keys())
      if '*' in columns:
        columns.remove('*')

    cols = [column_from_identifier(column) for column in columns or []]
    # Always return the UUID column.
    col_paths = [col.feature for col in cols]
    if (UUID_COLUMN,) not in col_paths:
      cols.append(column_from_identifier(UUID_COLUMN))

    self._validate_columns(cols)
    select_query, columns_to_merge = self._create_select(
      cols, flatten=False, resolve_span=resolve_span, combine_columns=combine_columns)
    con = self.con.cursor()
    query = con.sql(f'SELECT {select_query} FROM t')

    col_aliases = set(columns_to_merge.keys())
    udf_aliases = set(col.alias or _unique_alias(col) for col in cols if col.transform)
    filters, udf_filters = self._normalize_filters(filters, col_aliases, udf_aliases)
    filter_queries = self._create_where(filters)
    if filter_queries:
      query = query.filter(' AND '.join(filter_queries))

    sort_by_paths = [normalize_path(path) for path in (sort_by or [])]
    sort_cols_after_udf: list[str] = []
    if sort_by_paths:
      for sort_by_path in sort_by_paths:
        if sort_by_path[0] not in col_aliases and sort_by_path not in col_paths:
          raise ValueError(
            f'Column {sort_by_path} is not defined as an alias in the given columns and is not '
            'defined in the select. The sort by path must be defined in either the columns or as '
            'a column alias.'
            f'Available sort by aliases: {col_aliases}.\n'
            f'Available columns: {columns}.\n')

      if not sort_order:
        raise ValueError(
          'Sort order is undefined but sort by is defined. Please define a sort_order')

      sort_cols_before_udf: list[str] = []
      for sort_by_path in sort_by_paths:
        sort_col = self._path_to_col(sort_by_path)
        # Separate sort columns into two groups: those that need to be sorted before and after UDFs.
        if str(sort_by_path[0]) in udf_aliases:
          sort_cols_after_udf.append(sort_col)
        else:
          sort_cols_before_udf.append(sort_col)

      if sort_cols_before_udf:
        query = query.order(f'{", ".join(sort_cols_before_udf)} {sort_order.value}')

    if limit and not sort_cols_after_udf:
      query = query.limit(limit, offset or 0)

    # Download the data so we can run UDFs on it in Python.
    df = query.df()

    already_sorted = False

    # Run UDFs on the transformed columns.
    udf_columns = [col for col in cols if col.transform]
    for udf_col in udf_columns:
      transform = udf_col.transform

      if isinstance(transform, SignalTransform):
        signal = transform.signal

        if isinstance(signal, ConceptScoreSignal):
          # Make sure the model is in sync.
          concept_model = self._concept_model_db.get(signal.namespace, signal.concept_name,
                                                     signal.embedding_name)
          self._concept_model_db.sync(concept_model)

        signal_column = udf_col.alias or _unique_alias(udf_col)
        input = df[signal_column]

        with DebugTimer(f'Computing signal "{signal}"'):
          if signal.enrichment_type in [EnrichmentType.TEXT_EMBEDDING]:
            # The input is an embedding.
            vector_store = self._get_vector_store(udf_col.feature)

            # If we are sorting by the topk of a signal column, we can utilize the vector store
            # via `signal.vector_compute_topk` and then use the topk to filter the dataframe. This
            # is much faster than computing the signal for all rows and then sorting.
            if self._sorting_by_topk_of_signal(limit, sort_order, sort_cols_after_udf,
                                               signal_column):
              already_sorted = True
              k = (limit or 0) + (offset or 0)
              topk = signal.vector_compute_topk(k, vector_store)
              unique_uuids = list(dict.fromkeys([key[0] for key, _ in topk]))
              df.set_index(UUID_COLUMN, drop=False, inplace=True)
              # Filter the dataframe by uuids that have at least one value in top k.
              df = df.loc[unique_uuids]
              for key, score in topk:
                # Walk a deep nested array and put the score at the right location.
                deep_array = df[signal_column]
                for key_part in key[:-1]:
                  deep_array = deep_array[key_part]
                deep_array[key[-1]] = score
            else:
              flat_keys = flatten_keys(df[UUID_COLUMN], input)
              signal_out = signal.vector_compute(flat_keys, vector_store)
              # Add progress.
              if task_id is not None:
                signal_out = progress(signal_out, task_id=task_id, estimated_len=len(flat_keys))
              df[signal_column] = lilac_items(unflatten(signal_out, input))
          else:
            flat_input = cast(list[RichData], flatten(input))
            signal_out = signal.compute(flat_input)
            # Add progress.
            if task_id is not None:
              signal_out = progress(signal_out, task_id=task_id, estimated_len=len(flat_input))
            signal_out = list(signal_out)

            if len(signal_out) != len(flat_input):
              raise ValueError(
                f'The signal generated {len(signal_out)} values but the input data had '
                f"{len(flat_input)} values. This means the signal either didn't generate a "
                '"None" for a sparse output, or generated too many items.')
            df[signal_column] = lilac_items(unflatten(signal_out, input))
      else:
        raise ValueError(f'Unsupported transform: {transform}')

    if udf_filters or sort_cols_after_udf:
      # Re-upload the udf outputs to duckdb so we can filter/sort on them.
      query = con.from_df(df)

      if udf_filters:
        udf_filter_queries = self._create_where(udf_filters)
        if udf_filter_queries:
          query = query.filter(' AND '.join(udf_filter_queries))

      if not already_sorted and sort_cols_after_udf:
        if not sort_order:
          raise ValueError(
            'Sort order is undefined but sort by is defined. Please define a sort_order')
        query = query.order(f'{", ".join(sort_cols_after_udf)} {sort_order.value}')

      if limit:
        query = query.limit(limit, offset or 0)

      df = query.df()

    for final_col_name, temp_columns in columns_to_merge.items():
      for temp_col_name, column in temp_columns.items():
        if combine_columns:
          dest_path = _col_destination_path(column)
          spec = _split_path_into_subpaths_of_lists(dest_path)
          df[temp_col_name] = wrap_in_dicts(df[temp_col_name], spec)

        # If the temp col name is the same as the final name, we can skip merging. This happens when
        # we select a source leaf column.
        if temp_col_name == final_col_name:
          continue

        if final_col_name not in df:
          df[final_col_name] = df[temp_col_name]
        else:
          df[final_col_name] = merge_values(df[final_col_name], df[temp_col_name])
        del df[temp_col_name]

    query.close()
    con.close()

    if combine_columns:
      # Since we aliased every column to `*`, the object with have only '*' as the key. We need to
      # elevate the all the columns under '*'.
      df = pd.DataFrame.from_records(df['*'])

    # DuckDB returns np.nan for missing field in string column, replace with None for correctness.
    for col in df.columns:
      if is_object_dtype(df[col]):
        df[col].replace(np.nan, None, inplace=True)

    return SelectRowsResult(df)

  @override
  def select_rows_schema(self,
                         columns: Optional[Sequence[ColumnId]] = None,
                         combine_columns: bool = False) -> Schema:
    """Returns the schema of the result of `select_rows` above with the same arguments."""
    if not combine_columns:
      raise NotImplementedError(
        'select_rows_schema with combine_columns=False is not yet supported.')

    if not columns:
      # Select all columns.
      columns = list(self.manifest().data_schema.fields.keys())

    cols = [column_from_identifier(column) for column in columns or []]
    # Always return the UUID column.
    col_paths = [col.feature for col in cols]
    if (UUID_COLUMN,) not in col_paths:
      cols.append(column_from_identifier(UUID_COLUMN))

    self._validate_columns(cols)

    col_schemas: list[Schema] = []
    for col in cols:
      dest_path = _col_destination_path(col)
      if col.transform:
        if not isinstance(col.transform, SignalTransform):
          raise ValueError(f'Unsupported transform: {col.transform}')
        field = col.transform.signal.fields()
        field.signal_root = True
      else:
        field = self.manifest().data_schema.get_field(dest_path)
      col_schemas.append(_make_schema_from_path(dest_path, field))
    return merge_schemas(col_schemas)

  @override
  def media(self, item_id: str, leaf_path: Path) -> MediaResult:
    raise NotImplementedError('Media is not yet supported for the DuckDB implementation.')

  def _create_select_column(self, column: Column, manifest: DatasetManifest, flatten: bool,
                            resolve_span: bool) -> tuple[str, list[str]]:
    leafs = manifest.data_schema.leafs
    path = column.feature
    span_path = path

    # Remove the value key so we can check the dtype from leafs.
    if path[-1] == VALUE_KEY:
      span_path = path[:-1]
    is_span = (span_path in leafs and leafs[span_path].dtype == DataType.STRING_SPAN)
    span_from = _derived_from_path(path, manifest.data_schema) if resolve_span and is_span else None
    # We doing a vector-based computation, we do not need to select the actual data, just the uuids
    # plus an arbitrarily nested array of `None`s`.
    empty = bool(
      column.transform and isinstance(column.transform, SignalTransform) and
      # We remove the last element of the path when checking the dtype because it's VALUE_KEY for
      # signal transforms.
      manifest.data_schema.get_field(path[:-1]).dtype == DataType.EMBEDDING)
    select_queries: list[str] = []
    temp_column_names: list[str] = []

    parquet_manifests: list[Union[SourceManifest, SignalManifest]] = [
      self._source_manifest, *self._signal_manifests
    ]

    manifests_with_path: list[Union[SourceManifest, SignalManifest]] = []
    for m in parquet_manifests:
      if not schema_contains_path(m.data_schema, path):
        # Skip this parquet file if it doesn't contain the path.
        continue

      if isinstance(m, SignalManifest) and path == (UUID_COLUMN,):
        # Do not select UUID from the signal because it's already in the source.
        continue

      manifests_with_path.append(m)

    if not manifests_with_path:
      raise ValueError(f'Invalid path "{path}": No manifest contains path. Valid paths: '
                       f'{list(self.manifest().data_schema.leafs.keys())}')

    for m in manifests_with_path:
      temp_column_name = column.alias or _unique_alias(column)
      if isinstance(m, SignalManifest):
        select_path = (m.parquet_id, *path[1:])
        if len(manifests_with_path) > 1:
          # Non-leafs can have data in multiple manifests so we need to namespace.
          temp_column_name = f'{temp_column_name}/{m.parquet_id}'
      else:
        select_path = path
      temp_column_names.append(temp_column_name)
      col = _make_select_column(select_path, flatten=flatten, empty=empty, span_from=span_from)
      select_queries.append(f'{col} AS "{temp_column_name}"')

    return ', '.join(select_queries), temp_column_names

  def _create_select(self,
                     columns: list[Column],
                     flatten: bool,
                     resolve_span: bool,
                     combine_columns: bool = False) -> tuple[str, dict[str, dict[str, Column]]]:
    """Create the select statement."""
    manifest = self.manifest()
    # Map a final column name to a list of temporary namespaced column names that need to be merged.
    alias_to_temp_col_names: dict[str, dict[str, Column]] = {}
    select_queries: list[str] = []

    for column in columns:
      select_str, temp_column_names = self._create_select_column(column, manifest, flatten,
                                                                 resolve_span)
      # If `combine_columns` is True, we alias every column to `*` so that we can merge them all.
      alias = '*' if combine_columns else (column.alias or _unique_alias(column))
      if alias not in alias_to_temp_col_names:
        alias_to_temp_col_names[alias] = {}
      temp_name_to_column = alias_to_temp_col_names[alias]
      for temp_col_name in temp_column_names:
        temp_name_to_column[temp_col_name] = column

      select_queries.append(select_str)
    return ', '.join(select_queries), alias_to_temp_col_names

  def _normalize_filters(self, filter_likes: Optional[Sequence[FilterLike]], col_aliases: set[str],
                         udf_aliases: set[str]) -> tuple[list[Filter], list[Filter]]:
    """Normalize `FilterLike` to `Filter` and split into filters on source and filters on UDFs."""
    filter_likes = filter_likes or []
    filters: list[Filter] = []
    udf_filters: list[Filter] = []

    for filter in filter_likes:
      # Normalize `FilterLike` to `Filter`.
      if not isinstance(filter, Filter):
        path_tuple = filter[0]
        if isinstance(path_tuple, str):
          path_tuple = (path_tuple,)
        elif isinstance(path_tuple, Column):
          path_tuple = path_tuple.feature

        filter = Filter(path=path_tuple, comparison=filter[1], value=filter[2])

      # Select the value from the filter.
      filter.path = _make_value_path(filter.path)

      if str(filter.path[0]) in udf_aliases:
        udf_filters.append(filter)
      else:
        filters.append(filter)

    self._validate_filters(filters, col_aliases)
    return filters, udf_filters

  def _create_where(self, filters: list[Filter]) -> list[str]:
    if not filters:
      return []
    filter_queries: list[str] = []
    for filter in filters:
      col_name = self._path_to_col(filter.path)
      op = COMPARISON_TO_OP[filter.comparison]
      filter_val = filter.value
      if isinstance(filter_val, list):
        if op != 'in':
          raise ValueError('filter with array value can only use the IN comparison')
        wrapped_filter_val = [f"'{part}'" for part in filter_val]
        filter_val = f'({", ".join(wrapped_filter_val)})'
      elif isinstance(filter_val, str):
        filter_val = f"'{filter_val}'"
      elif isinstance(filter_val, bytes):
        filter_val = _bytes_to_blob_literal(filter_val)
      else:
        filter_val = str(filter_val)
      filter_query = f'{col_name} {op} {filter_val}'
      filter_queries.append(filter_query)
    return filter_queries

  def _execute(self, query: str) -> duckdb.DuckDBPyConnection:
    """Execute a query in duckdb."""
    # FastAPI is multi-threaded so we have to create a thread-specific connection cursor to allow
    # these queries to be thread-safe.
    local_con = self.con.cursor()
    if not DEBUG:
      return local_con.execute(query)

    # Debug mode.
    log('Executing:')
    log(query)
    with DebugTimer('Query'):
      return local_con.execute(query)

  def _query(self, query: str) -> list[tuple]:
    result = self._execute(query)
    rows = result.fetchall()
    result.close()
    return rows

  def _query_df(self, query: str) -> pd.DataFrame:
    """Execute a query that returns a dataframe."""
    result = self._execute(query)
    df = result.df()
    result.close()
    return df

  def _path_to_col(self, path: Path, quote_each_part: bool = True) -> str:
    """Convert a path to a column name."""
    if isinstance(path, str):
      path = (path,)
    return '.'.join([f'"{path_comp}"' if quote_each_part else str(path_comp) for path_comp in path])


def _inner_select(sub_paths: list[PathTuple],
                  inner_var: Optional[str] = None,
                  empty: bool = False,
                  span_from: Optional[PathTuple] = None) -> str:
  """Recursively generate the inner select statement for a list of sub paths."""
  current_sub_path = sub_paths[0]
  lambda_var = inner_var + 'x' if inner_var else 'x'
  if not inner_var:
    lambda_var = 'x'
    inner_var = f'"{current_sub_path[0]}"'
    current_sub_path = current_sub_path[1:]
  # Select the path inside structs. E.g. x['a']['b']['c'] given current_sub_path = [a, b, c].
  path_key = inner_var + ''.join([f"['{p}']" for p in current_sub_path])
  if len(sub_paths) == 1:
    if span_from:
      derived_col = _make_select_column(span_from)
      path_key = (f'{derived_col}[{path_key}.{TEXT_SPAN_START_FEATURE}+1:'
                  f'{path_key}.{TEXT_SPAN_END_FEATURE}]')
    return 'NULL' if empty else path_key
  return (f'list_transform({path_key}, {lambda_var} -> '
          f'{_inner_select(sub_paths[1:], lambda_var, empty, span_from)})')


def _split_path_into_subpaths_of_lists(leaf_path: PathTuple) -> list[PathTuple]:
  """Split a path into a subpath of lists.

  E.g. [a, b, c, *, d, *, *] gets splits [[a, b, c], [d], [], []].
  """
  sub_paths: list[PathTuple] = []
  offset = 0
  while offset <= len(leaf_path):
    new_offset = leaf_path.index(PATH_WILDCARD,
                                 offset) if PATH_WILDCARD in leaf_path[offset:] else len(leaf_path)
    sub_path = leaf_path[offset:new_offset]
    sub_paths.append(sub_path)
    offset = new_offset + 1
  return sub_paths


def _make_select_column(leaf_path: Path,
                        flatten: bool = True,
                        empty: bool = False,
                        span_from: Optional[PathTuple] = None) -> str:
  """Create a select column for a leaf path.

  Args:
    leaf_path: A path to a leaf feature. E.g. ['a', 'b', 'c'].
    flatten: Whether to flatten the result.
    empty: Whether to return an empty list (used for embedding signals that don't need the data).
    span_from: The path this span is derived from. If specified, the span will be resolved
      to a substring of the original string.
  """
  path = normalize_path(leaf_path)
  sub_paths = _split_path_into_subpaths_of_lists(path)
  selection = _inner_select(sub_paths, None, empty, span_from)
  # We only flatten when the result of a nested list to avoid segfault.
  is_result_nested_list = len(sub_paths) >= 3  # E.g. subPaths = [[a, b, c], *, *].
  if flatten and is_result_nested_list:
    selection = f'flatten({selection})'
  # We only unnest when the result is a list. // E.g. subPaths = [[a, b, c], *].
  is_result_a_list = len(sub_paths) >= 2
  if flatten and is_result_a_list:
    selection = f'unnest({selection})'
  return selection


def read_source_manifest(dataset_path: str) -> SourceManifest:
  """Read the manifest file."""
  with open_file(os.path.join(dataset_path, MANIFEST_FILENAME), 'r') as f:
    return SourceManifest.parse_raw(f.read())


def signal_filename_prefix(source_path: PathTuple, signal_key: str) -> str:
  """Get the filename prefix for a signal parquet file."""
  return f"{'.'.join(map(str, source_path))}.{signal_key}"


def signal_manifest_filename(source_path: PathTuple, signal_key: str) -> str:
  """Get the filename for a signal output."""
  return f'{signal_filename_prefix(source_path, signal_key)}.{SIGNAL_MANIFEST_SUFFIX}'


def split_column_name(column: str, split_name: str) -> str:
  """Get the name of a split column."""
  return f'{column}.{split_name}'


def split_parquet_prefix(column_name: str, splitter_name: str) -> str:
  """Get the filename prefix for a split parquet file."""
  return f'{column_name}.{splitter_name}'


def _bytes_to_blob_literal(bytes: bytes) -> str:
  """Convert bytes to a blob literal."""
  escaped_hex = re.sub(r'(.{2})', r'\\x\1', bytes.hex())
  return f"'{escaped_hex}'::BLOB"


class SignalManifest(BaseModel):
  """The manifest that describes a signal computation including schema and parquet files."""
  # List of a parquet filepaths storing the data. The paths are relative to the manifest.
  files: list[str]

  # An identifier for this parquet table. Will be used as the view name in SQL.
  parquet_id: str

  data_schema: Schema
  signal: Signal

  # The column path that this signal is derived from.
  enriched_path: PathTuple

  # The filename of the embedding when the signal is an embedding.
  embedding_filename: Optional[str]

  @validator('signal', pre=True)
  def parse_signal(cls, signal: dict) -> Signal:
    """Parse a signal to its specific subclass instance."""
    return resolve_signal(signal)


def _merge_cells(dest_cell: ItemValue, source_cell: ItemValue) -> None:
  if source_cell is None or isinstance(source_cell, float) and math.isnan(source_cell):
    # Nothing to merge here (missing value).
    return
  if isinstance(dest_cell, dict):
    if not isinstance(source_cell, dict):
      raise ValueError(f'Failed to merge cells. Destination is a dict ({dest_cell!r}), '
                       f'but source is not ({source_cell!r}).')
    for key, value in source_cell.items():
      if key not in dest_cell:
        dest_cell[key] = value
      else:
        _merge_cells(dest_cell[key], value)
  elif isinstance(dest_cell, list):
    if not isinstance(source_cell, list):
      raise ValueError('Failed to merge cells. Destination is a list, but source is not.')
    for dest_subcell, source_subcell in zip(dest_cell, source_cell):
      _merge_cells(dest_subcell, source_subcell)
  else:
<<<<<<< HEAD
    # Redundant merge, since the user selected the same column twice. This can happen when you
    # select [parent, (parent, child)] where parent already contains child and you have
    # `combine_columns` set to True.
    return
=======
    # Primitives can be merged together if they are equal. This can happen if a user selects a
    # column that is the child of another.
    # NOTE: This can be removed if we fix https://github.com/lilacai/lilac/issues/166.
    if source_cell != dest_cell:
      raise ValueError(f'Cannot merge source "{source_cell!r}" into destination "{dest_cell!r}"')
>>>>>>> 1f02c77e


def merge_values(destination: pd.Series, source: pd.Series) -> pd.Series:
  """Merge two series of values recursively."""
  for dest_cell, source_cell in zip(destination, source):
    _merge_cells(dest_cell, source_cell)
  return destination


def _unique_alias(column: Column) -> str:
  """Get a unique alias for a selection column."""
  if column.transform and isinstance(column.transform, SignalTransform):
    return make_parquet_id(column.transform.signal, column.feature)
  return '.'.join(map(str, column.feature))


def _col_destination_path(column: Column) -> PathTuple:
  """Get the destination path where the output of this selection column will be stored."""
  source_path = column.feature

  if not column.transform:
    return source_path

  if not isinstance(column.transform, SignalTransform):
    raise ValueError(f'Cannot get destination path for transform {column.transform!r}')

  signal_key = column.transform.signal.key()
  # If we are enriching a value we should store the signal data in the value's parent.
  if source_path[-1] == VALUE_KEY:
    dest_path = (*source_path[:-1], signal_key)
  else:
    dest_path = (*source_path, signal_key)

  return dest_path


def _root_column(manifest: SignalManifest) -> str:
  """Returns the root column of a signal manifest."""
  field_keys = manifest.data_schema.fields.keys()
  if len(field_keys) != 2:
    raise ValueError('Expected exactly two fields in signal manifest, '
                     f'the row UUID and root this signal is enriching. Got {field_keys}.')
  return next(filter(lambda field: field != UUID_COLUMN, manifest.data_schema.fields.keys()))


def _derived_from_path(path: PathTuple, schema: Schema) -> PathTuple:
  # Find the closest parent of `path` that is a signal root.
  for i in reversed(range(len(path))):
    sub_path = path[:i]
    if schema.get_field(sub_path).signal_root:
      # Skip the signal name at the end to get the source path that was enriched.
      return _make_value_path(sub_path[:-1])
  raise ValueError('Cannot find the source path for the enriched path: {path}')


def _make_value_path(path: PathTuple) -> PathTuple:
  """Returns the path to the value field of the given path."""
  if path[-1] != VALUE_KEY and path[0] != UUID_COLUMN:
    return (*path, VALUE_KEY)
  return path


def _make_schema_from_path(path: PathTuple, field: Field) -> Schema:
  """Returns a schema that contains only the given path."""
  for sub_path in reversed(path):
    if sub_path == PATH_WILDCARD:
      field = Field(repeated_field=field)
    else:
      field = Field(fields={sub_path: field})
  return Schema(fields=field.fields)<|MERGE_RESOLUTION|>--- conflicted
+++ resolved
@@ -1038,18 +1038,11 @@
     for dest_subcell, source_subcell in zip(dest_cell, source_cell):
       _merge_cells(dest_subcell, source_subcell)
   else:
-<<<<<<< HEAD
-    # Redundant merge, since the user selected the same column twice. This can happen when you
-    # select [parent, (parent, child)] where parent already contains child and you have
-    # `combine_columns` set to True.
-    return
-=======
     # Primitives can be merged together if they are equal. This can happen if a user selects a
     # column that is the child of another.
     # NOTE: This can be removed if we fix https://github.com/lilacai/lilac/issues/166.
     if source_cell != dest_cell:
       raise ValueError(f'Cannot merge source "{source_cell!r}" into destination "{dest_cell!r}"')
->>>>>>> 1f02c77e
 
 
 def merge_values(destination: pd.Series, source: pd.Series) -> pd.Series:
