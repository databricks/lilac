"""Implementation-agnostic tests of the Dataset DB API."""

import pathlib
import re
from typing import Any, Generator, Iterable, Optional, Type, cast

import numpy as np
import pandas as pd
import pytest
from pytest_mock import MockerFixture
from typing_extensions import override

from ..config import CONFIG
from ..embeddings.embedding_registry import Embedding
from ..embeddings.vector_store import VectorStore
from ..schema import (
    ENTITY_FEATURE_KEY,
    LILAC_COLUMN,
    UUID_COLUMN,
    DataType,
    EnrichmentType,
    Field,
    Item,
    ItemValue,
    PathTuple,
    RichData,
    Schema,
    SignalOut,
    TextEntity,
    TextEntityField,
)
from ..signals.signal import Signal
from ..signals.signal_registry import clear_signal_registry, register_signal
from . import db_dataset, db_dataset_duckdb
from .db_dataset import (
    Column,
    Comparison,
    DatasetDB,
    DatasetManifest,
    FilterTuple,
    NamedBins,
    SignalUDF,
    SortOrder,
    StatsResult,
)
from .db_dataset_duckdb import DatasetDuckDB
from .db_dataset_test_utils import TEST_DATASET_NAME, TEST_NAMESPACE, make_db

ALL_DBS = [DatasetDuckDB]

SIMPLE_DATASET_NAME = 'simple'

SIMPLE_ITEMS: list[Item] = [{
    UUID_COLUMN: '1',
    'str': 'a',
    'int': 1,
    'bool': False,
    'float': 3.0
}, {
    UUID_COLUMN: '2',
    'str': 'b',
    'int': 2,
    'bool': True,
    'float': 2.0
}, {
    UUID_COLUMN: '3',
    'str': 'b',
    'int': 2,
    'bool': True,
    'float': 1.0
}]

SIMPLE_SCHEMA = Schema(
    fields={
        UUID_COLUMN: Field(dtype=DataType.STRING),
        'str': Field(dtype=DataType.STRING),
        'int': Field(dtype=DataType.INT64),
        'bool': Field(dtype=DataType.BOOLEAN),
        'float': Field(dtype=DataType.FLOAT64),
    })

TEST_EMBEDDING_NAME = 'test_embedding'

EMBEDDINGS: list[tuple[str, list[float]]] = [('hello.', [1.0, 0.0, 0.0]),
                                             ('hello2.', [1.0, 1.0, 0.0]),
                                             ('hello world.', [1.0, 1.0, 1.0]),
                                             ('hello world2.', [2.0, 1.0, 1.0])]

STR_EMBEDDINGS: dict[str, list[float]] = {text: embedding for text, embedding in EMBEDDINGS}


class TestEmbedding(Embedding):
  """A test embed function."""
  name = TEST_EMBEDDING_NAME
  enrichment_type = EnrichmentType.TEXT

  @override
  def compute(self, data: Iterable[RichData]) -> Iterable[np.ndarray]:
    """Call the embedding function."""
    embeddings = [np.array(STR_EMBEDDINGS[cast(str, example)]) for example in data]
    yield from embeddings


class LengthSignal(Signal):
  name = 'length_signal'
  enrichment_type = EnrichmentType.TEXT
  vector_based = False

  _call_count: int = 0

  def fields(self) -> Field:
    return Field(dtype=DataType.INT32)

  def compute(self, data: Iterable[RichData]) -> Iterable[Optional[SignalOut]]:
    for text_content in data:
      self._call_count += 1
      yield len(text_content)


class TestParamSignal(Signal):
  name = 'param_signal'
  enrichment_type = EnrichmentType.TEXT
  param: str

  def fields(self) -> Field:
    return Field(dtype=DataType.STRING)

  def compute(self, data: Iterable[RichData]) -> Iterable[Optional[SignalOut]]:
    for text_content in data:
      yield f'{str(text_content)}_{self.param}'


@pytest.fixture(scope='module', autouse=True)
def setup_teardown() -> Iterable[None]:
  # Setup.
  register_signal(TestSignal)
  register_signal(LengthSignal)
  register_signal(TestSplitterWithLen)
  register_signal(TestEmbeddingSumSignal)
  register_signal(TestEntitySignal)
  register_signal(TestParamSignal)
<<<<<<< HEAD
  register_signal(TestEmbedding)
=======
  register_signal(TestSparseSignal)
  register_signal(TestSparseRichSignal)
  register_embedding(TestEmbedding)
>>>>>>> 84c3ade7

  # Unit test runs.
  yield

  # Teardown.
  clear_signal_registry()


@pytest.fixture(autouse=True)
def set_data_path(tmp_path: pathlib.Path) -> Generator:
  data_path = CONFIG['LILAC_DATA_PATH']
  CONFIG['LILAC_DATA_PATH'] = str(tmp_path)

  yield

  CONFIG['LILAC_DATA_PATH'] = data_path or ''


@pytest.mark.parametrize('db_cls', ALL_DBS)
class SelectRowsSuite:

  def test_default(self, tmp_path: pathlib.Path, db_cls: Type[DatasetDB]) -> None:
    db = make_db(db_cls, tmp_path, SIMPLE_ITEMS, SIMPLE_SCHEMA)

    result = db.select_rows()
    assert list(result) == SIMPLE_ITEMS

  def test_select_ids(self, tmp_path: pathlib.Path, db_cls: Type[DatasetDB]) -> None:
    db = make_db(db_cls, tmp_path, SIMPLE_ITEMS, SIMPLE_SCHEMA)

    result = db.select_rows([UUID_COLUMN])

    assert list(result) == [{UUID_COLUMN: '1'}, {UUID_COLUMN: '2'}, {UUID_COLUMN: '3'}]

  def test_select_ids_with_limit_and_offset(self, tmp_path: pathlib.Path,
                                            db_cls: Type[DatasetDB]) -> None:
    items: list[Item] = [{UUID_COLUMN: str(i)} for i in range(10, 20)]
    db = make_db(db_cls, tmp_path, items, SIMPLE_SCHEMA)

    result = db.select_rows([UUID_COLUMN], offset=1, limit=3)
    assert list(result) == [{UUID_COLUMN: '11'}, {UUID_COLUMN: '12'}, {UUID_COLUMN: '13'}]

    result = db.select_rows([UUID_COLUMN], offset=7, limit=2)
    assert list(result) == [{UUID_COLUMN: '17'}, {UUID_COLUMN: '18'}]

    result = db.select_rows([UUID_COLUMN], offset=9, limit=200)
    assert list(result) == [{UUID_COLUMN: '19'}]

    result = db.select_rows([UUID_COLUMN], offset=10, limit=200)
    assert list(result) == []

  def test_filter_by_ids(self, tmp_path: pathlib.Path, db_cls: Type[DatasetDB]) -> None:
    db = make_db(db_cls, tmp_path, SIMPLE_ITEMS, SIMPLE_SCHEMA)

    id_filter: FilterTuple = (UUID_COLUMN, Comparison.EQUALS, '1')
    result = db.select_rows(filters=[id_filter])

    assert list(result) == [{UUID_COLUMN: '1', 'str': 'a', 'int': 1, 'bool': False, 'float': 3.0}]

    id_filter = (UUID_COLUMN, Comparison.EQUALS, '2')
    result = db.select_rows(filters=[id_filter])

    assert list(result) == [{UUID_COLUMN: '2', 'str': 'b', 'int': 2, 'bool': True, 'float': 2.0}]

    id_filter = (UUID_COLUMN, Comparison.EQUALS, b'f')
    result = db.select_rows(filters=[id_filter])

    assert list(result) == []

  def test_filter_by_list_of_ids(self, tmp_path: pathlib.Path, db_cls: Type[DatasetDB]) -> None:
    db = make_db(db_cls, tmp_path, SIMPLE_ITEMS, SIMPLE_SCHEMA)

    id_filter: FilterTuple = (UUID_COLUMN, Comparison.IN, ['1', '2'])
    result = db.select_rows(filters=[id_filter])

    assert list(result) == [{
        UUID_COLUMN: '1',
        'str': 'a',
        'int': 1,
        'bool': False,
        'float': 3.0
    }, {
        UUID_COLUMN: '2',
        'str': 'b',
        'int': 2,
        'bool': True,
        'float': 2.0
    }]

  def test_columns(self, tmp_path: pathlib.Path, db_cls: Type[DatasetDB]) -> None:
    db = make_db(db_cls, tmp_path, SIMPLE_ITEMS, SIMPLE_SCHEMA)

    result = db.select_rows(['str', 'float'])

    assert list(result) == [{
        UUID_COLUMN: '1',
        'str': 'a',
        'float': 3.0
    }, {
        UUID_COLUMN: '2',
        'str': 'b',
        'float': 2.0
    }, {
        UUID_COLUMN: '3',
        'str': 'b',
        'float': 1.0
    }]

  def test_source_joined_with_signal_column(self, tmp_path: pathlib.Path,
                                            db_cls: Type[DatasetDB]) -> None:
    db = make_db(db_cls, tmp_path, SIMPLE_ITEMS, SIMPLE_SCHEMA)
    assert db.manifest() == DatasetManifest(
        namespace=TEST_NAMESPACE,
        dataset_name=TEST_DATASET_NAME,
        data_schema=Schema(
            fields={
                UUID_COLUMN: Field(dtype=DataType.STRING),
                'str': Field(dtype=DataType.STRING),
                'int': Field(dtype=DataType.INT64),
                'bool': Field(dtype=DataType.BOOLEAN),
                'float': Field(dtype=DataType.FLOAT64),
            }),
        embedding_manifest=EmbeddingIndexerManifest(indexes=[]),
        num_items=3)

    test_signal = TestSignal()
    db.compute_signal_column(test_signal, 'str')

    result = db.select_rows(['str', (LILAC_COLUMN, 'str')])
    assert list(result) == [{
        UUID_COLUMN: '1',
        'str': 'a',
        f'{LILAC_COLUMN}.str': {
            'test_signal': {
                'len': 1,
                'flen': 1.0
            }
        }
    }, {
        UUID_COLUMN: '2',
        'str': 'b',
        f'{LILAC_COLUMN}.str': {
            'test_signal': {
                'len': 1,
                'flen': 1.0
            }
        }
    }, {
        UUID_COLUMN: '3',
        'str': 'b',
        f'{LILAC_COLUMN}.str': {
            'test_signal': {
                'len': 1,
                'flen': 1.0
            }
        }
    }]

    # Check the enriched dataset manifest has 'text' enriched.
    assert db.manifest() == DatasetManifest(
        namespace=TEST_NAMESPACE,
        dataset_name=TEST_DATASET_NAME,
        data_schema=Schema(
            fields={
                UUID_COLUMN: Field(dtype=DataType.STRING),
                'str': Field(dtype=DataType.STRING),
                'int': Field(dtype=DataType.INT64),
                'bool': Field(dtype=DataType.BOOLEAN),
                'float': Field(dtype=DataType.FLOAT64),
                LILAC_COLUMN: Field(
                    fields={
                        'str': Field(
                            fields={
                                'test_signal': Field(
                                    fields={
                                        'len': Field(dtype=DataType.INT32, derived_from=('str',)),
                                        'flen': Field(
                                            dtype=DataType.FLOAT32, derived_from=('str',))
                                    },
                                    derived_from=('str',),
                                    signal_root=True)
                            })
                    })
            }),
        embedding_manifest=EmbeddingIndexerManifest(indexes=[]),
        num_items=3)

    # Select a specific signal leaf test_signal.flen.
    result = db.select_rows(['str', (LILAC_COLUMN, 'str', 'test_signal', 'flen')])

    assert list(result) == [{
        UUID_COLUMN: '1',
        'str': 'a',
        f'{LILAC_COLUMN}.str.test_signal.flen': 1.0
    }, {
        UUID_COLUMN: '2',
        'str': 'b',
        f'{LILAC_COLUMN}.str.test_signal.flen': 1.0
    }, {
        UUID_COLUMN: '3',
        'str': 'b',
        f'{LILAC_COLUMN}.str.test_signal.flen': 1.0
    }]

    # Select multiple signal leafs with aliasing.
    result = db.select_rows([
        'str',
        Column((LILAC_COLUMN, 'str', 'test_signal', 'flen'), alias='flen'),
        Column((LILAC_COLUMN, 'str', 'test_signal', 'len'), alias='len')
    ])

    assert list(result) == [{
        UUID_COLUMN: '1',
        'str': 'a',
        'flen': 1.0,
        'len': 1
    }, {
        UUID_COLUMN: '2',
        'str': 'b',
        'flen': 1.0,
        'len': 1
    }, {
        UUID_COLUMN: '3',
        'str': 'b',
        'flen': 1.0,
        'len': 1
    }]

  def test_parameterized_signal(self, tmp_path: pathlib.Path, db_cls: Type[DatasetDB]) -> None:
    db = make_db(
        db_cls,
        tmp_path,
        items=[{
            UUID_COLUMN: '1',
            'text': 'hello'
        }, {
            UUID_COLUMN: '2',
            'text': 'everybody'
        }],
        schema=Schema(fields={
            UUID_COLUMN: Field(dtype=DataType.STRING),
            'text': Field(dtype=DataType.STRING),
        }))
    test_signal_a = TestParamSignal(param='a')
    test_signal_b = TestParamSignal(param='b')
    db.compute_signal_column(test_signal_a, 'text')
    db.compute_signal_column(test_signal_b, 'text')

    assert db.manifest() == DatasetManifest(
        namespace=TEST_NAMESPACE,
        dataset_name=TEST_DATASET_NAME,
        data_schema=Schema(
            fields={
                UUID_COLUMN: Field(dtype=DataType.STRING),
                'text': Field(dtype=DataType.STRING),
                LILAC_COLUMN: Field(
                    fields={
                        'text': Field(
                            fields={
                                'param_signal(param=a)': Field(
                                    dtype=DataType.STRING, signal_root=True, derived_from=(
                                        'text',)),
                                'param_signal(param=b)': Field(
                                    dtype=DataType.STRING, signal_root=True, derived_from=(
                                        'text',)),
                            })
                    },)
            }),
        embedding_manifest=EmbeddingIndexerManifest(indexes=[]),
        num_items=2)

    result = db.select_rows(['text', LILAC_COLUMN])
    assert list(result) == [{
        UUID_COLUMN: '1',
        'text': 'hello',
        LILAC_COLUMN: {
            'text': {
                'param_signal(param=a)': 'hello_a',
                'param_signal(param=b)': 'hello_b',
            }
        }
    }, {
        UUID_COLUMN: '2',
        'text': 'everybody',
        LILAC_COLUMN: {
            'text': {
                'param_signal(param=a)': 'everybody_a',
                'param_signal(param=b)': 'everybody_b',
            }
        }
    }]

  def test_merge_values(self, tmp_path: pathlib.Path, db_cls: Type[DatasetDB]) -> None:
    db = make_db(
        db_cls,
        tmp_path,
        items=[{
            UUID_COLUMN: '1',
            'text': 'hello'
        }, {
            UUID_COLUMN: '2',
            'text': 'everybody'
        }],
        schema=Schema(fields={
            UUID_COLUMN: Field(dtype=DataType.STRING),
            'text': Field(dtype=DataType.STRING),
        }))
    test_signal = TestSignal()
    db.compute_signal_column(test_signal, 'text')
    length_signal = LengthSignal()
    db.compute_signal_column(length_signal, 'text')

    result = db.select_rows(['text', LILAC_COLUMN])
    assert list(result) == [{
        UUID_COLUMN: '1',
        'text': 'hello',
        LILAC_COLUMN: {
            'text': {
                'length_signal': 5,
                'test_signal': {
                    'len': 5,
                    'flen': 5.0
                }
            }
        }
    }, {
        UUID_COLUMN: '2',
        'text': 'everybody',
        LILAC_COLUMN: {
            'text': {
                'length_signal': 9,
                'test_signal': {
                    'len': 9,
                    'flen': 9.0
                }
            }
        }
    }]

    # Test subselection.
    result = db.select_rows(['text', (LILAC_COLUMN, 'text')])
    assert list(result) == [{
        UUID_COLUMN: '1',
        'text': 'hello',
        f'{LILAC_COLUMN}.text': {
            'length_signal': 5,
            'test_signal': {
                'len': 5,
                'flen': 5.0
            }
        }
    }, {
        UUID_COLUMN: '2',
        'text': 'everybody',
        f'{LILAC_COLUMN}.text': {
            'length_signal': 9,
            'test_signal': {
                'len': 9,
                'flen': 9.0
            }
        }
    }]

    result = db.select_rows([
        'text', (LILAC_COLUMN, 'text', 'test_signal', 'flen'),
        (LILAC_COLUMN, 'text', 'test_signal', 'len')
    ])
    assert list(result) == [{
        UUID_COLUMN: '1',
        'text': 'hello',
        f'{LILAC_COLUMN}.text.test_signal.flen': 5.0,
        f'{LILAC_COLUMN}.text.test_signal.len': 5
    }, {
        UUID_COLUMN: '2',
        'text': 'everybody',
        f'{LILAC_COLUMN}.text.test_signal.flen': 9.0,
        f'{LILAC_COLUMN}.text.test_signal.len': 9
    }]

    # Test subselection with aliasing.
    result = db.select_rows(
        columns=['text',
                 Column((LILAC_COLUMN, 'text', 'test_signal', 'len'), alias='metadata')])
    assert list(result) == [{
        UUID_COLUMN: '1',
        'text': 'hello',
        'metadata': 5
    }, {
        UUID_COLUMN: '2',
        'text': 'everybody',
        'metadata': 9
    }]

    result = db.select_rows(
        columns=['text', Column((LILAC_COLUMN, 'text'), alias='text_enrichment')])
    assert list(result) == [{
        UUID_COLUMN: '1',
        'text': 'hello',
        'text_enrichment': {
            'length_signal': 5,
            'test_signal': {
                'len': 5,
                'flen': 5.0
            }
        }
    }, {
        UUID_COLUMN: '2',
        'text': 'everybody',
        'text_enrichment': {
            'length_signal': 9,
            'test_signal': {
                'len': 9,
                'flen': 9.0
            }
        }
    }]

  def test_merge_array_values(self, tmp_path: pathlib.Path, db_cls: Type[DatasetDB]) -> None:
    db = make_db(
        db_cls,
        tmp_path,
        items=[{
            UUID_COLUMN: '1',
            'texts': ['hello', 'everybody']
        }, {
            UUID_COLUMN: '2',
            'texts': ['a', 'bc', 'def']
        }],
        schema=Schema(
            fields={
                UUID_COLUMN: Field(dtype=DataType.STRING),
                'texts': Field(repeated_field=Field(dtype=DataType.STRING)),
            }))

    db.compute_signal_column(TestSignal(), ('texts', '*'))
    db.compute_signal_column(LengthSignal(), ('texts', '*'))

    assert db.manifest() == DatasetManifest(
        namespace=TEST_NAMESPACE,
        dataset_name=TEST_DATASET_NAME,
        data_schema=Schema(
            fields={
                UUID_COLUMN: Field(dtype=DataType.STRING),
                'texts': Field(repeated_field=Field(dtype=DataType.STRING)),
                LILAC_COLUMN: Field(
                    fields={
                        'texts': Field(
                            repeated_field=Field(
                                fields={
                                    'length_signal': Field(
                                        dtype=DataType.INT32,
                                        derived_from=('texts', '*'),
                                        signal_root=True),
                                    'test_signal': Field(
                                        fields={
                                            'len': Field(
                                                dtype=DataType.INT32, derived_from=('texts', '*')),
                                            'flen': Field(
                                                dtype=DataType.FLOAT32, derived_from=('texts', '*'))
                                        },
                                        derived_from=('texts', '*'),
                                        signal_root=True)
                                }))
                    })
            }),
        embedding_manifest=EmbeddingIndexerManifest(indexes=[]),
        num_items=2)

    result = db.select_rows(['texts', LILAC_COLUMN])
    assert list(result) == [{
        UUID_COLUMN: '1',
        'texts': ['hello', 'everybody'],
        LILAC_COLUMN: {
            'texts': [{
                'length_signal': 5,
                'test_signal': {
                    'len': 5,
                    'flen': 5.0
                }
            }, {
                'length_signal': 9,
                'test_signal': {
                    'len': 9,
                    'flen': 9.0
                }
            }]
        }
    }, {
        UUID_COLUMN: '2',
        'texts': ['a', 'bc', 'def'],
        LILAC_COLUMN: {
            'texts': [{
                'length_signal': 1,
                'test_signal': {
                    'len': 1,
                    'flen': 1.0
                }
            }, {
                'length_signal': 2,
                'test_signal': {
                    'len': 2,
                    'flen': 2.0
                }
            }, {
                'length_signal': 3,
                'test_signal': {
                    'len': 3,
                    'flen': 3.0
                }
            }]
        }
    }]

    # Test subselection.
    result = db.select_rows([
        'texts', (LILAC_COLUMN, 'texts', '*', 'length_signal'),
        (LILAC_COLUMN, 'texts', '*', 'test_signal', 'flen')
    ])
    assert list(result) == [{
        UUID_COLUMN: '1',
        'texts': ['hello', 'everybody'],
        f'{LILAC_COLUMN}.texts.*.test_signal.flen': [5.0, 9.0],
        f'{LILAC_COLUMN}.texts.*.length_signal': [5, 9]
    }, {
        UUID_COLUMN: '2',
        'texts': ['a', 'bc', 'def'],
        f'{LILAC_COLUMN}.texts.*.test_signal.flen': [1.0, 2.0, 3.0],
        f'{LILAC_COLUMN}.texts.*.length_signal': [1, 2, 3]
    }]

  def test_combining_columns(self, tmp_path: pathlib.Path, db_cls: Type[DatasetDB]) -> None:
    db = make_db(
        db_cls,
        tmp_path,
        items=[{
            UUID_COLUMN: '1',
            'text': 'hello',
            'extra': {
                'text': {
                    'length_signal': 5,
                    'test_signal': {
                        'len': 5,
                        'flen': 5.0
                    }
                }
            }
        }, {
            UUID_COLUMN: '2',
            'text': 'everybody',
            'extra': {
                'text': {
                    'length_signal': 9,
                    'test_signal': {
                        'len': 9,
                        'flen': 9.0
                    }
                }
            }
        }],
        schema=Schema(
            fields={
                UUID_COLUMN: Field(dtype=DataType.STRING),
                'text': Field(dtype=DataType.STRING),
                'extra': Field(
                    fields={
                        'text': Field(
                            fields={
                                'length_signal': Field(dtype=DataType.INT32),
                                'test_signal': Field(
                                    fields={
                                        'len': Field(dtype=DataType.INT32),
                                        'flen': Field(dtype=DataType.FLOAT32)
                                    })
                            })
                    })
            }))

    # Sub-select text and test_signal.
    result = db.select_rows(['text', ('extra', 'text', 'test_signal')], combine_columns=True)
    assert list(result) == [{
        UUID_COLUMN: '1',
        'text': 'hello',
        'extra': {
            'text': {
                'test_signal': {
                    'len': 5,
                    'flen': 5.0
                }
            }
        }
    }, {
        UUID_COLUMN: '2',
        'text': 'everybody',
        'extra': {
            'text': {
                'test_signal': {
                    'len': 9,
                    'flen': 9.0
                }
            }
        }
    }]

    # Sub-select text and length_signal.
    result = db.select_rows(['text', ('extra', 'text', 'length_signal')], combine_columns=True)
    assert list(result) == [{
        UUID_COLUMN: '1',
        'text': 'hello',
        'extra': {
            'text': {
                'length_signal': 5
            }
        }
    }, {
        UUID_COLUMN: '2',
        'text': 'everybody',
        'extra': {
            'text': {
                'length_signal': 9
            }
        }
    }]

    # Sub-select length_signal only.
    result = db.select_rows([('extra', 'text', 'length_signal')], combine_columns=True)
    assert list(result) == [{
        UUID_COLUMN: '1',
        'extra': {
            'text': {
                'length_signal': 5
            }
        }
    }, {
        UUID_COLUMN: '2',
        'extra': {
            'text': {
                'length_signal': 9
            }
        }
    }]

    # Aliases are ignored when combing columns.
    len_col = Column(('extra', 'text', 'length_signal'), alias='hello')
    result = db.select_rows([len_col], combine_columns=True)
    assert list(result) == [{
        UUID_COLUMN: '1',
        'extra': {
            'text': {
                'length_signal': 5
            }
        }
    }, {
        UUID_COLUMN: '2',
        'extra': {
            'text': {
                'length_signal': 9
            }
        }
    }]

    # Works with UDFs and aliases are ignored.
    udf_col = SignalUDF(LengthSignal(), 'text', alias='ignored')
    result = db.select_rows(['text', udf_col], combine_columns=True)
    assert list(result) == [{
        UUID_COLUMN: '1',
        'text': 'hello',
        LILAC_COLUMN: {
            'text': {
                'length_signal': 5
            }
        }
    }, {
        UUID_COLUMN: '2',
        'text': 'everybody',
        LILAC_COLUMN: {
            'text': {
                'length_signal': 9
            }
        }
    }]

  def test_signal_on_repeated_field(self, tmp_path: pathlib.Path, db_cls: Type[DatasetDB]) -> None:
    db = make_db(
        db_cls,
        tmp_path,
        items=[{
            UUID_COLUMN: '1',
            'text': ['hello', 'everybody'],
        }, {
            UUID_COLUMN: '2',
            'text': ['hello2', 'everybody2'],
        }],
        schema=Schema(
            fields={
                UUID_COLUMN: Field(dtype=DataType.STRING),
                'text': Field(repeated_field=Field(dtype=DataType.STRING)),
            }))
    test_signal = TestSignal()
    # Run the signal on the repeated field.
    db.compute_signal_column(test_signal, ('text', '*'))

    # Check the enriched dataset manifest has 'text' enriched.
    assert db.manifest() == DatasetManifest(
        namespace=TEST_NAMESPACE,
        dataset_name=TEST_DATASET_NAME,
        data_schema=Schema(
            fields={
                UUID_COLUMN: Field(dtype=DataType.STRING),
                'text': Field(repeated_field=Field(dtype=DataType.STRING)),
                LILAC_COLUMN: Field(
                    fields={
                        'text': Field(
                            repeated_field=Field(
                                fields={
                                    'test_signal': Field(
                                        fields={
                                            'len': Field(
                                                dtype=DataType.INT32, derived_from=('text', '*')),
                                            'flen': Field(
                                                dtype=DataType.FLOAT32, derived_from=('text', '*'))
                                        },
                                        derived_from=('text', '*'),
                                        signal_root=True)
                                }))
                    })
            }),
        embedding_manifest=EmbeddingIndexerManifest(indexes=[]),
        num_items=2)

    result = db.select_rows([(LILAC_COLUMN, 'text', '*')])

    assert list(result) == [{
        UUID_COLUMN: '1',
        f'{LILAC_COLUMN}.text.*': [{
            'test_signal': {
                'len': 5,
                'flen': 5.0
            }
        }, {
            'test_signal': {
                'len': 9,
                'flen': 9.0
            }
        }]
    }, {
        UUID_COLUMN: '2',
        f'{LILAC_COLUMN}.text.*': [{
            'test_signal': {
                'len': 6,
                'flen': 6.0
            }
        }, {
            'test_signal': {
                'len': 10,
                'flen': 10.0
            }
        }]
    }]

  def test_signal_transform(self, tmp_path: pathlib.Path, db_cls: Type[DatasetDB]) -> None:
    db = make_db(
        db_cls,
        tmp_path,
        items=[{
            UUID_COLUMN: '1',
            'text': 'hello'
        }, {
            UUID_COLUMN: '2',
            'text': 'everybody'
        }],
        schema=Schema(fields={
            UUID_COLUMN: Field(dtype=DataType.STRING),
            'text': Field(dtype=DataType.STRING),
        }))

    signal_col = SignalUDF(TestSignal(), 'text')
    result = db.select_rows(['text', signal_col])

    assert list(result) == [{
        UUID_COLUMN: '1',
        'text': 'hello',
        'test_signal(text)': {
            'len': 5,
            'flen': 5.0
        }
    }, {
        UUID_COLUMN: '2',
        'text': 'everybody',
        'test_signal(text)': {
            'len': 9,
            'flen': 9.0
        }
    }]

  def test_signal_transform_with_filters(self, tmp_path: pathlib.Path,
                                         db_cls: Type[DatasetDB]) -> None:
    db = make_db(
        db_cls,
        tmp_path,
        items=[{
            UUID_COLUMN: '1',
            'text': 'hello'
        }, {
            UUID_COLUMN: '2',
            'text': 'everybody'
        }],
        schema=Schema(fields={
            UUID_COLUMN: Field(dtype=DataType.STRING),
            'text': Field(dtype=DataType.STRING),
        }))

    signal_col = SignalUDF(TestSignal(), 'text')
    # Filter by source feature.
    filters: list[FilterTuple] = [('text', Comparison.EQUALS, 'everybody')]
    result = db.select_rows(['text', signal_col], filters=filters)
    assert list(result) == [{
        UUID_COLUMN: '2',
        'text': 'everybody',
        'test_signal(text)': {
            'len': 9,
            'flen': 9.0
        }
    }]

    # Filter by transformed feature.
    filters = [(('test_signal(text)', 'len'), Comparison.LESS, 7)]
    result = db.select_rows(['text', signal_col], filters=filters)

    assert list(result) == [{
        UUID_COLUMN: '1',
        'text': 'hello',
        'test_signal(text)': {
            'len': 5,
            'flen': 5.0
        }
    }]

    filters = [(('test_signal(text)', 'flen'), Comparison.GREATER, 6.0)]
    result = db.select_rows(['text', signal_col], filters=filters)

    assert list(result) == [{
        UUID_COLUMN: '2',
        'text': 'everybody',
        'test_signal(text)': {
            'len': 9,
            'flen': 9.0
        }
    }]

  def test_signal_transform_with_uuid_filter(self, tmp_path: pathlib.Path,
                                             db_cls: Type[DatasetDB]) -> None:

    db = make_db(
        db_cls,
        tmp_path,
        items=[{
            UUID_COLUMN: '1',
            'text': 'hello'
        }, {
            UUID_COLUMN: '2',
            'text': 'everybody'
        }],
        schema=Schema(fields={
            UUID_COLUMN: Field(dtype=DataType.STRING),
            'text': Field(dtype=DataType.STRING),
        }))

    signal = LengthSignal()
    # Filter by a specific UUID.
    filters: list[FilterTuple] = [(UUID_COLUMN, Comparison.EQUALS, '1')]
    result = db.select_rows(['text', SignalUDF(signal, 'text')], filters=filters)
    assert list(result) == [{UUID_COLUMN: '1', 'text': 'hello', 'length_signal(text)': 5}]
    assert signal._call_count == 1

    filters = [(UUID_COLUMN, Comparison.EQUALS, '2')]
    result = db.select_rows(['text', SignalUDF(signal, 'text')], filters=filters)
    assert list(result) == [{UUID_COLUMN: '2', 'text': 'everybody', 'length_signal(text)': 9}]
    assert signal._call_count == 1 + 1

    # No filters.
    result = db.select_rows(['text', SignalUDF(signal, 'text')])
    assert list(result) == [{
        UUID_COLUMN: '1',
        'text': 'hello',
        'length_signal(text)': 5
    }, {
        UUID_COLUMN: '2',
        'text': 'everybody',
        'length_signal(text)': 9
    }]
    assert signal._call_count == 2 + 2

  def test_signal_transform_with_uuid_filter_repeated(self, tmp_path: pathlib.Path,
                                                      db_cls: Type[DatasetDB]) -> None:

    db = make_db(
        db_cls,
        tmp_path,
        items=[{
            UUID_COLUMN: '1',
            'text': ['hello', 'hi']
        }, {
            UUID_COLUMN: '2',
            'text': ['everybody', 'bye', 'test']
        }],
        schema=Schema(
            fields={
                UUID_COLUMN: Field(dtype=DataType.STRING),
                'text': Field(repeated_field=Field(dtype=DataType.STRING)),
            }))

    signal = LengthSignal()

    # Filter by a specific UUID.
    filters: list[FilterTuple] = [(UUID_COLUMN, Comparison.EQUALS, '1')]
    result = db.select_rows(['text', SignalUDF(signal, ('text', '*'))], filters=filters)
    assert list(result) == [{
        UUID_COLUMN: '1',
        'text': ['hello', 'hi'],
        'length_signal(text)': [5, 2]
    }]
    assert signal._call_count == 2

    # Filter by a specific UUID.
    filters = [(UUID_COLUMN, Comparison.EQUALS, '2')]
    result = db.select_rows(['text', SignalUDF(signal, ('text', '*'))], filters=filters)
    assert list(result) == [{
        UUID_COLUMN: '2',
        'text': ['everybody', 'bye', 'test'],
        'length_signal(text)': [9, 3, 4]
    }]
    assert signal._call_count == 2 + 3

  def test_signal_transform_deeply_nested(self, tmp_path: pathlib.Path,
                                          db_cls: Type[DatasetDB]) -> None:

    db = make_db(
        db_cls,
        tmp_path,
        items=[{
            UUID_COLUMN: '1',
            'text': [['hello'], ['hi', 'bye']]
        }, {
            UUID_COLUMN: '2',
            'text': [['everybody', 'bye'], ['test']]
        }],
        schema=Schema(
            fields={
                UUID_COLUMN: Field(dtype=DataType.STRING),
                'text': Field(repeated_field=Field(repeated_field=Field(dtype=DataType.STRING))),
            }))

    signal = LengthSignal()

    result = db.select_rows([SignalUDF(signal, ('text', '*', '*'))])
    assert list(result) == [{
        UUID_COLUMN: '1',
        'length_signal(text.*)': [[5], [2, 3]]
    }, {
        UUID_COLUMN: '2',
        'length_signal(text.*)': [[9, 3], [4]]
    }]
    assert signal._call_count == 6

  def test_signal_transform_with_embedding(self, tmp_path: pathlib.Path,
                                           db_cls: Type[DatasetDB]) -> None:
    db = make_db(
        db_cls=db_cls,
        tmp_path=tmp_path,
        items=[{
            UUID_COLUMN: '1',
            'text': 'hello.',
        }, {
            UUID_COLUMN: '2',
            'text': 'hello2.',
        }],
        schema=Schema(fields={
            UUID_COLUMN: Field(dtype=DataType.STRING),
            'text': Field(dtype=DataType.STRING),
        }))

    db.compute_embedding_index(TEST_EMBEDDING_NAME, 'text')

    signal_col = SignalUDF(TestEmbeddingSumSignal(embedding=TEST_EMBEDDING_NAME), column='text')
    result = db.select_rows(['text', signal_col])
    expected_result = [{
        UUID_COLUMN: '1',
        'text': 'hello.',
        'test_embedding_sum(embedding=test_embedding)(text)': 1.0
    }, {
        UUID_COLUMN: '2',
        'text': 'hello2.',
        'test_embedding_sum(embedding=test_embedding)(text)': 2.0
    }]
    assert list(result) == expected_result

    # Select rows with alias.
    signal_col = SignalUDF(
        TestEmbeddingSumSignal(embedding=TEST_EMBEDDING_NAME), Column('text'), alias='emb_sum')
    result = db.select_rows(['text', signal_col])
    expected_result = [{
        UUID_COLUMN: '1',
        'text': 'hello.',
        'emb_sum': 1.0
    }, {
        UUID_COLUMN: '2',
        'text': 'hello2.',
        'emb_sum': 2.0
    }]
    assert list(result) == expected_result

  def test_signal_transform_with_nested_embedding(self, tmp_path: pathlib.Path,
                                                  db_cls: Type[DatasetDB]) -> None:
    db = make_db(
        db_cls=db_cls,
        tmp_path=tmp_path,
        items=[{
            UUID_COLUMN: '1',
            'text': ['hello.', 'hello world.'],
        }, {
            UUID_COLUMN: '2',
            'text': ['hello world2.', 'hello2.'],
        }],
        schema=Schema(
            fields={
                UUID_COLUMN: Field(dtype=DataType.STRING),
                'text': Field(repeated_field=Field(dtype=DataType.STRING)),
            }))

    db.compute_embedding_index(TEST_EMBEDDING_NAME, ('text', '*'))

    signal_col = SignalUDF(TestEmbeddingSumSignal(embedding=TEST_EMBEDDING_NAME), ('text', '*'))
    result = db.select_rows(['text', signal_col])
    expected_result = [{
        UUID_COLUMN: '1',
        'text': ['hello.', 'hello world.'],
        'test_embedding_sum(embedding=test_embedding)(text)': [1.0, 3.0]
    }, {
        UUID_COLUMN: '2',
        'text': ['hello world2.', 'hello2.'],
        'test_embedding_sum(embedding=test_embedding)(text)': [4.0, 2.0]
    }]
    assert list(result) == expected_result

  def test_source_joined_with_named_signal_column(self, tmp_path: pathlib.Path,
                                                  db_cls: Type[DatasetDB]) -> None:
    db = make_db(db_cls, tmp_path, SIMPLE_ITEMS, SIMPLE_SCHEMA)
    assert db.manifest() == DatasetManifest(
        namespace=TEST_NAMESPACE,
        dataset_name=TEST_DATASET_NAME,
        data_schema=Schema(
            fields={
                UUID_COLUMN: Field(dtype=DataType.STRING),
                'str': Field(dtype=DataType.STRING),
                'int': Field(dtype=DataType.INT64),
                'bool': Field(dtype=DataType.BOOLEAN),
                'float': Field(dtype=DataType.FLOAT64),
            }),
        embedding_manifest=EmbeddingIndexerManifest(indexes=[]),
        num_items=3)

    test_signal = TestSignal()
    db.compute_signal_column(test_signal, 'str')
    result = db.select_rows(
        ['str', Column((LILAC_COLUMN, 'str', 'test_signal'), alias='test_signal_on_str')])

    assert list(result) == [{
        UUID_COLUMN: '1',
        'str': 'a',
        'test_signal_on_str': {
            'len': 1,
            'flen': 1.0
        }
    }, {
        UUID_COLUMN: '2',
        'str': 'b',
        'test_signal_on_str': {
            'len': 1,
            'flen': 1.0
        }
    }, {
        UUID_COLUMN: '3',
        'str': 'b',
        'test_signal_on_str': {
            'len': 1,
            'flen': 1.0
        }
    }]

    # Check the enriched dataset manifest has 'text' enriched.
    assert db.manifest() == DatasetManifest(
        namespace=TEST_NAMESPACE,
        dataset_name=TEST_DATASET_NAME,
        data_schema=Schema(
            fields={
                UUID_COLUMN: Field(dtype=DataType.STRING),
                'str': Field(dtype=DataType.STRING),
                'int': Field(dtype=DataType.INT64),
                'bool': Field(dtype=DataType.BOOLEAN),
                'float': Field(dtype=DataType.FLOAT64),
                LILAC_COLUMN: Field(
                    fields={
                        'str': Field(
                            fields={
                                'test_signal': Field(
                                    fields={
                                        'len': Field(dtype=DataType.INT32, derived_from=('str',)),
                                        'flen': Field(
                                            dtype=DataType.FLOAT32, derived_from=('str',))
                                    },
                                    derived_from=('str',),
                                    signal_root=True)
                            })
                    })
            }),
        embedding_manifest=EmbeddingIndexerManifest(indexes=[]),
        num_items=3)

  def test_text_splitter(self, tmp_path: pathlib.Path, db_cls: Type[DatasetDB]) -> None:
    db = make_db(
        db_cls=db_cls,
        tmp_path=tmp_path,
        items=[{
            UUID_COLUMN: '1',
            'text': '[1, 1] first sentence. [1, 1] second sentence.',
        }, {
            UUID_COLUMN: '2',
            'text': 'b2 [2, 1] first sentence. [2, 1] second sentence.',
        }],
        schema=Schema(fields={
            UUID_COLUMN: Field(dtype=DataType.STRING),
            'text': Field(dtype=DataType.STRING),
        }))

    db.compute_signal_column(TestSplitterWithLen(), 'text')

    result = db.select_rows(['text', (LILAC_COLUMN, 'text', 'test_splitter_len')])
    expected_result = [{
        UUID_COLUMN: '1',
        'text': '[1, 1] first sentence. [1, 1] second sentence.',
        f'{LILAC_COLUMN}.text.test_splitter_len': [
            TextEntity(0, 22, metadata={'len': 22}),
            TextEntity(23, 46, metadata={'len': 23})
        ]
    }, {
        UUID_COLUMN: '2',
        'text': 'b2 [2, 1] first sentence. [2, 1] second sentence.',
        f'{LILAC_COLUMN}.text.test_splitter_len': [
            TextEntity(0, 25, metadata={'len': 25}),
            TextEntity(26, 49, metadata={'len': 23})
        ]
    }]
    assert list(result) == expected_result

  def test_entity_signal(self, tmp_path: pathlib.Path, db_cls: Type[DatasetDB]) -> None:
    db = make_db(
        db_cls=db_cls,
        tmp_path=tmp_path,
        items=[{
            UUID_COLUMN: '1',
            'text': '[1, 1] first sentence. [1, 1] second sentence.',
        }, {
            UUID_COLUMN: '2',
            'text': 'b2 [2, 1] first sentence. [2, 1] second sentence.',
        }],
        schema=Schema(fields={
            UUID_COLUMN: Field(dtype=DataType.STRING),
            'text': Field(dtype=DataType.STRING),
        }))

    signal = TestEntitySignal()
    db.compute_signal_column(signal, 'text')

    assert db.manifest() == DatasetManifest(
        namespace=TEST_NAMESPACE,
        dataset_name=TEST_DATASET_NAME,
        data_schema=Schema(
            fields={
                UUID_COLUMN: Field(dtype=DataType.STRING),
                'text': Field(dtype=DataType.STRING),
                LILAC_COLUMN: Field(
                    fields={
                        'text': Field(
                            fields={
                                'test_entity_len': Field(
                                    repeated_field=TextEntityField(
                                        metadata={
                                            'len': Field(
                                                dtype=DataType.INT32, derived_from=('text',))
                                        },
                                        derived_from=('text',)),
                                    derived_from=('text',),
                                    signal_root=True)
                            })
                    }),
            }),
        embedding_manifest=EmbeddingIndexerManifest(indexes=[]),
        num_items=2)

    # NOTE: The way this currently works is it just generates a new signal column, in the old
    # format. This will look different once entity indexes are merged.
    result = db.select_rows(['text', (LILAC_COLUMN, 'text', 'test_entity_len')])
    expected_result = [{
        UUID_COLUMN: '1',
        'text': '[1, 1] first sentence. [1, 1] second sentence.',
        f'{LILAC_COLUMN}.text.test_entity_len': [
            TextEntity(0, 22, metadata={'len': 22}),
            TextEntity(23, 46, metadata={'len': 23})
        ]
    }, {
        UUID_COLUMN: '2',
        'text': 'b2 [2, 1] first sentence. [2, 1] second sentence.',
        f'{LILAC_COLUMN}.text.test_entity_len': [
            TextEntity(0, 25, metadata={'len': 25}),
            TextEntity(26, 49, metadata={'len': 23})
        ]
    }]
    assert list(result) == expected_result

  def test_embedding_signal(self, tmp_path: pathlib.Path, db_cls: Type[DatasetDB]) -> None:
    db = make_db(
        db_cls=db_cls,
        tmp_path=tmp_path,
        items=[{
            UUID_COLUMN: '1',
            'text': 'hello.',
        }, {
            UUID_COLUMN: '2',
            'text': 'hello2.',
        }],
        schema=Schema(fields={
            UUID_COLUMN: Field(dtype=DataType.STRING),
            'text': Field(dtype=DataType.STRING),
        }))

    db.compute_signal_column(TestEmbedding(), 'text')
    print(db.manifest().data_schema)
    db.compute_signal_column(TestEmbeddingSumSignal(), (LILAC_COLUMN, 'text', TestEmbedding.name))

    assert db.manifest() == DatasetManifest(
        namespace=TEST_NAMESPACE,
        dataset_name=TEST_DATASET_NAME,
        data_schema=Schema(
            fields={
                UUID_COLUMN: Field(dtype=DataType.STRING),
                'text': Field(dtype=DataType.STRING),
                LILAC_COLUMN: Field(
                    fields={
                        'text': Field(
                            fields={
                                'test_embedding_sum': Field(
                                    dtype=DataType.FLOAT32,
                                    derived_from=('text',),
                                    signal_root=True)
                            })
                    })
            }),
        num_items=2)

    result = db.select_rows(['text', (LILAC_COLUMN, 'text')])
    expected_result = [{
        UUID_COLUMN: '1',
        'text': 'hello.',
        f'{LILAC_COLUMN}.text': {
            'test_embedding_sum': 1.0
        }
    }, {
        UUID_COLUMN: '2',
        'text': 'hello2.',
        f'{LILAC_COLUMN}.text': {
            'test_embedding_sum': 2.0
        }
    }]
    assert list(result) == expected_result

  def test_embedding_signal_splits(self, tmp_path: pathlib.Path, db_cls: Type[DatasetDB]) -> None:
    db = make_db(
        db_cls=db_cls,
        tmp_path=tmp_path,
        items=[{
            UUID_COLUMN: '1',
            'text': 'hello. hello2.',
        }, {
            UUID_COLUMN: '2',
            'text': 'hello world. hello world2.',
        }],
        schema=Schema(fields={
            UUID_COLUMN: Field(dtype=DataType.STRING),
            'text': Field(dtype=DataType.STRING),
        }))

    entity_signal = TestEntitySignal()
    db.compute_signal_column(entity_signal, 'text')
    embedding = TestEmbedding()
    db.compute_embedding_index(embedding,
                               (LILAC_COLUMN, 'text', 'test_entity_len', '*', ENTITY_FEATURE_KEY))
    db.compute_signal_column(
        TestEmbeddingSumSignal(embedding=embedding),
        (LILAC_COLUMN, 'text', 'test_entity_len', '*', ENTITY_FEATURE_KEY))

    assert db.manifest() == DatasetManifest(
        namespace=TEST_NAMESPACE,
        dataset_name=TEST_DATASET_NAME,
        data_schema=Schema(
            fields={
                UUID_COLUMN: Field(dtype=DataType.STRING),
                'text': Field(dtype=DataType.STRING),
                LILAC_COLUMN: Field(
                    fields={
                        'text': Field(
                            fields={
                                'test_entity_len': Field(
                                    repeated_field=TextEntityField(
                                        metadata={
                                            'len': Field(
                                                dtype=DataType.INT32, derived_from=('text',))
                                        },
                                        extra_data={
                                            'test_embedding_sum': Field(
                                                dtype=DataType.FLOAT32,
                                                derived_from=(LILAC_COLUMN, 'text',
                                                              'test_entity_len', '*',
                                                              ENTITY_FEATURE_KEY),
                                                signal_root=True)
                                        },
                                        derived_from=('text',)),
                                    derived_from=('text',),
                                    signal_root=True)
                            })
                    })
            }),
        embedding_manifest=EmbeddingIndexerManifest(indexes=[
            EmbeddingIndexInfo(
                column=(LILAC_COLUMN, 'text', 'test_entity_len', '*', ENTITY_FEATURE_KEY),
                embedding=embedding)
        ]),
        num_items=2)

    result = db.select_rows(
        ['text', Column((LILAC_COLUMN, 'text', 'test_entity_len'), alias='sentences')])
    assert list(result) == [{
        UUID_COLUMN: '1',
        'text': 'hello. hello2.',
        'sentences': [{
            **TextEntity(0, 6, metadata={'len': 6}),
            **{
                'test_embedding_sum': 1.0
            }
        }, {
            **TextEntity(7, 14, metadata={'len': 7}),
            **{
                'test_embedding_sum': 2.0
            }
        }]
    }, {
        UUID_COLUMN: '2',
        'text': 'hello world. hello world2.',
        'sentences': [{
            **TextEntity(0, 12, metadata={'len': 12}),
            **{
                'test_embedding_sum': 3.0
            }
        }, {
            **TextEntity(13, 26, metadata={'len': 13}),
            **{
                'test_embedding_sum': 4.0
            }
        }]
    }]

  def test_invalid_column_paths(self, tmp_path: pathlib.Path, db_cls: Type[DatasetDB]) -> None:
    db = make_db(
        db_cls,
        tmp_path,
        items=[{
            UUID_COLUMN: '1',
            'text': 'hello',
            'text2': ['hello', 'world'],
        }, {
            UUID_COLUMN: '2',
            'text': 'hello world',
            'text2': ['hello2', 'world2'],
        }],
        schema=Schema(
            fields={
                UUID_COLUMN: Field(dtype=DataType.STRING),
                'text': Field(dtype=DataType.STRING),
                'text2': Field(repeated_field=Field(dtype=DataType.STRING)),
            }))
    test_signal = TestSignal()
    db.compute_signal_column(test_signal, 'text')
    db.compute_signal_column(test_signal, ('text2', '*'))

    with pytest.raises(ValueError, match='Path part "invalid" not found in the dataset'):
      db.select_rows([(LILAC_COLUMN, 'text', 'test_signal', 'invalid')])

    with pytest.raises(ValueError, match='Selecting a specific index of a repeated field'):
      db.select_rows([(LILAC_COLUMN, 'text2', 4, 'test_signal')])

  def test_sort(self, tmp_path: pathlib.Path, db_cls: Type[DatasetDB]) -> None:
    db = make_db(db_cls, tmp_path, SIMPLE_ITEMS, SIMPLE_SCHEMA)

    result = db.select_rows(
        columns=[UUID_COLUMN, 'float'], sort_by=['float'], sort_order=SortOrder.ASC)

    assert list(result) == [{
        UUID_COLUMN: '3',
        'float': 1.0
    }, {
        UUID_COLUMN: '2',
        'float': 2.0
    }, {
        UUID_COLUMN: '1',
        'float': 3.0
    }]

    result = db.select_rows(
        columns=[UUID_COLUMN, 'float'], sort_by=['float'], sort_order=SortOrder.DESC)

    assert list(result) == [{
        UUID_COLUMN: '1',
        'float': 3.0
    }, {
        UUID_COLUMN: '2',
        'float': 2.0
    }, {
        UUID_COLUMN: '3',
        'float': 1.0
    }]

  def test_limit(self, tmp_path: pathlib.Path, db_cls: Type[DatasetDB]) -> None:
    db = make_db(db_cls, tmp_path, SIMPLE_ITEMS, SIMPLE_SCHEMA)

    result = db.select_rows(
        columns=[UUID_COLUMN, 'float'], sort_by=['float'], sort_order=SortOrder.ASC, limit=2)
    assert list(result) == [{UUID_COLUMN: '3', 'float': 1.0}, {UUID_COLUMN: '2', 'float': 2.0}]


class TestSignal(Signal):
  name = 'test_signal'
  enrichment_type = EnrichmentType.TEXT
  vector_based = False

  @override
  def fields(self) -> Field:
    return Field(fields={'len': Field(dtype=DataType.INT32), 'flen': Field(dtype=DataType.FLOAT32)})

  @override
  def compute(self, data: Iterable[RichData]) -> Iterable[Optional[Item]]:
    return [{'len': len(text_content), 'flen': float(len(text_content))} for text_content in data]


class TestSplitterWithLen(Signal):
  """Split documents into sentence by splitting on period. Also produces the length as a feature."""
  name = 'test_splitter_len'
  enrichment_type = EnrichmentType.TEXT

  @override
  def fields(self) -> Field:
    return Field(repeated_field=TextEntityField(metadata={'len': Field(dtype=DataType.INT32)}))

  @override
  def compute(self, data: Iterable[RichData]) -> Iterable[ItemValue]:
    for text in data:
      if not isinstance(text, str):
        raise ValueError(f'Expected text to be a string, got {type(text)} instead.')
      sentences = [f'{sentence.strip()}.' for sentence in text.split('.') if sentence]
      yield [
          TextEntity(
              start=text.index(sentence),
              end=text.index(sentence) + len(sentence),
              metadata={'len': len(sentence)}) for sentence in sentences
      ]


class TestEntitySignal(Signal):
  """Split documents into sentence by splitting on period, generating entities.

  Also produces the length as a feature.
  """
  name = 'test_entity_len'
  enrichment_type = EnrichmentType.TEXT

  @override
  def fields(self) -> Field:
    return Field(repeated_field=TextEntityField(metadata={'len': Field(dtype=DataType.INT32)}))

  @override
  def compute(self, data: Iterable[RichData]) -> Iterable[ItemValue]:
    for text in data:
      if not isinstance(text, str):
        raise ValueError(f'Expected text to be a string, got {type(text)} instead.')
      sentences = [f'{sentence.strip()}.' for sentence in text.split('.') if sentence]
      yield [
          TextEntity(
              start=text.index(sentence),
              end=text.index(sentence) + len(sentence),
              metadata={'len': len(sentence)}) for sentence in sentences
      ]


class TestEmbeddingSumSignal(Signal):
  """Sums the embeddings to return a single floating point value."""
  name = 'test_embedding_sum'
  enrichment_type = EnrichmentType.TEXT_EMBEDDING

  @override
  def fields(self) -> Field:
    return Field(dtype=DataType.FLOAT32)

  @override
  def vector_compute(self, keys: Iterable[PathTuple],
                     vector_store: VectorStore) -> Iterable[ItemValue]:
    # The signal just sums the values of the embedding.
    embedding_sums = vector_store.get(keys).sum(axis=1)
    for embedding_sum in embedding_sums.tolist():
      yield embedding_sum


class TestInvalidSignal(Signal):
  name = 'test_invalid_signal'
  enrichment_type = EnrichmentType.TEXT

  @override
  def fields(self) -> Field:
    return Field(dtype=DataType.INT32)

  @override
  def compute(self, data: Iterable[RichData]) -> Iterable[Optional[Item]]:
    # Return an invalid output that doesn't match the input length.
    return []


class TestSparseSignal(Signal):
  name = 'test_sparse_signal'
  enrichment_type = EnrichmentType.TEXT

  @override
  def fields(self) -> Field:
    return Field(dtype=DataType.INT32)

  @override
  def compute(self, data: Iterable[RichData]) -> Iterable[Optional[ItemValue]]:
    for text in data:
      if text == 'hello':
        # Skip this input.
        yield None
      else:
        yield len(text)


class TestSparseRichSignal(Signal):
  """Find personally identifiable information (emails, phone numbers, etc)."""
  name = 'test_sparse_rich_signal'
  enrichment_type = EnrichmentType.TEXT

  @override
  def fields(self) -> Field:
    return Field(fields={'emails': Field(repeated_field=Field(dtype=DataType.STRING))})

  @override
  def compute(self, data: Iterable[RichData]) -> Iterable[Optional[Item]]:
    for text in data:
      if text == 'hello':
        # Skip this input.
        yield None
      else:
        yield {'emails': ['test1@hello.com', 'test2@hello.com']}


@pytest.mark.parametrize('db_cls', ALL_DBS)
class ComputeSignalItemsSuite:

  def test_signal_output_validation(self, tmp_path: pathlib.Path, db_cls: Type[DatasetDB]) -> None:
    signal = TestInvalidSignal()

    db = make_db(
        db_cls=db_cls,
        tmp_path=tmp_path,
        items=[{
            UUID_COLUMN: '1',
            'text': 'hello',
        }, {
            UUID_COLUMN: '2',
            'text': 'hello world',
        }],
        schema=Schema(fields={
            UUID_COLUMN: Field(dtype=DataType.STRING),
            'text': Field(dtype=DataType.STRING),
        }))

    with pytest.raises(
        ValueError, match='The signal generated 0 values but the input data had 2 values.'):
      db.compute_signal_column(signal, 'text')

  def test_sparse_signal(self, tmp_path: pathlib.Path, db_cls: Type[DatasetDB]) -> None:
    db = make_db(
        db_cls=db_cls,
        tmp_path=tmp_path,
        items=[{
            UUID_COLUMN: '1',
            'text': 'hello',
        }, {
            UUID_COLUMN: '2',
            'text': 'hello world',
        }],
        schema=Schema(fields={
            UUID_COLUMN: Field(dtype=DataType.STRING),
            'text': Field(dtype=DataType.STRING),
        }))

    db.compute_signal_column(TestSparseSignal(), 'text')

    result = db.select_rows(['text', LILAC_COLUMN])
    assert list(result) == [{
        UUID_COLUMN: '1',
        'text': 'hello',
        LILAC_COLUMN: {
            'text': {
                'test_sparse_signal': None
            }
        }
    }, {
        UUID_COLUMN: '2',
        'text': 'hello world',
        LILAC_COLUMN: {
            'text': {
                'test_sparse_signal': 11
            }
        }
    }]

  def test_sparse_rich_signal(self, tmp_path: pathlib.Path, db_cls: Type[DatasetDB]) -> None:
    db = make_db(
        db_cls=db_cls,
        tmp_path=tmp_path,
        items=[{
            UUID_COLUMN: '1',
            'text': 'hello',
        }, {
            UUID_COLUMN: '2',
            'text': 'hello world',
        }],
        schema=Schema(fields={
            UUID_COLUMN: Field(dtype=DataType.STRING),
            'text': Field(dtype=DataType.STRING),
        }))

    db.compute_signal_column(TestSparseRichSignal(), 'text')

    result = db.select_rows(['text', LILAC_COLUMN])
    assert list(result) == [{
        UUID_COLUMN: '1',
        'text': 'hello',
        LILAC_COLUMN: {
            'text': {
                'test_sparse_rich_signal': None
            }
        }
    }, {
        UUID_COLUMN: '2',
        'text': 'hello world',
        LILAC_COLUMN: {
            'text': {
                'test_sparse_rich_signal': {
                    'emails': ['test1@hello.com', 'test2@hello.com']
                }
            }
        }
    }]


@pytest.mark.parametrize('db_cls', ALL_DBS)
class StatsSuite:

  def test_simple_stats(self, tmp_path: pathlib.Path, db_cls: Type[DatasetDB]) -> None:
    db = make_db(db_cls, tmp_path, SIMPLE_ITEMS, SIMPLE_SCHEMA)

    result = db.stats(leaf_path='str')
    assert result == StatsResult(total_count=3, approx_count_distinct=2, avg_text_length=1)

    result = db.stats(leaf_path='float')
    assert result == StatsResult(total_count=3, approx_count_distinct=3, min_val=1.0, max_val=3.0)

    result = db.stats(leaf_path='bool')
    assert result == StatsResult(total_count=3, approx_count_distinct=2)

    result = db.stats(leaf_path='int')
    assert result == StatsResult(total_count=3, approx_count_distinct=2, min_val=1, max_val=2)

  def test_nested_stats(self, tmp_path: pathlib.Path, db_cls: Type[DatasetDB]) -> None:
    nested_items: list[Item] = [
        {
            'name': 'Name1',
            'addresses': [{
                'zips': [5, 8]
            }]
        },
        {
            'name': 'Name2',
            'addresses': [{
                'zips': [3]
            }, {
                'zips': [11, 8]
            }]
        },
        {
            'name': 'Name2',
            'addresses': []
        },  # No addresses.
        {
            'name': 'Name2',
            'addresses': [{
                'zips': []
            }]
        }  # No zips in the first address.
    ]
    nested_schema = Schema(
        fields={
            UUID_COLUMN: Field(dtype=DataType.STRING),
            'name': Field(dtype=DataType.STRING),
            'addresses': Field(
                repeated_field=Field(
                    fields={'zips': Field(repeated_field=Field(dtype=DataType.INT32))}))
        })
    db = make_db(db_cls=db_cls, tmp_path=tmp_path, items=nested_items, schema=nested_schema)

    result = db.stats(leaf_path='name')
    assert result == StatsResult(total_count=4, approx_count_distinct=2, avg_text_length=5)

    result = db.stats(leaf_path='addresses.*.zips.*')
    assert result == StatsResult(total_count=5, approx_count_distinct=4, min_val=3, max_val=11)

  def test_stats_approximation(self, tmp_path: pathlib.Path, db_cls: Type[DatasetDB],
                               mocker: MockerFixture) -> None:
    sample_size = 5
    mocker.patch(f'{db_dataset_duckdb.__name__}.SAMPLE_SIZE_DISTINCT_COUNT', sample_size)

    nested_items: list[Item] = [{'feature': str(i)} for i in range(sample_size * 10)]
    nested_schema = Schema(fields={
        UUID_COLUMN: Field(dtype=DataType.STRING),
        'feature': Field(dtype=DataType.STRING)
    })
    db = make_db(db_cls=db_cls, tmp_path=tmp_path, items=nested_items, schema=nested_schema)

    result = db.stats(leaf_path='feature')
    assert result == StatsResult(total_count=50, approx_count_distinct=50, avg_text_length=1)

  def test_error_handling(self, tmp_path: pathlib.Path, db_cls: Type[DatasetDB]) -> None:
    db = make_db(db_cls=db_cls, tmp_path=tmp_path, items=SIMPLE_ITEMS, schema=SIMPLE_SCHEMA)

    with pytest.raises(ValueError, match='leaf_path must be provided'):
      db.stats(cast(Any, None))

    with pytest.raises(ValueError, match='Leaf "\\(\'unknown\',\\)" not found in dataset'):
      db.stats(leaf_path='unknown')


@pytest.mark.parametrize('db_cls', ALL_DBS)
class SelectGroupsSuite:

  def test_flat_data(self, tmp_path: pathlib.Path, db_cls: Type[DatasetDB]) -> None:
    items: list[Item] = [
        {
            'name': 'Name1',
            'age': 34,
            'active': False
        },
        {
            'name': 'Name2',
            'age': 45,
            'active': True
        },
        {
            'age': 17,
            'active': True
        },  # Missing "name".
        {
            'name': 'Name3',
            'active': True
        },  # Missing "age".
        {
            'name': 'Name4',
            'age': 55
        }  # Missing "active".
    ]
    schema = Schema(
        fields={
            UUID_COLUMN: Field(dtype=DataType.STRING),
            'name': Field(dtype=DataType.STRING),
            'age': Field(dtype=DataType.INT32),
            'active': Field(dtype=DataType.BOOLEAN)
        })
    db = make_db(db_cls=db_cls, tmp_path=tmp_path, items=items, schema=schema)

    result = db.select_groups(leaf_path='name').df()
    expected = pd.DataFrame.from_records([{
        'value': 'Name1',
        'count': 1
    }, {
        'value': 'Name2',
        'count': 1
    }, {
        'value': None,
        'count': 1
    }, {
        'value': 'Name3',
        'count': 1
    }, {
        'value': 'Name4',
        'count': 1
    }])
    pd.testing.assert_frame_equal(result, expected)

    result = db.select_groups(leaf_path='age', bins=[20, 50, 60]).df()
    expected = pd.DataFrame.from_records([
        {
            'value': 1,  # age 20-50.
            'count': 2
        },
        {
            'value': 0,  # age < 20.
            'count': 1
        },
        {
            'value': None,  # Missing age.
            'count': 1
        },
        {
            'value': 2,  # age 50-60.
            'count': 1
        }
    ])
    pd.testing.assert_frame_equal(result, expected)

    result = db.select_groups(leaf_path='active').df()
    expected = pd.DataFrame.from_records([
        {
            'value': True,
            'count': 3
        },
        {
            'value': False,
            'count': 1
        },
        {
            'value': None,  # Missing "active".
            'count': 1
        }
    ])
    pd.testing.assert_frame_equal(result, expected)

  def test_result_is_iterable(self, tmp_path: pathlib.Path, db_cls: Type[DatasetDB]) -> None:
    items: list[Item] = [
        {
            'active': False
        },
        {
            'active': True
        },
        {
            'active': True
        },
        {
            'active': True
        },
        {}  # Missing "active".
    ]
    schema = Schema(fields={
        UUID_COLUMN: Field(dtype=DataType.STRING),
        'active': Field(dtype=DataType.BOOLEAN)
    })
    db = make_db(db_cls=db_cls, tmp_path=tmp_path, items=items, schema=schema)

    result = db.select_groups(leaf_path='active')
    groups = list(result)
    assert groups == [(True, 3), (False, 1), (None, 1)]

  def test_list_of_structs(self, tmp_path: pathlib.Path, db_cls: Type[DatasetDB]) -> None:
    items: list[Item] = [{
        'list_of_structs': [{
            'name': 'a'
        }, {
            'name': 'b'
        }]
    }, {
        'list_of_structs': [{
            'name': 'c'
        }, {
            'name': 'a'
        }, {
            'name': 'd'
        }]
    }, {
        'list_of_structs': [{
            'name': 'd'
        }]
    }]
    schema = Schema(
        fields={
            UUID_COLUMN: Field(dtype=DataType.STRING),
            'list_of_structs': Field(
                repeated_field=Field(fields={'name': Field(dtype=DataType.STRING)})),
        })
    db = make_db(db_cls=db_cls, tmp_path=tmp_path, items=items, schema=schema)

    result = db.select_groups(leaf_path='list_of_structs.*.name').df()
    expected = pd.DataFrame.from_records([{
        'value': 'a',
        'count': 2
    }, {
        'value': 'd',
        'count': 2
    }, {
        'value': 'b',
        'count': 1
    }, {
        'value': 'c',
        'count': 1
    }])
    pd.testing.assert_frame_equal(result, expected)

  def test_nested_lists(self, tmp_path: pathlib.Path, db_cls: Type[DatasetDB]) -> None:
    items: list[Item] = [{
        'nested_list': [[{
            'name': 'a'
        }], [{
            'name': 'b'
        }]]
    }, {
        'nested_list': [[{
            'name': 'c'
        }, {
            'name': 'a'
        }], [{
            'name': 'd'
        }]]
    }, {
        'nested_list': [[{
            'name': 'd'
        }]]
    }]
    schema = Schema(
        fields={
            UUID_COLUMN: Field(dtype=DataType.STRING),
            'nested_list': Field(
                repeated_field=Field(
                    repeated_field=Field(fields={'name': Field(dtype=DataType.STRING)}))),
        })
    db = make_db(db_cls=db_cls, tmp_path=tmp_path, items=items, schema=schema)

    result = db.select_groups(leaf_path='nested_list.*.*.name').df()
    expected = pd.DataFrame.from_records([{
        'value': 'a',
        'count': 2
    }, {
        'value': 'd',
        'count': 2
    }, {
        'value': 'b',
        'count': 1
    }, {
        'value': 'c',
        'count': 1
    }])
    pd.testing.assert_frame_equal(result, expected)

  def test_nested_struct(self, tmp_path: pathlib.Path, db_cls: Type[DatasetDB]) -> None:
    items: list[Item] = [
        {
            'nested_struct': {
                'struct': {
                    'name': 'c'
                }
            }
        },
        {
            'nested_struct': {
                'struct': {
                    'name': 'b'
                }
            }
        },
        {
            'nested_struct': {
                'struct': {
                    'name': 'a'
                }
            }
        },
    ]
    schema = Schema(
        fields={
            UUID_COLUMN: Field(dtype=DataType.STRING),
            'nested_struct': Field(
                fields={'struct': Field(fields={'name': Field(dtype=DataType.STRING)})}),
        })
    db = make_db(db_cls=db_cls, tmp_path=tmp_path, items=items, schema=schema)

    result = db.select_groups(leaf_path='nested_struct.struct.name').df()
    expected = pd.DataFrame.from_records([{
        'value': 'c',
        'count': 1
    }, {
        'value': 'b',
        'count': 1
    }, {
        'value': 'a',
        'count': 1
    }])
    pd.testing.assert_frame_equal(result, expected)

  def test_named_bins(self, tmp_path: pathlib.Path, db_cls: Type[DatasetDB]) -> None:
    items: list[Item] = [{
        'age': 34,
    }, {
        'age': 45,
    }, {
        'age': 17,
    }, {
        'age': 80
    }, {
        'age': 55
    }]
    schema = Schema(fields={
        UUID_COLUMN: Field(dtype=DataType.STRING),
        'age': Field(dtype=DataType.INT32),
    })
    db = make_db(db_cls=db_cls, tmp_path=tmp_path, items=items, schema=schema)

    result = db.select_groups(
        leaf_path='age',
        bins=NamedBins(bins=[20, 50, 65], labels=['young', 'adult', 'middle-aged', 'senior'])).df()
    expected = pd.DataFrame.from_records([
        {
            'value': 'adult',  # age 20-50.
            'count': 2
        },
        {
            'value': 'young',  # age < 20.
            'count': 1
        },
        {
            'value': 'senior',  # age > 65.
            'count': 1
        },
        {
            'value': 'middle-aged',  # age 50-65.
            'count': 1
        }
    ])
    pd.testing.assert_frame_equal(result, expected)

  def test_invalid_leaf(self, tmp_path: pathlib.Path, db_cls: Type[DatasetDB]) -> None:
    items: list[Item] = [
        {
            'nested_struct': {
                'struct': {
                    'name': 'c'
                }
            }
        },
        {
            'nested_struct': {
                'struct': {
                    'name': 'b'
                }
            }
        },
        {
            'nested_struct': {
                'struct': {
                    'name': 'a'
                }
            }
        },
    ]
    schema = Schema(
        fields={
            UUID_COLUMN: Field(dtype=DataType.STRING),
            'nested_struct': Field(
                fields={'struct': Field(fields={'name': Field(dtype=DataType.STRING)})}),
        })
    db = make_db(db_cls=db_cls, tmp_path=tmp_path, items=items, schema=schema)

    with pytest.raises(
        ValueError, match=re.escape("Leaf \"('nested_struct',)\" not found in dataset")):
      db.select_groups(leaf_path='nested_struct')

    with pytest.raises(
        ValueError, match=re.escape("Leaf \"('nested_struct', 'struct')\" not found in dataset")):
      db.select_groups(leaf_path='nested_struct.struct')

    with pytest.raises(
        ValueError,
        match=re.escape("Leaf \"('nested_struct', 'struct', 'wrong_name')\" not found in dataset")):
      db.select_groups(leaf_path='nested_struct.struct.wrong_name')

  def test_too_many_distinct(self, tmp_path: pathlib.Path, db_cls: Type[DatasetDB],
                             mocker: MockerFixture) -> None:
    too_many_distinct = 5
    mocker.patch(f'{db_dataset.__name__}.TOO_MANY_DISTINCT', too_many_distinct)

    items: list[Item] = [{'feature': str(i)} for i in range(too_many_distinct + 10)]
    schema = Schema(fields={
        UUID_COLUMN: Field(dtype=DataType.STRING),
        'feature': Field(dtype=DataType.STRING)
    })
    db = make_db(db_cls=db_cls, tmp_path=tmp_path, items=items, schema=schema)

    with pytest.raises(
        ValueError, match=re.escape('Leaf "(\'feature\',)" has too many unique values: 15')):
      db.select_groups('feature')

  def test_bins_are_required_for_float(self, tmp_path: pathlib.Path,
                                       db_cls: Type[DatasetDB]) -> None:
    items: list[Item] = [{'feature': float(i)} for i in range(5)]
    schema = Schema(fields={
        UUID_COLUMN: Field(dtype=DataType.STRING),
        'feature': Field(dtype=DataType.FLOAT32)
    })
    db = make_db(db_cls=db_cls, tmp_path=tmp_path, items=items, schema=schema)

    with pytest.raises(
        ValueError,
        match=re.escape('"bins" needs to be defined for the int/float leaf "(\'feature\',)"')):
      db.select_groups('feature')<|MERGE_RESOLUTION|>--- conflicted
+++ resolved
@@ -139,13 +139,9 @@
   register_signal(TestEmbeddingSumSignal)
   register_signal(TestEntitySignal)
   register_signal(TestParamSignal)
-<<<<<<< HEAD
-  register_signal(TestEmbedding)
-=======
   register_signal(TestSparseSignal)
   register_signal(TestSparseRichSignal)
-  register_embedding(TestEmbedding)
->>>>>>> 84c3ade7
+  register_signal(TestEmbedding)
 
   # Unit test runs.
   yield
