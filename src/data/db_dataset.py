"""The interface for the database."""
import abc
import datetime
import enum
from typing import Any, Iterator, Optional, Sequence, Union

import pandas as pd
from pydantic import (
    BaseModel,
    StrictBool,
    StrictBytes,
    StrictFloat,
    StrictInt,
    StrictStr,
    validator,
)

<<<<<<< HEAD
from ..schema import Path, PathTuple, Schema, path_to_alias
=======
from ..embeddings.embedding_index import EmbeddingIndexerManifest
from ..embeddings.embedding_registry import EmbeddingId
from ..schema import Path, PathTuple, Schema
>>>>>>> 84c3ade7
from ..signals.concept_scorer import ConceptScoreSignal
from ..signals.signal import Signal
from ..tasks import TaskId

# Threshold for rejecting certain queries (e.g. group by) for columns with large cardinality.
TOO_MANY_DISTINCT = 10_000


class SelectRowsResult():
  """The result of a select rows query."""

  def __init__(self, df: pd.DataFrame) -> None:
    """Initialize the result."""
    self._df = df

  def __iter__(self) -> Iterator:
    return (row.to_dict() for _, row in self._df.iterrows())

  def df(self) -> pd.DataFrame:
    """Convert the result to a pandas DataFrame."""
    return self._df


class SelectGroupsResult():
  """The result of a select groups query."""

  @abc.abstractmethod
  def __iter__(self) -> Iterator:
    pass

  @abc.abstractmethod
  def df(self) -> pd.DataFrame:
    """Convert the result to a pandas DataFrame."""
    pass


class StatsResult(BaseModel):
  """The result of a stats() query."""
  # The number of leaf values.
  total_count: int
  # The approximate number of distinct leaf values.
  approx_count_distinct: int

  # Defined for ordinal features.
  min_val: Optional[Union[float, datetime.date, datetime.datetime]]
  max_val: Optional[Union[float, datetime.date, datetime.datetime]]

  # Defined for text features.
  avg_text_length: Optional[float]


class MediaResult(BaseModel):
  """The result of a media() query."""
  data: bytes


class Comparison(str, enum.Enum):
  """The comparison operator between a column and a feature value."""
  EQUALS = 'equals'
  NOT_EQUAL = 'not_equal'
  GREATER = 'greater'
  GREATER_EQUAL = 'greater_equal'
  LESS = 'less'
  LESS_EQUAL = 'less_equal'
  IN = 'in'


class SortOrder(str, enum.Enum):
  """The sort order for a database query."""
  DESC = 'DESC'
  ASC = 'ASC'


class GroupsSortBy(str, enum.Enum):
  """The sort for groups queries.

  Either "count" which sorts by the count of feature value, or "value" which sorts by the
  feature value itself.
  """
  COUNT = 'count'
  VALUE = 'value'


class Transform(BaseModel):
  """The base class for a feature transform, e.g. bucketization or concept."""
  pass


class BucketizeTransform(Transform):
  """Bucketizes the input float into descrete integer buckets."""
  bins: list[float]


class SignalTransform(Transform):
  """Computes a signal transformation over a field."""
  signal: Union[ConceptScoreSignal, Signal]

  class Config:
    smart_union = True


class Column(BaseModel):
  """A column in the dataset DB."""
  feature: PathTuple
  alias: Optional[str]  # This is the renamed column during querying and response.

  # Defined when the feature is another column.
  transform: Optional[Union[BucketizeTransform, SignalTransform]] = None

  class Config:
    smart_union = True

  def __init__(self,
               feature: Path,
               alias: Optional[str] = None,
               transform: Optional[Transform] = None,
               **kwargs: Any):
    """Initialize a column. We override __init__ to allow positional arguments for brevity."""
    if isinstance(feature, str):
      feature = (feature,)

    super().__init__(feature=feature, alias=alias, transform=transform, **kwargs)


ColumnId = Union[Path, Column]

# A bin can be a float, or a tuple of (label, float).


class NamedBins(BaseModel):
  """Named bins where each boundary has a label."""
  bins: list[float]
  # Labels is one more than bins. E.g. given bins [1, 2, 3], we have 4 labels (≤1, 1-2, 2-3, >3).
  labels: Optional[list[str]]

  @validator('labels')
  def labels_is_one_more_than_bins(cls, labels: Optional[list[str]],
                                   values: dict[str, Any]) -> Optional[list[str]]:
    """Validate that the labels is one more than the bins."""
    if not labels:
      return None
    if len(labels) != len(values['bins']) + 1:
      raise ValueError('The number of labels must be one more than the number of bins.')
    return labels


Bins = Union[list[float], NamedBins]


class DatasetManifest(BaseModel):
  """The manifest for a dataset."""
  namespace: str
  dataset_name: str
  data_schema: Schema
  # Number of items in the dataset.
  num_items: int


def column_from_identifier(column: ColumnId) -> Column:
  """Create a column from a column identifier."""
  if isinstance(column, Column):
    result = column.copy()
  else:
    result = Column(feature=column)
  # We normalize the feature to always be a path.
  if isinstance(result.feature, (str, int)):
    result.feature = (result.feature,)

  return result


def Bucketize(column: ColumnId, bins: list[float]) -> Column:
  """Bucketize a column."""
  column = column_from_identifier(column)
  return Column(feature=column.feature, transform=BucketizeTransform(bins=bins))


def SignalUDF(signal: Signal, column: ColumnId, alias: Optional[str] = None) -> Column:
  """Execute the signal as a user-defined function on the selected rows."""
  result_column = Column(
      feature=column_from_identifier(column).feature, transform=SignalTransform(signal=signal))
  if alias:
    result_column.alias = alias
  return result_column


FeatureValue = Union[StrictInt, StrictFloat, StrictBool, StrictStr, StrictBytes, list[StrictStr]]
FilterTuple = tuple[Union[Path, Column], Comparison, FeatureValue]


class Filter(BaseModel):
  """A filter on a column."""
  path: PathTuple
  comparison: Comparison
  value: FeatureValue


FilterLike = Union[Filter, FilterTuple]


class DatasetDB(abc.ABC):
  """The database implementation to query a dataset."""

  def __init__(self, namespace: str, dataset_name: str):
    """Initialize a dataset.

    Args:
      namespace: The dataset namespace.
      dataset_name: The dataset name.
    """
    self.namespace = namespace
    self.dataset_name = dataset_name

  @abc.abstractmethod
  def manifest(self) -> DatasetManifest:
    """Return the manifest for the dataset."""
    pass

  @abc.abstractmethod
  def compute_signal_column(self,
                            signal: Signal,
                            column: ColumnId,
                            task_id: Optional[TaskId] = None) -> None:
    """Compute a signal for a column.

    Args:
      signal: The signal to compute over the given columns.
      column: The column to compute the signal on.
      task_id: The TaskManager `task_id` for this process run. This is used to update the progress
        of the task.
    """
    pass

  @abc.abstractmethod
  def select_groups(self,
                    leaf_path: Path,
                    filters: Optional[Sequence[FilterLike]] = None,
                    sort_by: Optional[GroupsSortBy] = None,
                    sort_order: Optional[SortOrder] = SortOrder.DESC,
                    limit: Optional[int] = None,
                    bins: Optional[Bins] = None) -> SelectGroupsResult:
    """Select grouped columns to power a histogram.

    Args:
      leaf_path: The leaf path to group by. The path can be a dot-seperated string path, or a tuple
                 of fields.
      filters: The filters to apply to the query.
      sort_by: What to sort by, either "count" or "value".
      sort_order: The sort order.
      limit: The maximum number of rows to return.
      bins: The bins to use when bucketizing a float column.

    Returns
      A `SelectGroupsResult` iterator where each row is a group.
    """
    raise NotImplementedError

  @abc.abstractmethod
  def select_rows(self,
                  columns: Optional[Sequence[ColumnId]] = None,
                  filters: Optional[Sequence[FilterLike]] = None,
                  sort_by: Optional[Sequence[Path]] = None,
                  sort_order: Optional[SortOrder] = SortOrder.DESC,
                  limit: Optional[int] = 100,
                  offset: Optional[int] = 0,
                  task_id: Optional[TaskId] = None,
                  resolve_span: bool = False,
                  combine_columns: bool = False) -> SelectRowsResult:
    """Select grouped columns to power a histogram.

    Args:
      columns: The columns to select. A column is an instance of `Column` which can either
        define a path to a feature, or a column with an applied Transform, e.g. a Concept. If none,
        it selects all columns.
      filters: The filters to apply to the query.
      sort_by: An ordered list of what to sort by. When defined, this is a list of aliases of column
        names defined by the "alias" field in Column. If no alias is provided for a column, an
        automatic alias is generated by combining each path element with a "."
        For example: e.g. ('person', 'name') => person.name. For columns that are transform columns,
        an alias must be provided explicitly.
      sort_order: The sort order.
      limit: The maximum number of rows to return.
      offset: The offset to start returning rows from.
      task_id: The TaskManager `task_id` for this process run. This is used to update the progress.
      resolve_span: Whether to resolve the span of the row.
      combine_columns: Whether to combine columns into a single object. The object will be pruned
        to only include sub-fields that correspond to the requested columns.

    Returns
      A SelectRowsResult iterator with rows of `Item`s.
    """
    pass

  @abc.abstractmethod
  def stats(self, leaf_path: Path) -> StatsResult:
    """Compute stats for a leaf path.

    Args:
      leaf_path: The leaf path to compute stats for.

    Returns
      A StatsResult.
    """
    pass

  @abc.abstractmethod
  def media(self, item_id: str, leaf_path: Path) -> MediaResult:
    """Return the media for a leaf path.

    Args:
      item_id: The item id to get media for.
      leaf_path: The leaf path for the media.

    Returns
      A MediaResult.
    """
    pass


def make_parquet_id(signal: Signal, source_path: PathTuple) -> str:
  """Return a unique identifier for this parquet table."""
  column_alias = '.'.join(map(str, source_path))
  if column_alias.endswith('.*'):
    # Remove the trailing .* from the column name.
    column_alias = column_alias[:-2]

  return f'{signal.key()}({column_alias})'<|MERGE_RESOLUTION|>--- conflicted
+++ resolved
@@ -15,13 +15,7 @@
     validator,
 )
 
-<<<<<<< HEAD
-from ..schema import Path, PathTuple, Schema, path_to_alias
-=======
-from ..embeddings.embedding_index import EmbeddingIndexerManifest
-from ..embeddings.embedding_registry import EmbeddingId
 from ..schema import Path, PathTuple, Schema
->>>>>>> 84c3ade7
 from ..signals.concept_scorer import ConceptScoreSignal
 from ..signals.signal import Signal
 from ..tasks import TaskId
