"""The DuckDB implementation of the dataset database."""
import functools
import glob
import math
import os
import re
import threading
from typing import Any, Iterable, Iterator, Optional, Sequence, Type, Union, cast

import duckdb
import numpy as np
import pandas as pd
from pandas.api.types import is_object_dtype
from pydantic import BaseModel, validator
from typing_extensions import override

from ..concepts.concept import ConceptColumnInfo
from ..config import CONFIG, data_path
from ..embeddings.vector_store import VectorStore
from ..embeddings.vector_store_numpy import NumpyVectorStore
from ..schema import (
  MANIFEST_FILENAME,
  PATH_WILDCARD,
  TEXT_SPAN_END_FEATURE,
  TEXT_SPAN_START_FEATURE,
  UUID_COLUMN,
  VALUE_KEY,
  DataType,
  Field,
  Item,
  Path,
  PathTuple,
  RichData,
  Schema,
  SignalInputType,
  SourceManifest,
  is_float,
  is_integer,
  is_ordinal,
  normalize_path,
  signal_compute_type_supports_dtype,
)
from ..signals.concept_scorer import ConceptScoreSignal
from ..signals.semantic_similarity import SemanticSimilaritySignal
from ..signals.signal import (
  EMBEDDING_KEY,
  Signal,
  TextEmbeddingModelSignal,
  TextEmbeddingSignal,
  resolve_signal,
)
from ..signals.substring_search import SubstringSignal
from ..tasks import TaskStepId, TaskStepInfo, progress, set_worker_steps
from ..utils import DebugTimer, get_dataset_output_dir, log, open_file
from . import dataset
from .dataset import (
  BinaryOp,
  Bins,
  Column,
  ColumnId,
  Dataset,
  DatasetManifest,
  FeatureListValue,
  FeatureValue,
  Filter,
  FilterLike,
  FilterOp,
  GroupsSortBy,
  ListOp,
  MediaResult,
  NamedBins,
  Search,
  SearchResultInfo,
  SelectGroupsResult,
  SelectRowsResult,
  SelectRowsSchemaResult,
  SortOrder,
  SortResult,
  StatsResult,
  UnaryOp,
  column_from_identifier,
  make_parquet_id,
)
from .dataset_utils import (
  count_primitives,
  create_signal_schema,
  flatten,
  flatten_keys,
  merge_schemas,
  read_embedding_index,
  replace_embeddings_with_none,
  schema_contains_path,
  unflatten,
  wrap_in_dicts,
  write_item_embeddings_to_disk,
  write_items_to_parquet,
)

DEBUG = CONFIG['DEBUG'] == 'true' if 'DEBUG' in CONFIG else False
UUID_INDEX_FILENAME = 'uuids.npy'

SIGNAL_MANIFEST_FILENAME = 'signal_manifest.json'
SOURCE_VIEW_NAME = 'source'

# Sample size for approximating the distinct count of a column.
SAMPLE_SIZE_DISTINCT_COUNT = 100_000

BINARY_OP_TO_SQL: dict[BinaryOp, str] = {
  BinaryOp.EQUALS: '=',
  BinaryOp.NOT_EQUAL: '!=',
  BinaryOp.GREATER: '>',
  BinaryOp.GREATER_EQUAL: '>=',
  BinaryOp.LESS: '<',
  BinaryOp.LESS_EQUAL: '<='
}

SUPPORTED_OPS_ON_REPEATED: set[FilterOp] = set([UnaryOp.EXISTS])


class DuckDBSelectGroupsResult(SelectGroupsResult):
  """The result of a select groups query backed by DuckDB."""

  def __init__(self, df: pd.DataFrame) -> None:
    """Initialize the result."""
    self._df = df

  @override
  def __iter__(self) -> Iterator:
    return (tuple(row) for _, row in self._df.iterrows())

  @override
  def df(self) -> pd.DataFrame:
    """Convert the result to a pandas DataFrame."""
    return self._df


class DuckDBSearchUDF(BaseModel):
  """The transformation of searches to column UDFs."""
  udf: Column
  search_path: PathTuple
  output_path: PathTuple
  alias: Optional[str]
  sort: Optional[tuple[PathTuple, SortOrder]]


class DuckDBSearchUDFs(BaseModel):
  """The transformation of searches to column UDFs with sorts."""
  udfs: list[Column]
  output_paths: list[PathTuple]
  sorts: list[tuple[PathTuple, SortOrder]]


class DatasetDuckDB(Dataset):
  """The DuckDB implementation of the dataset database."""

  def __init__(self,
               namespace: str,
               dataset_name: str,
               vector_store_cls: Type[VectorStore] = NumpyVectorStore):
    super().__init__(namespace, dataset_name)

    self.dataset_path = get_dataset_output_dir(data_path(), namespace, dataset_name)

    # TODO: Infer the manifest from the parquet files so this is lighter weight.
    self._source_manifest = read_source_manifest(self.dataset_path)
    self._signal_manifests: list[SignalManifest] = []
    self.con = duckdb.connect(database=':memory:')

    # Maps a column path and embedding to the vector store. This is lazily generated as needed.
    self._col_vector_stores: dict[PathTuple, VectorStore] = {}
    self.vector_store_cls = vector_store_cls
    self._manifest_lock = threading.Lock()

  def _create_view(self, view_name: str, files: list[str]) -> None:
    self.con.execute(f"""
      CREATE OR REPLACE VIEW {_escape_col_name(view_name)} AS (SELECT * FROM read_parquet({files}));
    """)

  @functools.cache
  # NOTE: This is cached, but when the latest mtime of any file in the dataset directory changes
  # the results are invalidated.
  def _recompute_joint_table(self, latest_mtime: float) -> DatasetManifest:
    del latest_mtime  # This is used as the cache key.
    merged_schema = self._source_manifest.data_schema.copy(deep=True)
    self._signal_manifests = []
    # Make a joined view of all the column groups.
    self._create_view(SOURCE_VIEW_NAME,
                      [os.path.join(self.dataset_path, f) for f in self._source_manifest.files])

    # Add the signal column groups.
    for root, _, files in os.walk(self.dataset_path):
      for file in files:
        if not file.endswith(SIGNAL_MANIFEST_FILENAME):
          continue

        with open_file(os.path.join(root, file)) as f:
          signal_manifest = SignalManifest.parse_raw(f.read())
        self._signal_manifests.append(signal_manifest)
        signal_files = [os.path.join(root, f) for f in signal_manifest.files]
        self._create_view(signal_manifest.parquet_id, signal_files)

    merged_schema = merge_schemas([self._source_manifest.data_schema] +
                                  [m.data_schema for m in self._signal_manifests])

    # The logic below generates the following example query:
    # CREATE OR REPLACE VIEW t AS (
    #   SELECT
    #     source.*,
    #     "parquet_id1"."root_column" AS "parquet_id1",
    #     "parquet_id2"."root_column" AS "parquet_id2"
    #   FROM source JOIN "parquet_id1" USING (uuid,) JOIN "parquet_id2" USING (uuid,)
    # );
    # NOTE: "root_column" for each signal is defined as the top-level column.
    select_sql = ', '.join([f'{SOURCE_VIEW_NAME}.*'] + [(
      f'{_escape_col_name(manifest.parquet_id)}.{_escape_col_name(_root_column(manifest))} '
      f'AS {_escape_col_name(manifest.parquet_id)}') for manifest in self._signal_manifests])
    join_sql = ' '.join([SOURCE_VIEW_NAME] + [
      f'join {_escape_col_name(manifest.parquet_id)} using ({UUID_COLUMN},)'
      for manifest in self._signal_manifests
    ])

    sql_cmd = f"""CREATE OR REPLACE VIEW t AS (SELECT {select_sql} FROM {join_sql})"""
    self.con.execute(sql_cmd)

    # Get the total size of the table.
    size_query = 'SELECT COUNT() as count FROM t'
    size_query_result = cast(Any, self._query(size_query)[0])
    num_items = cast(int, size_query_result[0])

    return DatasetManifest(
      namespace=self.namespace,
      dataset_name=self.dataset_name,
      data_schema=merged_schema,
      num_items=num_items)

  @override
  def manifest(self) -> DatasetManifest:
    # Use the latest modification time of all files under the dataset path as the cache key for
    # re-computing the manifest and the joined view.
    all_dataset_files = glob.iglob(os.path.join(self.dataset_path, '**'), recursive=True)
    latest_mtime = max(map(os.path.getmtime, all_dataset_files))
    with self._manifest_lock:
      return self._recompute_joint_table(latest_mtime)

  def count(self, filters: Optional[list[FilterLike]] = None) -> int:
    """Count the number of rows."""
    raise NotImplementedError('count is not yet implemented for DuckDB.')

  def _get_vector_store(self, path: PathTuple) -> VectorStore:
    if path not in self._col_vector_stores:
      manifest = next(
        m for m in self._signal_manifests if schema_contains_path(m.data_schema, path))
      if not manifest:
        raise ValueError(f'No embedding found for path {path}.')
      if not manifest.embedding_filename:
        raise ValueError(f'Signal manifest for path {path} is not an embedding. '
                         f'Got signal manifest: {manifest}')

      signal_name = cast(str, manifest.signal.signal_name)
      filepath = os.path.join(self.dataset_path, _signal_dir(manifest.enriched_path), signal_name,
                              manifest.embedding_filename)
      embedding_index = read_embedding_index(filepath)
      # Get all the embeddings and pass it to the vector store.
      vector_store = self.vector_store_cls()
      vector_store.add(embedding_index.keys, embedding_index.embeddings)
      # Cache the vector store.
      self._col_vector_stores[path] = vector_store

    return self._col_vector_stores[path]

  def _prepare_signal(
      self,
      signal: Signal,
      source_path: PathTuple,
      compute_dependencies: Optional[bool] = False,
      task_step_id: Optional[TaskStepId] = None) -> tuple[PathTuple, Optional[TaskStepId]]:
    """Run all the signals depedencies required to run this signal.

    Args:
      signal: The signal to prepare.
      source_path: The source path the signal is running over.
      compute_dependencies: If True, signals will get computed for the whole column. If False,
        throw if the required inputs are not computed yet.
      task_step_id: The TaskStepId used to run the signal.

    Returns
      The final path the signal will be run over and the new step id for the final signal.
    """
    is_value_path = False
    if source_path[-1] == VALUE_KEY:
      is_value_path = True
      source_path = source_path[:-1]

    new_path = source_path

    signals_to_compute: list[tuple[PathTuple, Signal]] = []
    if isinstance(signal, TextEmbeddingModelSignal):
      embedding_signal = signal.get_embedding_signal()
      new_path = (*new_path, embedding_signal.key(), PATH_WILDCARD, EMBEDDING_KEY)
      if new_path not in self.manifest().data_schema.leafs:
        if not compute_dependencies:
          raise ValueError(f'Embedding signal "{embedding_signal.key()}" is not computed over '
                           f'{source_path}. Please run `dataset.compute_signal` over '
                           f'{source_path} first.')
        signals_to_compute.append((new_path, embedding_signal))

    new_steps = len(signals_to_compute)
    # Setup the task steps so the task progress indicator knows the number of steps before they are
    # computed.
    if task_step_id:
      (task_id, step_id) = task_step_id
      if new_steps:
        # Make a step for the parent.
        set_worker_steps(task_id, [TaskStepInfo()] * (new_steps + 1))

    for i, (new_path, signal) in enumerate(signals_to_compute):
      if new_path not in self.manifest().data_schema.leafs:
        self.compute_signal(
          signal, source_path, task_step_id=(task_id, i) if task_step_id else None)

    if is_value_path:
      new_path = (*new_path, VALUE_KEY)

    return (new_path, (task_id, step_id + new_steps) if task_step_id else None)

  @override
  def compute_signal(self,
                     signal: Signal,
                     column: ColumnId,
                     task_step_id: Optional[TaskStepId] = None) -> None:
    source_path = column_from_identifier(column).path

    # Prepare the dependencies of this signal.
    signal_source_path, task_step_id = self._prepare_signal(
      signal, source_path, compute_dependencies=True, task_step_id=task_step_id)

    signal_col = Column(path=source_path, alias='value', signal_udf=signal)
    select_rows_result = self.select_rows([signal_col],
                                          task_step_id=task_step_id,
                                          resolve_span=True)
    df = select_rows_result.df()
    values = df['value']

    source_path = signal_source_path
    signal_col.path = source_path

    enriched_path = _col_destination_path(signal_col)
    spec = _split_path_into_subpaths_of_lists(enriched_path)
    output_dir = os.path.join(self.dataset_path, _signal_dir(enriched_path))
    signal_schema = create_signal_schema(signal, source_path, self.manifest().data_schema)
    enriched_signal_items = cast(Iterable[Item], wrap_in_dicts(values, spec))
    for uuid, item in zip(df[UUID_COLUMN], enriched_signal_items):
      item[UUID_COLUMN] = uuid

    is_embedding = isinstance(signal, TextEmbeddingSignal)
    embedding_filename = None
    if is_embedding:
      embedding_filename = os.path.basename(
        write_item_embeddings_to_disk(
          keys=df[UUID_COLUMN],
          embeddings=values,
          output_dir=output_dir,
          shard_index=0,
          num_shards=1))

      # Replace the embeddings with None so they are not serialized in the parquet file.
      enriched_signal_items = (replace_embeddings_with_none(item) for item in enriched_signal_items)

    enriched_signal_items = list(enriched_signal_items)
    parquet_filename, _ = write_items_to_parquet(
      items=enriched_signal_items,
      output_dir=output_dir,
      schema=signal_schema,
      filename_prefix='data',
      shard_index=0,
      num_shards=1)

    signal_manifest = SignalManifest(
      files=[parquet_filename],
      data_schema=signal_schema,
      signal=signal,
      enriched_path=source_path,
      parquet_id=make_parquet_id(signal, source_path),
      embedding_filename=embedding_filename)
    signal_manifest_filepath = os.path.join(output_dir, SIGNAL_MANIFEST_FILENAME)
    with open_file(signal_manifest_filepath, 'w') as f:
      f.write(signal_manifest.json(exclude_none=True, indent=2))
    log(f'Wrote signal manifest to {signal_manifest_filepath}')

  def _validate_filters(self, filters: Sequence[Filter], col_aliases: dict[str, PathTuple]) -> None:
    manifest = self.manifest()
    for filter in filters:
      if filter.path[0] in col_aliases:
        # This is a filter on a column alias, which is always allowed.
        continue

      current_field = Field(fields=manifest.data_schema.fields)
      for path_part in filter.path:
        if path_part == VALUE_KEY:
          if not current_field.dtype:
            raise ValueError(f'Unable to filter on path {filter.path}. The field has no value.')
          continue
        if current_field.fields:
          if path_part not in current_field.fields:
            raise ValueError(f'Unable to filter on path {filter.path}. '
                             f'Path part "{path_part}" not found in the dataset.')
          current_field = current_field.fields[str(path_part)]
          continue
        elif current_field.repeated_field:
          if (filter.op not in SUPPORTED_OPS_ON_REPEATED and not path_part.isdigit()):
            raise ValueError(f'Unable to filter on path {filter.path}. '
                             'Filtering must be on a specific index of a repeated field')
          current_field = current_field.repeated_field
          continue
        else:
          raise ValueError(f'Unable to filter on path {filter.path}. '
                           f'Path part "{path_part}" is not defined on a primitive value.')
      if not current_field.dtype:
        raise ValueError(f'Unable to filter on path {filter.path}. The field has no value.')

  def _validate_columns(self, columns: Sequence[Column], schema: Schema) -> None:
    for column in columns:
      if column.signal_udf:
        path = column.path

        # Signal transforms must operate on a leaf field.
        leaf = schema.leafs.get(path)
        if not leaf or not leaf.dtype:
          raise ValueError(f'Leaf "{path}" not found in dataset. '
                           'Signal transforms must operate on a leaf field.')

        # Signal transforms must have the same dtype as the leaf field.
        signal = column.signal_udf
        compute_type = signal.compute_type

        if not signal_compute_type_supports_dtype(compute_type, leaf.dtype):
          raise ValueError(f'Leaf "{path}" has dtype "{leaf.dtype}" which is not supported '
                           f'by "{signal.key()}" with signal input type "{compute_type}".')

      current_field = Field(fields=schema.fields)
      path = column.path
      for path_part in path:
        if path_part == VALUE_KEY:
          if not current_field.dtype:
            raise ValueError(f'Unable to select path {path}. The field that has no value.')
          continue
        if current_field.fields:
          if path_part not in current_field.fields:
            raise ValueError(f'Unable to select path {path}. '
                             f'Path part "{path_part}" not found in the dataset.')
          current_field = current_field.fields[path_part]
          continue
        elif current_field.repeated_field:
          if path_part.isdigit():
            raise ValueError(f'Unable to select path {path}. Selecting a specific index of '
                             'a repeated field is currently not supported.')
          if path_part != PATH_WILDCARD:
            raise ValueError(f'Unable to select path {path}. '
                             f'Path part "{path_part}" should be a wildcard.')
          current_field = current_field.repeated_field
        elif not current_field.dtype:
          raise ValueError(f'Unable to select path {path}. '
                           f'Path part "{path_part}" is not defined on a primitive value.')

  def _validate_sort_path(self, path: PathTuple, schema: Schema) -> None:
    current_field = Field(fields=schema.fields)
    for path_part in path:
      if path_part == VALUE_KEY:
        if not current_field.dtype:
          raise ValueError(f'Unable to sort by path {path}. The field that has no value.')
        continue
      if current_field.fields:
        if path_part not in current_field.fields:
          raise ValueError(f'Unable to sort by path {path}. '
                           f'Path part "{path_part}" not found in the dataset.')
        current_field = current_field.fields[path_part]
        continue
      elif current_field.repeated_field:
        if path_part.isdigit():
          raise ValueError(f'Unable to sort by path {path}. Selecting a specific index of '
                           'a repeated field is currently not supported.')
        if path_part != PATH_WILDCARD:
          raise ValueError(f'Unable to sort by path {path}. '
                           f'Path part "{path_part}" should be a wildcard.')
        current_field = current_field.repeated_field
      elif not current_field.dtype:
        raise ValueError(f'Unable to sort by path {path}. '
                         f'Path part "{path_part}" is not defined on a primitive value.')
    if not current_field.dtype:
      raise ValueError(f'Unable to sort by path {path}. The field has no value.')

  @override
  def stats(self, leaf_path: Path) -> StatsResult:
    if not leaf_path:
      raise ValueError('leaf_path must be provided')
    path = normalize_path(leaf_path)
    manifest = self.manifest()
    leafs = manifest.data_schema.leafs
    leaf = manifest.data_schema.leafs.get(path)
    if not leaf or not leaf.dtype:
      raise ValueError(f'Leaf "{path}" not found in dataset')

    value_path = _make_value_path(path)
    duckdb_path = self._leaf_path_to_duckdb_path(value_path)
    inner_select = _select_sql(
      duckdb_path, flatten=True, unnest=True, span_from=self._get_span_from(path))

    # Compute approximate count by sampling the data to avoid OOM.
    sample_size = SAMPLE_SIZE_DISTINCT_COUNT
    avg_length_query = ''
    if leaf.dtype == DataType.STRING:
      avg_length_query = ', avg(length(val)) as avgTextLength'

    approx_count_query = f"""
      SELECT approx_count_distinct(val) as approxCountDistinct {avg_length_query}
      FROM (SELECT {inner_select} AS val FROM t LIMIT {sample_size});
    """
    row = self._query(approx_count_query)[0]
    approx_count_distinct = row[0]

    total_count_query = f'SELECT count(val) FROM (SELECT {inner_select} as val FROM t)'
    total_count = self._query(total_count_query)[0][0]

    # Adjust the counts for the sample size.
    factor = max(1, total_count / sample_size)
    approx_count_distinct = round(approx_count_distinct * factor)

    result = StatsResult(total_count=total_count, approx_count_distinct=approx_count_distinct)

    if leaf.dtype == DataType.STRING:
      result.avg_text_length = row[1]

    # Compute min/max values for ordinal leafs, without sampling the data.
    if is_ordinal(leaf.dtype):
      min_max_query = f"""
        SELECT MIN(val) AS minVal, MAX(val) AS maxVal
        FROM (SELECT {inner_select} as val FROM t);
      """
      row = self._query(min_max_query)[0]
      result.min_val, result.max_val = row

    return result

  @override
  def select_groups(self,
                    leaf_path: Path,
                    filters: Optional[Sequence[FilterLike]] = None,
                    sort_by: Optional[GroupsSortBy] = GroupsSortBy.COUNT,
                    sort_order: Optional[SortOrder] = SortOrder.DESC,
                    limit: Optional[int] = None,
                    bins: Optional[Bins] = None) -> SelectGroupsResult:
    if not leaf_path:
      raise ValueError('leaf_path must be provided')
    path = normalize_path(leaf_path)
    manifest = self.manifest()
    leaf = manifest.data_schema.leafs.get(path)
    if not leaf or not leaf.dtype:
      raise ValueError(f'Leaf "{path}" not found in dataset')

    stats = self.stats(leaf_path)
    if not bins and stats.approx_count_distinct >= dataset.TOO_MANY_DISTINCT:
      raise ValueError(f'Leaf "{path}" has too many unique values: {stats.approx_count_distinct}')

    inner_val = 'inner_val'
    outer_select = inner_val
    if is_float(leaf.dtype) or is_integer(leaf.dtype):
      if bins is None:
        raise ValueError(f'"bins" needs to be defined for the int/float leaf "{path}"')
      # Normalize the bins to be `NamedBins`.
      named_bins = bins if isinstance(bins, NamedBins) else NamedBins(bins=bins)
      bounds = []
      # Normalize the bins to be in the form of (label, bound).

      for i in range(len(named_bins.bins) + 1):
        prev = named_bins.bins[i - 1] if i > 0 else "'-Infinity'"
        next = named_bins.bins[i] if i < len(named_bins.bins) else "'Infinity'"
        label = f"'{named_bins.labels[i]}'" if named_bins.labels else i
        bounds.append(f'({label}, {prev}, {next})')
      bin_index_col = 'col0'
      bin_min_col = 'col1'
      bin_max_col = 'col2'
      # We cast the field to `double` so bining works for both `float` and `int` fields.
      outer_select = f"""(
        SELECT {bin_index_col} FROM (
          VALUES {', '.join(bounds)}
        ) WHERE {inner_val}::DOUBLE >= {bin_min_col} AND {inner_val}::DOUBLE < {bin_max_col}
      )"""
    count_column = 'count'
    value_column = 'value'

    limit_query = f'LIMIT {limit}' if limit else ''
    inner_select = _select_sql(path, flatten=True, unnest=True)
    query = f"""
      SELECT {outer_select} AS {value_column}, COUNT() AS {count_column}
      FROM (SELECT {inner_select} AS {inner_val} FROM t)
      GROUP BY {value_column}
      ORDER BY {sort_by} {sort_order}
      {limit_query}
    """
    return DuckDBSelectGroupsResult(self._query_df(query))

  def _sorting_by_topk_of_signal(self, limit: Optional[int], sort_order: Optional[SortOrder],
                                 sort_udf_aliases: list[str], signal_column: str) -> bool:
    """Returns True if the query is sorting by the topk of a signal column."""
    return bool(limit and sort_order == SortOrder.DESC and sort_udf_aliases and
                signal_column == sort_udf_aliases[0])

  def _normalize_columns(self, columns: Optional[Sequence[ColumnId]],
                         schema: Schema) -> list[Column]:
    """Normalizes the columns to a list of `Column` objects."""
    cols = [column_from_identifier(col) for col in columns or []]
    star_in_cols = any(col.path == ('*',) for col in cols)
    if not cols or star_in_cols:
      # Select all columns.
      cols.extend([Column(name) for name in schema.fields.keys()])
      if star_in_cols:
        cols = [col for col in cols if col.path != ('*',)]
    return cols

  def _merge_sorts(self, search_udfs: list[DuckDBSearchUDF], sort_by: Optional[Sequence[Path]],
                   sort_order: Optional[SortOrder]) -> Optional[list[SortResult]]:
    if sort_by and not sort_order:
      raise ValueError('`sort_order` is required when `sort_by` is specified.')

    alias_to_udf: dict[str, DuckDBSearchUDF] = {
      search_udf.alias: search_udf for search_udf in search_udfs if search_udf.alias
    }
    # True when the user has explicitly sorted by the alias of a search UDF (e.g. in ASC order).
    is_explicit_search_sort = any(
      [sort_by[0] in alias_to_udf for sort_by in sort_by or [] if len(sort_by) == 1])

    sort_results: Optional[list[SortResult]] = None
    if sort_by and not is_explicit_search_sort:
      # If the user has explicitly set a sort by, and it's not a search UDF alias, override.
      sort_results = [
        SortResult(path=normalize_path(sort_by), order=sort_order) for sort_by in sort_by if sort_by
      ]
    else:
      search_udfs_with_sort = [search_udf for search_udf in search_udfs if search_udf.sort]
      if search_udfs_with_sort:
        # Override the sort by by the last search sort order when the user hasn't provided an
        # explicit sort order.
        last_search_udf = search_udfs_with_sort[-1]
        if sort_order is None:
          _, sort_order = cast(tuple[PathTuple, SortOrder], last_search_udf.sort)
        alias = last_search_udf.alias
        sort_results = [
          SortResult(
            path=last_search_udf.output_path,
            order=sort_order,
            alias=alias,
            search_index=len(search_udfs_with_sort) - 1)
        ]

    return sort_results

  @override
  def select_rows(self,
                  columns: Optional[Sequence[ColumnId]] = None,
                  searches: Optional[Sequence[Search]] = None,
                  filters: Optional[Sequence[FilterLike]] = None,
                  sort_by: Optional[Sequence[Path]] = None,
                  sort_order: Optional[SortOrder] = SortOrder.DESC,
                  limit: Optional[int] = None,
                  offset: Optional[int] = 0,
                  task_step_id: Optional[TaskStepId] = None,
                  resolve_span: bool = False,
                  combine_columns: bool = False) -> SelectRowsResult:
    manifest = self.manifest()
    cols = self._normalize_columns(columns, manifest.data_schema)

    # Always return the UUID column.
    col_paths = [col.path for col in cols]
    if (UUID_COLUMN,) not in col_paths:
      cols.append(column_from_identifier(UUID_COLUMN))

    # Prepare UDF columns. Throw an error if they are not computed. Update the paths of the UDFs so
    # they match the paths of the columns defined by splits and embeddings.
    for col in cols:
      if col.signal_udf:
        # Do not auto-compute dependencies, throw an error if they are not computed.
        col.path, _ = self._prepare_signal(col.signal_udf, col.path, compute_dependencies=False)

    self._validate_columns(cols, manifest.data_schema)

    self._normalize_searches(searches)
    search_udfs = self._search_udfs(searches)
<<<<<<< HEAD
    if search_udfs.sorts:
      if not sort_by:
        # Override the sort by the last search sort order.
        search_sort_by, sort_order = search_udfs.sorts[-1]
        sort_by = [search_sort_by]
=======
>>>>>>> 3e7c5649

    cols.extend([search_udf.udf for search_udf in search_udfs])
    # Map a final column name to a list of temporary namespaced column names that need to be merged.
    columns_to_merge: dict[str, dict[str, Column]] = {}
    temp_column_to_offset_column: dict[str, tuple[str, Field]] = {}
    select_queries: list[str] = []

    for column in cols:
      path = column.path
      # If the signal is vector-based, we don't need to select the actual data, just the uuids
      # plus an arbitrarily nested array of `None`s`.
      empty = bool(
        column.signal_udf and manifest.data_schema.get_field(path).dtype == DataType.EMBEDDING)

      select_sqls: list[str] = []
      final_col_name = column.alias or _unique_alias(column)
      if final_col_name not in columns_to_merge:
        columns_to_merge[final_col_name] = {}

      duckdb_paths = self._column_to_duckdb_paths(column)
      span_from = self._get_span_from(path) if resolve_span or column.signal_udf else None

      for parquet_id, duckdb_path in duckdb_paths:
        sql = _select_sql(
          duckdb_path, flatten=False, unnest=False, empty=empty, span_from=span_from)
        temp_column_name = (
          final_col_name if len(duckdb_paths) == 1 else f'{final_col_name}/{parquet_id}')
        select_sqls.append(f'{sql} AS {_escape_string_literal(temp_column_name)}')
        columns_to_merge[final_col_name][temp_column_name] = column

        if column.signal_udf and span_from and _schema_has_spans(column.signal_udf.fields()):
          sql = _select_sql(duckdb_path, flatten=False, unnest=False, empty=empty, span_from=None)
          temp_offset_column_name = f'{temp_column_name}/offset'
          temp_offset_column_name = temp_offset_column_name.replace("'", "\\'")
          select_sqls.append(f'{sql} AS {_escape_string_literal(temp_offset_column_name)}')
          temp_column_to_offset_column[temp_column_name] = (temp_offset_column_name,
                                                            column.signal_udf.fields())

      select_queries.append(', '.join(select_sqls))

    col_aliases: dict[str, PathTuple] = {col.alias: col.path for col in cols if col.alias}
    udf_aliases: dict[str, PathTuple] = {
      col.alias: col.path for col in cols if col.signal_udf and col.alias
    }

    # Filtering and searching.
    where_query = ''
    filters, udf_filters = self._normalize_filters(filters, col_aliases, udf_aliases)
    filter_queries = self._create_where(filters, searches)
    if filter_queries:
      where_query = f"WHERE {' AND '.join(filter_queries)}"

    # Sorting.
    sort_results = self._merge_sorts(search_udfs, sort_by, sort_order)
    order_query = ''
<<<<<<< HEAD
    sort_by = cast(list[PathTuple], [normalize_path(path) for path in (sort_by or [])])
    if sort_by and not sort_order:
      raise ValueError('`sort_order` is required when `sort_by` is specified.')

    sort_sql_before_udf: list[str] = []
    sort_sql_after_udf: list[str] = []
    sort_udf_aliases: list[str] = []
=======
    sort_by = cast(list[PathTuple],
                   [(sort.alias,) if sort.alias else sort.path for sort in sort_results or []])
    # We only support a single sort order for now. Choose the first one as they must all be the
    # same.
    sort_order = sort_results[0].order if sort_results else None
    sort_cols_before_udf: list[str] = []
    sort_cols_after_udf: list[str] = []
>>>>>>> 3e7c5649

    for path in sort_by:
      # We only allow sorting by nodes with a value.
      first_subpath = str(path[0])
      rest_of_path = path[1:]
      udf_path = udf_aliases.get(first_subpath)
      # UDF selection is slightly different than normal selection since the UDF column is already
      # present as a top-level column in the table.
      if udf_path:
        # If the user selected udf(document.*.text) as "udf" and wanted to sort by "udf.len", we
        # need to actually sort by "udf.*.len.__value__" where the "*" came from the fact that the
        # udf was applied to a list of "text" fields.
        prefix_path = [subpath for subpath in udf_path if subpath == PATH_WILDCARD]
        path = (first_subpath, *prefix_path, *rest_of_path)
      else:
        # Re-route the path if it starts with an alias by pointing it to the actual path.
        if first_subpath in col_aliases:
          path = (*col_aliases[first_subpath], *rest_of_path)

        self._validate_sort_path(path, manifest.data_schema)
        path = self._leaf_path_to_duckdb_path(cast(PathTuple, path))

      sort_sql = _select_sql(path, flatten=True, unnest=False)
      has_repeated_field = any(subpath == PATH_WILDCARD for subpath in path)
      if has_repeated_field:
        sort_sql = (f'list_min({sort_sql})'
                    if sort_order == SortOrder.ASC else f'list_max({sort_sql})')

      # Separate sort columns into two groups: those that need to be sorted before and after UDFs.
      if udf_path:
        sort_sql_after_udf.append(sort_sql)
        sort_udf_aliases.append(path[0])
      else:
        sort_sql_before_udf.append(sort_sql)

    if sort_sql_before_udf:
      order_query = (f'ORDER BY {", ".join(sort_sql_before_udf)} '
                     f'{cast(SortOrder, sort_order).value}')

    con = self.con.cursor()

    limit_query = ''
<<<<<<< HEAD
    if limit and not sort_sql_after_udf:
      limit_query = f'LIMIT {limit} OFFSET {offset or 0}'

    df = con.execute(f"""
=======
    if limit and not sort_cols_after_udf:
      limit_query = f'LIMIT {limit} OFFSET {offset or 0}'

    query = con.execute(f"""
>>>>>>> 3e7c5649
      SELECT {', '.join(select_queries)} FROM t
      {where_query}
      {order_query}
      {limit_query}
<<<<<<< HEAD
    """).df()
=======
    """)
>>>>>>> 3e7c5649

    # Download the data so we can run UDFs on it in Python.
    df = _replace_nan_with_none(df)

    already_sorted = False

    # Run UDFs on the transformed columns.
    udf_columns = [col for col in cols if col.signal_udf]
    for udf_col in udf_columns:
      signal = cast(Signal, udf_col.signal_udf)
      signal_alias = udf_col.alias or _unique_alias(udf_col)
      temp_signal_cols = columns_to_merge[signal_alias]
      if len(temp_signal_cols) != 1:
        raise ValueError(
          f'Unable to compute signal {signal.name}. Signal UDFs only operate on leafs, but got '
          f'{len(temp_signal_cols)} underlying columns that contain data related to {udf_col.path}.'
        )
      signal_column = list(temp_signal_cols.keys())[0]
      input = df[signal_column]

      with DebugTimer(f'Computing signal "{signal}"'):
        if signal.compute_type in [SignalInputType.TEXT_EMBEDDING]:
          # The input is an embedding.
          vector_store = self._get_vector_store(udf_col.path)

          # If we are sorting by the topk of a signal column, we can utilize the vector store
          # via `signal.vector_compute_topk` and then use the topk to filter the dataframe. This
          # is much faster than computing the signal for all rows and then sorting.
          if self._sorting_by_topk_of_signal(limit, sort_order, sort_udf_aliases, signal_column):
            already_sorted = True
            k = (limit or 0) + (offset or 0)
            topk = signal.vector_compute_topk(k, vector_store)
            unique_uuids = list(dict.fromkeys([key[0] for key, _ in topk]))
            df.set_index(UUID_COLUMN, drop=False, inplace=True)
            # Filter the dataframe by uuids that have at least one value in top k.
            df = df.loc[unique_uuids]
            for key, score in topk:
              # Walk a deep nested array and put the score at the right location.
              deep_array = df[signal_column]
              for key_part in key[:-1]:
                deep_array = deep_array[key_part]
              deep_array[key[-1]] = score
          else:
            flat_keys = flatten_keys(df[UUID_COLUMN], input)
            signal_out = signal.vector_compute(flat_keys, vector_store)
            # Add progress.
            if task_step_id is not None:
              signal_out = progress(
                signal_out,
                task_step_id=task_step_id,
                estimated_len=len(flat_keys),
                step_description=f'Computing {signal.key()}...')
            df[signal_column] = unflatten(signal_out, input)
        else:
          num_rich_data = count_primitives(input)
          flat_input = cast(Iterable[RichData], flatten(input))
          signal_out = signal.compute(flat_input)
          # Add progress.
          if task_step_id is not None:
            signal_out = progress(
              signal_out,
              task_step_id=task_step_id,
              estimated_len=num_rich_data,
              step_description=f'Computing {signal.key()}...')
          signal_out = list(signal_out)

          if signal_column in temp_column_to_offset_column:
            offset_column_name, schema = temp_column_to_offset_column[signal_column]
            nested_spans: Iterable[Item] = df[offset_column_name]
            flat_spans = list(flatten(nested_spans))
            for span, item in zip(flat_spans, signal_out):
              _offset_any_span(cast(int, span[VALUE_KEY][TEXT_SPAN_START_FEATURE]), item, schema)

          if len(signal_out) != num_rich_data:
            raise ValueError(
              f'The signal generated {len(signal_out)} values but the input data had '
              f"{num_rich_data} values. This means the signal either didn't generate a "
              '"None" for a sparse output, or generated too many items.')

          df[signal_column] = unflatten(signal_out, input)

    if udf_filters or sort_sql_after_udf:
      # Re-upload the udf outputs to duckdb so we can filter/sort on them.
      rel = con.from_df(df)

      if udf_filters:
        udf_filter_queries = self._create_where(udf_filters)
        if udf_filter_queries:
          rel = rel.filter(' AND '.join(udf_filter_queries))

      if not already_sorted and sort_sql_after_udf:
        if not sort_order:
          raise ValueError('`sort_order` is required when `sort_by` is specified.')
<<<<<<< HEAD
        rel = rel.order(f'{", ".join(sort_sql_after_udf)} {sort_order.value}')
=======
        rel = rel.order(f'{", ".join(sort_cols_after_udf)} {sort_order.value}')
>>>>>>> 3e7c5649

      if limit:
        rel = rel.limit(limit, offset or 0)

      df = _replace_nan_with_none(rel.df())

    if combine_columns:
      all_columns: dict[str, Column] = {}
      for col_dict in columns_to_merge.values():
        all_columns.update(col_dict)
      columns_to_merge = {'*': all_columns}

    for offset_column, _ in temp_column_to_offset_column.values():
      del df[offset_column]

    for final_col_name, temp_columns in columns_to_merge.items():
      for temp_col_name, column in temp_columns.items():
        if combine_columns:
          dest_path = _col_destination_path(column)
          spec = _split_path_into_subpaths_of_lists(dest_path)
          df[temp_col_name] = wrap_in_dicts(df[temp_col_name], spec)

        # If the temp col name is the same as the final name, we can skip merging. This happens when
        # we select a source leaf column.
        if temp_col_name == final_col_name:
          continue

        if final_col_name not in df:
          df[final_col_name] = df[temp_col_name]
        else:
          df[final_col_name] = merge_series(df[final_col_name], df[temp_col_name])
        del df[temp_col_name]

    con.close()

    if combine_columns:
      # Since we aliased every column to `*`, the object with have only '*' as the key. We need to
      # elevate the all the columns under '*'.
      df = pd.DataFrame.from_records(df['*'])

    return SelectRowsResult(df)

  @override
  def select_rows_schema(self,
                         columns: Optional[Sequence[ColumnId]] = None,
                         sort_by: Optional[Sequence[Path]] = None,
                         sort_order: Optional[SortOrder] = None,
                         searches: Optional[Sequence[Search]] = None,
                         combine_columns: bool = False) -> SelectRowsSchemaResult:
    """Returns the schema of the result of `select_rows` above with the same arguments."""
    if not combine_columns:
      raise NotImplementedError(
        'select_rows_schema with combine_columns=False is not yet supported.')
    manifest = self.manifest()
    cols = self._normalize_columns(columns, manifest.data_schema)

    # Always return the UUID column.
    col_paths = [col.path for col in cols]
    if (UUID_COLUMN,) not in col_paths:
      cols.append(column_from_identifier(UUID_COLUMN))

    # Prepare UDF columns. Throw an error if they are not computed. Update the paths of the UDFs so
    # they match the paths of the columns defined by splits and embeddings.
    for col in cols:
      if col.signal_udf:
        # Do not auto-compute dependencies, throw an error if they are not computed.
        col.path, _ = self._prepare_signal(col.signal_udf, col.path, compute_dependencies=False)

    self._validate_columns(cols, manifest.data_schema)

    self._normalize_searches(searches)
    search_udfs = self._search_udfs(searches)
    cols.extend([search_udf.udf for search_udf in search_udfs])

    alias_udf_paths: dict[str, PathTuple] = {}
    col_schemas: list[Schema] = []
    for col in cols:
      dest_path = _col_destination_path(col)
      if col.signal_udf:
        if col.alias:
          alias_udf_paths[col.alias] = dest_path
        field = col.signal_udf.fields()
        field.signal = col.signal_udf.dict()
      else:
        field = self.manifest().data_schema.get_field(dest_path)
      col_schemas.append(_make_schema_from_path(dest_path, field))

    sort_results = self._merge_sorts(search_udfs, sort_by, sort_order)

    search_results = [
      SearchResultInfo(
        search_path=search_udf.search_path,
        result_path=search_udf.output_path,
        alias=search_udf.udf.alias) for search_udf in search_udfs
    ]

    data_schema = merge_schemas(col_schemas)
    return SelectRowsSchemaResult(
      data_schema=data_schema,
      alias_udf_paths=alias_udf_paths,
      search_results=search_results,
      sorts=sort_results)

  @override
  def media(self, item_id: str, leaf_path: Path) -> MediaResult:
    raise NotImplementedError('Media is not yet supported for the DuckDB implementation.')

  def _get_span_from(self, path: PathTuple) -> Optional[PathTuple]:
    manifest = self.manifest()
    leafs = manifest.data_schema.leafs
    # Remove the value key so we can check the dtype from leafs.
    span_path = path[:-1] if path[-1] == VALUE_KEY else path
    is_span = (span_path in leafs and leafs[span_path].dtype == DataType.STRING_SPAN)
    return _derived_from_path(path, manifest.data_schema) if is_span else None

  def _leaf_path_to_duckdb_path(self, leaf_path: PathTuple) -> PathTuple:
    leaf_path = _make_value_path(leaf_path)
    ((_, duckdb_path),) = self._column_to_duckdb_paths(Column(leaf_path))
    return duckdb_path

  def _column_to_duckdb_paths(self, column: Column) -> list[tuple[str, PathTuple]]:
    path = column.path
    parquet_manifests: list[Union[SourceManifest, SignalManifest]] = [
      self._source_manifest, *self._signal_manifests
    ]
    duckdb_paths: list[tuple[str, PathTuple]] = []

    select_a_leaf_value = column.signal_udf is not None
    if path[-1] == VALUE_KEY:
      select_a_leaf_value = True
      path = path[:-1]

    for m in parquet_manifests:
      # Skip this parquet file if it doesn't contain the path.
      if not schema_contains_path(m.data_schema, path):
        continue

      # Skip this parquet file if the path doesn't have a dtype.
      if select_a_leaf_value and not m.data_schema.get_field(path).dtype:
        continue

      if isinstance(m, SignalManifest) and path == (UUID_COLUMN,):
        # Do not select UUID from the signal because it's already in the source.
        continue

      duckdb_path = path
      parquet_id = 'source'

      if isinstance(m, SignalManifest):
        duckdb_path = (m.parquet_id, *path[1:])
        parquet_id = m.parquet_id

      duckdb_paths.append((parquet_id, duckdb_path))

    if not duckdb_paths:
      raise ValueError(f'Invalid path "{path}": No manifest contains path. Valid paths: '
                       f'{list(self.manifest().data_schema.leafs.keys())}')

    return duckdb_paths

  def _normalize_filters(self, filter_likes: Optional[Sequence[FilterLike]],
                         col_aliases: dict[str, PathTuple],
                         udf_aliases: dict[str, PathTuple]) -> tuple[list[Filter], list[Filter]]:
    """Normalize `FilterLike` to `Filter` and split into filters on source and filters on UDFs."""
    filter_likes = filter_likes or []
    filters: list[Filter] = []
    udf_filters: list[Filter] = []

    for filter in filter_likes:
      # Normalize `FilterLike` to `Filter`.
      if not isinstance(filter, Filter):
        if len(filter) == 3:
          path, op, value = filter  # type: ignore
        elif len(filter) == 2:
          path, op = filter  # type: ignore
          value = None
        else:
          raise ValueError(f'Invalid filter: {filter}. Must be a tuple with 2 or 3 elements.')
        filter = Filter(path=normalize_path(path), op=op, value=value)

      if str(filter.path[0]) in udf_aliases:
        udf_filters.append(filter)
      else:
        filters.append(filter)

    self._validate_filters(filters, col_aliases)
    return filters, udf_filters

  def _normalize_searches(self, searches: Optional[Sequence[Search]]) -> None:
    """Validate searches."""
    if not searches:
      return

    for search in searches:
      search.path = normalize_path(search.path)
      field = self.manifest().data_schema.get_field(search.path)
      if field.dtype != DataType.STRING:
        raise ValueError(f'Invalid search path: {search.path}. '
                         f'Must be a string field, got dtype {field.dtype}')

  def _search_udfs(self, searches: Optional[Sequence[Search]]) -> list[DuckDBSearchUDF]:
    searches = searches or []
    """Create a UDF for each search for finding the location of the text with spans."""
    search_udfs: list[DuckDBSearchUDF] = []
    for i, search in enumerate(searches):
      if search.query.type == 'keyword':
        udf = Column(path=search.path, signal_udf=SubstringSignal(query=search.query.search))
        search_udfs.append(
          DuckDBSearchUDF(
            udf=udf,
            search_path=search.path,
            output_path=(*_col_destination_path(udf), PATH_WILDCARD)))
      elif search.query.type == 'semantic' or search.query.type == 'concept':
        embedding = search.query.embedding
        if not embedding:
          raise ValueError(f'Please provide an embedding for semantic search. Got search: {search}')

        embedding_path = (*search.path, embedding, PATH_WILDCARD, EMBEDDING_KEY)
        try:
          self.manifest().data_schema.get_field(embedding_path)
        except Exception as e:
          raise ValueError(
            f'Embedding {embedding} has not been computed. '
            f'Please compute the embedding index before issuing a {search.query.type} query.'
          ) from e

        search_signal: Signal
        if search.query.type == 'semantic':
          search_signal = SemanticSimilaritySignal(
            query=search.query.search, embedding=search.query.embedding)
        elif search.query.type == 'concept':
          search_signal = ConceptScoreSignal(
            namespace=search.query.concept_namespace,
            concept_name=search.query.concept_name,
            embedding=search.query.embedding)
          # Set the column info for this dataset so the model will negative sample.
          search_signal.set_column_info(
            ConceptColumnInfo(namespace=self.namespace, name=self.dataset_name, path=search.path))

        alias = search_signal.key()
        udf = Column(path=embedding_path, signal_udf=search_signal, alias=alias)

        search_udfs.append(
          DuckDBSearchUDF(
            udf=udf,
            search_path=search.path,
            output_path=_col_destination_path(udf),
            alias=alias,
            sort=((alias,), SortOrder.DESC)))
      else:
        raise ValueError(f'Unknown search operator {search.query.type}.')

    return search_udfs

  def _create_where(self,
                    filters: list[Filter],
                    searches: Optional[Sequence[Search]] = []) -> list[str]:
    if not filters and not searches:
      return []
    searches = searches or []
    sql_filter_queries: list[str] = []

    # Add search where queries.
    for search in searches:
      duckdb_path = self._leaf_path_to_duckdb_path(normalize_path(search.path))
      select_str = _select_sql(duckdb_path, flatten=False, unnest=False)
      if search.query.type == 'keyword':
        sql_op = 'ILIKE'
        query_val = _escape_like_value(search.query.search)
      elif search.query.type == 'semantic' or search.query.type == 'concept':
        # Semantic search and concepts don't yet filter.
        continue
      else:
        raise ValueError(f'Unknown search operator {search.query.type}.')

      filter_query = f'{select_str} {sql_op} {query_val}'

      sql_filter_queries.append(filter_query)

    # Add filter where queries.
    binary_ops = set(BinaryOp)
    unary_ops = set(UnaryOp)
    list_ops = set(ListOp)
    for filter in filters:
      duckdb_path = self._leaf_path_to_duckdb_path(filter.path)
      select_str = _select_sql(duckdb_path, flatten=False, unnest=False)

      if filter.op in binary_ops:
        sql_op = BINARY_OP_TO_SQL[cast(BinaryOp, filter.op)]
        filter_val = cast(FeatureValue, filter.value)
        if isinstance(filter_val, str):
          filter_val = f"'{filter_val}'"
        elif isinstance(filter_val, bytes):
          filter_val = _bytes_to_blob_literal(filter_val)
        else:
          filter_val = str(filter_val)
        filter_query = f'{select_str} {sql_op} {filter_val}'
      elif filter.op in unary_ops:
        is_array = any(subpath == PATH_WILDCARD for subpath in filter.path)
        if filter.op == UnaryOp.EXISTS:
          filter_query = f'len({select_str}) > 0' if is_array else f'{select_str} IS NOT NULL'
        else:
          raise ValueError(f'Unary op: {filter.op} is not yet supported')
      elif filter.op in list_ops:
        if filter.op == ListOp.IN:
          filter_list_val = cast(FeatureListValue, filter.value)
          if not isinstance(filter_list_val, list):
            raise ValueError('filter with array value can only use the IN comparison')
          wrapped_filter_val = [f"'{part}'" for part in filter_list_val]
          filter_val = f'({", ".join(wrapped_filter_val)})'
          filter_query = f'{select_str} IN {filter_val}'
      else:
        raise ValueError(f'Invalid filter op: {filter.op}')
      sql_filter_queries.append(filter_query)
    return sql_filter_queries

  def _execute(self, query: str) -> duckdb.DuckDBPyConnection:
    """Execute a query in duckdb."""
    # FastAPI is multi-threaded so we have to create a thread-specific connection cursor to allow
    # these queries to be thread-safe.
    local_con = self.con.cursor()
    if not DEBUG:
      return local_con.execute(query)

    # Debug mode.
    log('Executing:')
    log(query)
    with DebugTimer('Query'):
      return local_con.execute(query)

  def _query(self, query: str) -> list[tuple]:
    result = self._execute(query)
    rows = result.fetchall()
    result.close()
    return rows

  def _query_df(self, query: str) -> pd.DataFrame:
    """Execute a query that returns a dataframe."""
    result = self._execute(query)
    df = _replace_nan_with_none(result.df())
    result.close()
    return df

  def _path_to_col(self, path: Path, quote_each_part: bool = True) -> str:
    """Convert a path to a column name."""
    if isinstance(path, str):
      path = (path,)
    return '.'.join([
      f'{_escape_col_name(path_comp)}' if quote_each_part else str(path_comp) for path_comp in path
    ])


def _escape_string_literal(string: str) -> str:
  string = string.replace("'", "''")
  return f"'{string}'"


def _escape_col_name(col_name: str) -> str:
  col_name = col_name.replace('"', '""')
  return f'"{col_name}"'


def _escape_like_value(value: str) -> str:
  value = value.replace('%', '\\%').replace('_', '\\_')
  return f"'%{value}%' ESCAPE '\\'"


def _inner_select(sub_paths: list[PathTuple],
                  inner_var: Optional[str] = None,
                  empty: bool = False,
                  span_from: Optional[PathTuple] = None) -> str:
  """Recursively generate the inner select statement for a list of sub paths."""
  current_sub_path = sub_paths[0]
  lambda_var = inner_var + 'x' if inner_var else 'x'
  if not inner_var:
    lambda_var = 'x'
    inner_var = _escape_col_name(current_sub_path[0])
    current_sub_path = current_sub_path[1:]
  # Select the path inside structs. E.g. x['a']['b']['c'] given current_sub_path = [a, b, c].
  path_key = inner_var + ''.join([f"['{p}']" for p in current_sub_path])
  if len(sub_paths) == 1:
    if span_from:
      derived_col = _select_sql(span_from, flatten=False, unnest=False)
      path_key = (f'{derived_col}[{path_key}.{VALUE_KEY}.{TEXT_SPAN_START_FEATURE}+1:'
                  f'{path_key}.{VALUE_KEY}.{TEXT_SPAN_END_FEATURE}]')
    return 'NULL' if empty else path_key
  return (f'list_transform({path_key}, {lambda_var} -> '
          f'{_inner_select(sub_paths[1:], lambda_var, empty, span_from)})')


def _split_path_into_subpaths_of_lists(leaf_path: PathTuple) -> list[PathTuple]:
  """Split a path into a subpath of lists.

  E.g. [a, b, c, *, d, *, *] gets splits [[a, b, c], [d], [], []].
  """
  sub_paths: list[PathTuple] = []
  offset = 0
  while offset <= len(leaf_path):
    new_offset = leaf_path.index(PATH_WILDCARD,
                                 offset) if PATH_WILDCARD in leaf_path[offset:] else len(leaf_path)
    sub_path = leaf_path[offset:new_offset]
    sub_paths.append(sub_path)
    offset = new_offset + 1
  return sub_paths


def _select_sql(path: PathTuple,
                flatten: bool,
                unnest: bool,
                empty: bool = False,
                span_from: Optional[PathTuple] = None) -> str:
  """Create a select column for a path.

  Args:
    path: A path to a feature. E.g. ['a', 'b', 'c'].
    flatten: Whether to flatten the result.
    unnest: Whether to unnest the result.
    empty: Whether to return an empty list (used for embedding signals that don't need the data).
    span_from: The path this span is derived from. If specified, the span will be resolved
      to a substring of the original string.
  """
  sub_paths = _split_path_into_subpaths_of_lists(path)
  selection = _inner_select(sub_paths, None, empty, span_from)
  # We only flatten when the result of a nested list to avoid segfault.
  is_result_nested_list = len(sub_paths) >= 3  # E.g. subPaths = [[a, b, c], *, *].
  if flatten and is_result_nested_list:
    selection = f'flatten({selection})'
  # We only unnest when the result is a list. // E.g. subPaths = [[a, b, c], *].
  is_result_a_list = len(sub_paths) >= 2
  if unnest and is_result_a_list:
    selection = f'unnest({selection})'
  return selection


def read_source_manifest(dataset_path: str) -> SourceManifest:
  """Read the manifest file."""
  with open_file(os.path.join(dataset_path, MANIFEST_FILENAME), 'r') as f:
    return SourceManifest.parse_raw(f.read())


def _signal_dir(enriched_path: PathTuple) -> str:
  """Get the filename prefix for a signal parquet file."""
  path_without_wildcards = (p for p in enriched_path if p != PATH_WILDCARD)
  return os.path.join(*path_without_wildcards)


def split_column_name(column: str, split_name: str) -> str:
  """Get the name of a split column."""
  return f'{column}.{split_name}'


def split_parquet_prefix(column_name: str, splitter_name: str) -> str:
  """Get the filename prefix for a split parquet file."""
  return f'{column_name}.{splitter_name}'


def _bytes_to_blob_literal(bytes: bytes) -> str:
  """Convert bytes to a blob literal."""
  escaped_hex = re.sub(r'(.{2})', r'\\x\1', bytes.hex())
  return f"'{escaped_hex}'::BLOB"


class SignalManifest(BaseModel):
  """The manifest that describes a signal computation including schema and parquet files."""
  # List of a parquet filepaths storing the data. The paths are relative to the manifest.
  files: list[str]

  # An identifier for this parquet table. Will be used as the view name in SQL.
  parquet_id: str

  data_schema: Schema
  signal: Signal

  # The column path that this signal is derived from.
  enriched_path: PathTuple

  # The filename of the embedding when the signal is an embedding.
  embedding_filename: Optional[str]

  @validator('signal', pre=True)
  def parse_signal(cls, signal: dict) -> Signal:
    """Parse a signal to its specific subclass instance."""
    return resolve_signal(signal)


def _merge_cells(dest_cell: Item, source_cell: Item) -> Item:
  if source_cell is None or isinstance(source_cell, float) and math.isnan(source_cell):
    # Nothing to merge here (missing value).
    return dest_cell
  if isinstance(dest_cell, dict):
    if isinstance(source_cell, list):
      raise ValueError(f'Failed to merge cells. Destination is a dict ({dest_cell!r}), '
                       f'but source is a list ({source_cell!r}).')
    if isinstance(source_cell, dict):
      res = {**dest_cell}
      for key, value in source_cell.items():
        res[key] = (value if key not in dest_cell else _merge_cells(dest_cell[key], value))
      return res
    else:
      return {VALUE_KEY: source_cell, **dest_cell}
  elif isinstance(dest_cell, list):
    if not isinstance(source_cell, list):
      raise ValueError('Failed to merge cells. Destination is a list, but source is not.')
    return [
      _merge_cells(dest_subcell, source_subcell)
      for dest_subcell, source_subcell in zip(dest_cell, source_cell)
    ]
  else:
    # The destination is a primitive.
    if isinstance(source_cell, list):
      raise ValueError(f'Failed to merge cells. Destination is a primitive ({dest_cell!r}), '
                       f'but source is a list ({source_cell!r}).')
    if isinstance(source_cell, dict):
      return {VALUE_KEY: dest_cell, **source_cell}
    else:
      # Primitives can be merged together if they are equal. This can happen if a user selects a
      # column that is the child of another.
      # NOTE: This can be removed if we fix https://github.com/lilacai/lilac/issues/166.
      if source_cell != dest_cell:
        raise ValueError(f'Cannot merge source "{source_cell!r}" into destination "{dest_cell!r}"')
      return dest_cell


def merge_series(destination: pd.Series, source: pd.Series) -> list[Item]:
  """Merge two series of values recursively."""
  return _merge_cells(destination.tolist(), source.tolist())


def _unique_alias(column: Column) -> str:
  """Get a unique alias for a selection column."""
  if column.signal_udf:
    return make_parquet_id(column.signal_udf, column.path)
  return '.'.join(map(str, column.path))


def _col_destination_path(column: Column) -> PathTuple:
  """Get the destination path where the output of this selection column will be stored."""
  source_path = column.path

  if not column.signal_udf:
    return source_path

  signal_key = column.signal_udf.key()
  # If we are enriching a value we should store the signal data in the value's parent.
  if source_path[-1] == VALUE_KEY:
    dest_path = (*source_path[:-1], signal_key)
  else:
    dest_path = (*source_path, signal_key)

  return dest_path


def _root_column(manifest: SignalManifest) -> str:
  """Returns the root column of a signal manifest."""
  field_keys = manifest.data_schema.fields.keys()
  if len(field_keys) != 2:
    raise ValueError('Expected exactly two fields in signal manifest, '
                     f'the row UUID and root this signal is enriching. Got {field_keys}.')
  return next(filter(lambda field: field != UUID_COLUMN, manifest.data_schema.fields.keys()))


def _derived_from_path(path: PathTuple, schema: Schema) -> PathTuple:
  # Find the closest parent of `path` that is a signal root.
  for i in reversed(range(len(path))):
    sub_path = path[:i]
    if schema.get_field(sub_path).signal is not None:
      # Skip the signal name at the end to get the source path that was enriched.
      return sub_path[:-1]
  raise ValueError('Cannot find the source path for the enriched path: {path}')


def _make_value_path(path: PathTuple) -> PathTuple:
  """Returns the path to the value field of the given path."""
  if path[-1] != VALUE_KEY and path[0] != UUID_COLUMN:
    return (*path, VALUE_KEY)
  return path


def _make_schema_from_path(path: PathTuple, field: Field) -> Schema:
  """Returns a schema that contains only the given path."""
  for sub_path in reversed(path):
    if sub_path == PATH_WILDCARD:
      field = Field(repeated_field=field)
    else:
      field = Field(fields={sub_path: field})
  return Schema(fields=field.fields)


def _replace_nan_with_none(df: pd.DataFrame) -> pd.DataFrame:
  """DuckDB returns np.nan for missing field in string column, replace with None for correctness."""
  # TODO(https://github.com/duckdb/duckdb/issues/4066): Remove this once duckdb fixes upstream.
  for col in df.columns:
    if is_object_dtype(df[col]):
      df[col].replace(np.nan, None, inplace=True)
  return df


def _offset_any_span(offset: int, item: Item, schema: Field) -> None:
  """Offsets any spans inplace by the given parent offset."""
  if schema.dtype == DataType.STRING_SPAN:
    item = cast(dict, item)
    item[VALUE_KEY][TEXT_SPAN_START_FEATURE] += offset
    item[VALUE_KEY][TEXT_SPAN_END_FEATURE] += offset
  if schema.fields:
    item = cast(dict, item)
    for key, sub_schema in schema.fields.items():
      _offset_any_span(offset, item[key], sub_schema)
  if schema.repeated_field:
    item = cast(list, item)
    for sub_item in item:
      _offset_any_span(offset, sub_item, schema.repeated_field)


def _schema_has_spans(field: Field) -> bool:
  if field.dtype and field.dtype == DataType.STRING_SPAN:
    return True
  if field.fields:
    children_have_spans = any(_schema_has_spans(sub_field) for sub_field in field.fields.values())
    if children_have_spans:
      return True
  if field.repeated_field:
    return _schema_has_spans(field.repeated_field)
  return False<|MERGE_RESOLUTION|>--- conflicted
+++ resolved
@@ -685,14 +685,6 @@
 
     self._normalize_searches(searches)
     search_udfs = self._search_udfs(searches)
-<<<<<<< HEAD
-    if search_udfs.sorts:
-      if not sort_by:
-        # Override the sort by the last search sort order.
-        search_sort_by, sort_order = search_udfs.sorts[-1]
-        sort_by = [search_sort_by]
-=======
->>>>>>> 3e7c5649
 
     cols.extend([search_udf.udf for search_udf in search_udfs])
     # Map a final column name to a list of temporary namespaced column names that need to be merged.
@@ -748,23 +740,14 @@
     # Sorting.
     sort_results = self._merge_sorts(search_udfs, sort_by, sort_order)
     order_query = ''
-<<<<<<< HEAD
-    sort_by = cast(list[PathTuple], [normalize_path(path) for path in (sort_by or [])])
-    if sort_by and not sort_order:
-      raise ValueError('`sort_order` is required when `sort_by` is specified.')
-
-    sort_sql_before_udf: list[str] = []
-    sort_sql_after_udf: list[str] = []
-    sort_udf_aliases: list[str] = []
-=======
     sort_by = cast(list[PathTuple],
                    [(sort.alias,) if sort.alias else sort.path for sort in sort_results or []])
     # We only support a single sort order for now. Choose the first one as they must all be the
     # same.
     sort_order = sort_results[0].order if sort_results else None
-    sort_cols_before_udf: list[str] = []
-    sort_cols_after_udf: list[str] = []
->>>>>>> 3e7c5649
+    sort_sql_before_udf: list[str] = []
+    sort_sql_after_udf: list[str] = []
+    sort_udf_aliases: list[str] = []
 
     for path in sort_by:
       # We only allow sorting by nodes with a value.
@@ -807,26 +790,15 @@
     con = self.con.cursor()
 
     limit_query = ''
-<<<<<<< HEAD
     if limit and not sort_sql_after_udf:
       limit_query = f'LIMIT {limit} OFFSET {offset or 0}'
 
     df = con.execute(f"""
-=======
-    if limit and not sort_cols_after_udf:
-      limit_query = f'LIMIT {limit} OFFSET {offset or 0}'
-
-    query = con.execute(f"""
->>>>>>> 3e7c5649
       SELECT {', '.join(select_queries)} FROM t
       {where_query}
       {order_query}
       {limit_query}
-<<<<<<< HEAD
     """).df()
-=======
-    """)
->>>>>>> 3e7c5649
 
     # Download the data so we can run UDFs on it in Python.
     df = _replace_nan_with_none(df)
@@ -920,11 +892,7 @@
       if not already_sorted and sort_sql_after_udf:
         if not sort_order:
           raise ValueError('`sort_order` is required when `sort_by` is specified.')
-<<<<<<< HEAD
         rel = rel.order(f'{", ".join(sort_sql_after_udf)} {sort_order.value}')
-=======
-        rel = rel.order(f'{", ".join(sort_cols_after_udf)} {sort_order.value}')
->>>>>>> 3e7c5649
 
       if limit:
         rel = rel.limit(limit, offset or 0)
