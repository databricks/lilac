--- conflicted
+++ resolved
@@ -1,12 +1,9 @@
 """Utilities for working with datasets."""
 
-<<<<<<< HEAD
+import math
 import os
 import pprint
 import secrets
-=======
-import math
->>>>>>> 84c3ade7
 from collections.abc import Iterable
 from typing import Generator, Iterator, TypeVar, Union, cast
 
@@ -36,15 +33,11 @@
 
 def is_primitive(obj: object) -> bool:
   """Returns True if the object is a primitive."""
-<<<<<<< HEAD
-  return not isinstance(obj, Iterable) or isinstance(obj, (str, bytes, np.ndarray))
-=======
-  if isinstance(obj, (str, bytes)):
+  if isinstance(obj, (str, bytes, np.ndarray)):
     return True
   if isinstance(obj, Iterable):
     return False
   return True
->>>>>>> 84c3ade7
 
 
 def _flatten(input: Union[Iterable, object]) -> Generator:
