"""Utilities for working with datasets."""

import math
import os
import pprint
import secrets
from collections.abc import Iterable
from typing import Any, Callable, Generator, Iterator, Optional, Sequence, TypeVar, Union, cast

import numpy as np
import pyarrow as pa
from pydantic import BaseModel

from ..parquet_writer import ParquetWriter
from ..schema import (
  LILAC_COLUMN,
  PATH_WILDCARD,
  SIGNAL_METADATA_KEY,
  TEXT_SPAN_END_FEATURE,
  TEXT_SPAN_START_FEATURE,
  UUID_COLUMN,
  VALUE_KEY,
  Field,
  Item,
  ItemValue,
  PathTuple,
  Schema,
  field,
  schema,
  schema_to_arrow_schema,
)
from ..signals.signal import Signal
from ..utils import file_exists, log, open_file

NP_INDEX_KEYS_KWD = 'keys'
NP_EMBEDDINGS_KWD = 'embeddings'


def is_primitive(obj: object) -> bool:
  """Returns True if the object is a primitive."""
  if isinstance(obj, (str, bytes, np.ndarray, int, float)):
    return True
  if isinstance(obj, Iterable):
    return False
  return True


def _replace_embeddings_with_none(input: Union[Item, ItemValue]) -> Union[Item, ItemValue]:
  if isinstance(input, np.ndarray):
    return None
  if isinstance(input, dict):
    return {k: _replace_embeddings_with_none(v) for k, v in input.items()}
  if isinstance(input, list):
    return [_replace_embeddings_with_none(v) for v in input]

  return input


def replace_embeddings_with_none(input: Union[Item, ItemValue]) -> Item:
  """Replaces all embeddings with None."""
  return cast(Item, _replace_embeddings_with_none(input))


def _wrap_primitive_values(input: Union[Item, ItemValue]) -> Union[Item, ItemValue]:
  if isinstance(input, dict):
    # Wrap all the values of the dictionary in {__value__: value} if it is not already wrapped and
    # it is not a UUID.
    return {
      k: _wrap_primitive_values(v) if k not in (VALUE_KEY, UUID_COLUMN) else v
      for k, v in input.items()
    }
  elif isinstance(input, list):
    return [_wrap_primitive_values(v) for v in input]

  if input is None:
    # We don't wrap None values with value key to keep sparsity.
    return None
  return {VALUE_KEY: input}


def lilac_items(items: Iterable[Item]) -> Iterable[Item]:
  """A util for testing that converts items to their primitive wrapped items."""
  if isinstance(items, (list, Sequence)):
    return [cast(Item, _wrap_primitive_values(item)) for item in items]
  return (cast(Item, _wrap_primitive_values(item)) for item in items)


def lilac_item(value: Optional[ItemValue] = None,
               metadata: Optional[dict[str, Union[Item, ItemValue]]] = None,
               allow_none_value: Optional[bool] = False) -> Item:
  """Wrap a value in a dict with the value key."""
  out_item: Item = {}
  if value is not None or allow_none_value:
    out_item[VALUE_KEY] = value
  if metadata:
    out_item.update(cast(dict, _wrap_primitive_values(metadata)))
  return out_item


def signal_item(value: Optional[ItemValue] = None,
                metadata: Optional[dict[str, Union[Item, ItemValue]]] = None) -> Item:
  """Returns a signal item given signal metadata."""
  signal_metadata: Optional[dict[str, Union[Item, ItemValue]]] = None
  if metadata:
    signal_metadata = {SIGNAL_METADATA_KEY: metadata}
  return lilac_item(value, signal_metadata)


def lilac_span(start: int, end: int) -> Item:
  """The lilac span value.

  This is useful if you want to use span_value with signal_item, for unit tests.
  """
  return {TEXT_SPAN_START_FEATURE: start, TEXT_SPAN_END_FEATURE: end}


Tflatten = TypeVar('Tflatten', object, np.ndarray)


def _flatten(input: Union[Iterable, object], is_primitive_predicate: Callable[[object],
                                                                              bool]) -> Generator:
  """Flattens a nested iterable."""
  if is_primitive_predicate(input):
    yield input
  elif is_primitive(input):
    pass
  else:
    for elem in cast(Iterable, input):
      if isinstance(elem, dict):
        yield from _flatten(elem.values(), is_primitive_predicate)
      else:
        yield from _flatten(elem, is_primitive_predicate)


def flatten(input: Union[Iterable, Tflatten],
            is_primitive_predicate: Callable[[object], bool] = is_primitive) -> list[Tflatten]:
  """Flattens a nested iterable."""
  return list(_flatten(input, is_primitive_predicate))


def _wrap_value_in_dict(input: Union[object, dict], props: PathTuple) -> Union[object, dict]:
  # If the signal produced no value, or nan, we should return None so the parquet value is sparse.
  if isinstance(input, float) and math.isnan(input):
    input = None
  for prop in reversed(props):
    input = {prop: input}
  return input


def _unflatten(flat_input: Iterator[list[object]],
               original_input: Union[Iterable, object]) -> Union[list, dict]:
  """Unflattens a flattened iterable according to the original iterable's structure."""
  if is_primitive(original_input):
    return next(flat_input)
  else:
    values: Iterable
    if isinstance(original_input, dict):
      values = original_input.values()
    else:
      values = cast(Iterable, original_input)
    return [_unflatten(flat_input, orig_elem) for orig_elem in values]


def unflatten(flat_input: Iterable, original_input: Union[Iterable, object]) -> list:
  """Unflattens a flattened iterable according to the original iterable's structure."""
  return cast(list, _unflatten(iter(flat_input), original_input))


def _wrap_in_dicts(input: Union[object, Iterable[object]],
                   spec: list[PathTuple]) -> Union[object, Iterable[object]]:
  """Wraps an object or iterable in a dict according to the spec."""
  props = spec[0] if spec else tuple()
  if len(spec) == 1:
    return _wrap_value_in_dict(input, props)
  if input is None:
    return {}
  res = [_wrap_in_dicts(elem, spec[1:]) for elem in cast(Iterable, input)]
  return _wrap_value_in_dict(res, props)


def wrap_in_dicts(input: Iterable[object], spec: list[PathTuple]) -> Iterable[object]:
  """Wraps an object or iterable in a dict according to the spec."""
  return [_wrap_in_dicts(elem, spec) for elem in input]


def _merge_field_into(schema: Field, destination: Field) -> None:
  if isinstance(schema, Field):
    destination.signal_root = destination.signal_root or schema.signal_root
    destination.dtype = destination.dtype or schema.dtype
  if schema.fields:
<<<<<<< HEAD
    if destination.fields is None:
      destination.fields = {}

      #raise ValueError('Failed to merge schemas. Origin schema has fields but destination does not')
=======
    destination.fields = destination.fields or {}
>>>>>>> 6fbee96c
    for field_name, subfield in schema.fields.items():
      if field_name not in destination.fields:
        destination.fields[field_name] = subfield.copy(deep=True)
      else:
        _merge_field_into(subfield, destination.fields[field_name])
  elif schema.repeated_field:
    if not destination.repeated_field:
      raise ValueError('Failed to merge schemas. Origin schema is repeated, but destination is not')
    _merge_field_into(schema.repeated_field, destination.repeated_field)
  else:
    if destination.dtype != schema.dtype:
      raise ValueError(f'Failed to merge schemas. Origin schema has dtype {schema.dtype}, '
                       f'but destination has dtype {destination.dtype}')


def merge_schemas(schemas: Sequence[Union[Schema, Field]]) -> Schema:
  """Merge a list of schemas."""
  merged_schema = Schema(fields={})
  for s in schemas:
    _merge_field_into(cast(Field, s), cast(Field, merged_schema))
  return merged_schema


def schema_contains_path(schema: Schema, path: PathTuple) -> bool:
  """Check if a schema contains a path."""
  current_field = cast(Field, schema)
  for path_part in path:
    # When we reach a value key, the schema should have a dtype defined on it. If not, it is derived
    # and this schema does not contain the value.
    if path_part == VALUE_KEY:
      return current_field.dtype is not None

    if path_part == PATH_WILDCARD:
      if current_field.repeated_field is None:
        return False
      current_field = current_field.repeated_field
    else:
      if current_field.fields is None or path_part not in current_field.fields:
        return False
      current_field = current_field.fields[str(path_part)]
  return True


def path_is_from_lilac(path: PathTuple) -> bool:
  """Check if a path is from lilac."""
  return path[0] == LILAC_COLUMN


def create_signal_schema(signal: Signal, source_path: PathTuple, current_schema: Schema) -> Schema:
  """Create a schema describing the enriched fields added an enrichment."""
  leafs = current_schema.leafs
  # Validate that the enrich fields are actually a valid leaf path.
  if source_path not in leafs:
    raise ValueError(f'"{source_path}" is not a valid leaf path. '
                     f'Leaf paths: {leafs.keys()}')

  signal_schema = signal.fields()
  signal_schema.signal_root = True

  enriched_schema = field({signal.key(): signal_schema})

  for path_part in reversed(source_path):
    if path_part == PATH_WILDCARD:
      enriched_schema = Field(repeated_field=enriched_schema)
    else:
      enriched_schema = Field(fields={path_part: enriched_schema})

  if not enriched_schema.fields:
    raise ValueError('This should not happen since enriched_schema always has fields (see above)')

  return schema({UUID_COLUMN: 'string', **cast(dict, enriched_schema.fields)})


def write_embeddings_to_disk(keys: Iterable[str], embeddings: Iterable[object], output_dir: str,
                             filename_prefix: str, shard_index: int, num_shards: int) -> str:
  """Write a set of embeddings to disk."""
  out_filename = embedding_index_filename(filename_prefix, shard_index, num_shards)
  index_path = os.path.join(output_dir, out_filename)

  # Restrict the keys to only those that are embeddings.
  def embedding_predicate(input: Any) -> bool:
    return isinstance(input, np.ndarray)

  flat_keys = flatten_keys(keys, embeddings, is_primitive_predicate=embedding_predicate)
  flat_embeddings = np.array(flatten(embeddings, is_primitive_predicate=embedding_predicate))

  # Write the embedding index and the ordered UUID column to disk so they can be joined later.
  np_keys = np.empty(len(flat_keys), dtype=object)
  np_keys[:] = flat_keys

  with open_file(index_path, 'wb') as f:
    np.savez(f, **{NP_INDEX_KEYS_KWD: np_keys, NP_EMBEDDINGS_KWD: flat_embeddings})

  return out_filename


class EmbeddingIndex(BaseModel):
  """The result of an embedding index query."""

  class Config:
    arbitrary_types_allowed = True

  keys: list[PathTuple]
  embeddings: np.ndarray


def read_embedding_index(output_dir: str, filename: str) -> EmbeddingIndex:
  """Reads the embedding index for a column from disk."""
  index_path = os.path.join(output_dir, filename)

  if not file_exists(index_path):
    raise ValueError(F'Embedding index does not exist at path {index_path}. '
                     'Please run db.compute_signal() on the embedding signal first.')

  # Read the embedding index from disk.
  with open_file(index_path, 'rb') as f:
    np_index: dict[str, np.ndarray] = np.load(f, allow_pickle=True)
    embeddings = np_index[NP_EMBEDDINGS_KWD]
    index_keys = np_index[NP_INDEX_KEYS_KWD].tolist()
  return EmbeddingIndex(path=index_path, keys=index_keys, embeddings=embeddings)


def write_items_to_parquet(items: Iterable[Item],
                           output_dir: str,
                           schema: Schema,
                           filename_prefix: str,
                           shard_index: int,
                           num_shards: int,
                           dont_wrap_primitives: Optional[bool] = False) -> tuple[str, int]:
  """Write a set of items to a parquet file, in columnar format."""
  if not dont_wrap_primitives:
    # NOTE: This is just an optimization since sometimes we know values are already wrapped (e.g.
    # when are the output of a signal udf).
    items = lilac_items(items)

  arrow_schema = schema_to_arrow_schema(schema)
  out_filename = parquet_filename(filename_prefix, shard_index, num_shards)
  filepath = os.path.join(output_dir, out_filename)
  f = open_file(filepath, mode='wb')
  writer = ParquetWriter(schema)
  writer.open(f)
  num_items = 0
  for item in items:
    # Add a UUID column.
    if UUID_COLUMN not in item:
      item[UUID_COLUMN] = secrets.token_urlsafe(nbytes=12)  # 16 base64 characters.
    if os.getenv('DEBUG'):
      _validate(item, arrow_schema)
    writer.write(item)
    num_items += 1
  writer.close()
  f.close()
  return out_filename, num_items


def _validate(item: Item, schema: pa.Schema) -> None:
  # Try to parse the item using the inferred schema.
  try:
    pa.RecordBatch.from_pylist([item], schema=schema)
  except pa.ArrowTypeError:
    log('Failed to parse arrow item using the arrow schema.')
    log('Item:')
    log(pprint.pformat(item, indent=2))
    log('Arrow schema:')
    log(schema)
    raise  # Re-raise the same exception, same stacktrace.


def parquet_filename(prefix: str, shard_index: int, num_shards: int) -> str:
  """Return the filename for a parquet file."""
  return f'{prefix}-{shard_index:05d}-of-{num_shards:05d}.parquet'


def _flatten_keys(uuid: str, nested_input: Iterable, location: list[int],
                  is_primitive_predicate: Callable[[object], bool]) -> list[PathTuple]:
  if is_primitive_predicate(nested_input):
    return [(uuid, *location)]
  elif is_primitive(nested_input):
    return []
  else:
    result: list[PathTuple] = []
    if isinstance(nested_input, dict):
      for value in nested_input.values():
        result.extend(_flatten_keys(uuid, value, location, is_primitive_predicate))
    else:
      for i, input in enumerate(nested_input):
        result.extend(_flatten_keys(uuid, input, [*location, i], is_primitive_predicate))
    return result


def flatten_keys(
    uuids: Iterable[str],
    nested_input: Iterable,
    is_primitive_predicate: Callable[[object], bool] = is_primitive) -> list[PathTuple]:
  """Flatten the uuid keys of a nested input."""
  result: list[PathTuple] = []
  for uuid, input in zip(uuids, nested_input):
    result.extend(_flatten_keys(uuid, input, [], is_primitive_predicate))
  return result


def embedding_index_filename(prefix: str, shard_index: int, num_shards: int) -> str:
  """Return the filename for the embedding index."""
  return f'{prefix}-{shard_index:05d}-of-{num_shards:05d}.npy'<|MERGE_RESOLUTION|>--- conflicted
+++ resolved
@@ -188,14 +188,7 @@
     destination.signal_root = destination.signal_root or schema.signal_root
     destination.dtype = destination.dtype or schema.dtype
   if schema.fields:
-<<<<<<< HEAD
-    if destination.fields is None:
-      destination.fields = {}
-
-      #raise ValueError('Failed to merge schemas. Origin schema has fields but destination does not')
-=======
     destination.fields = destination.fields or {}
->>>>>>> 6fbee96c
     for field_name, subfield in schema.fields.items():
       if field_name not in destination.fields:
         destination.fields[field_name] = subfield.copy(deep=True)
