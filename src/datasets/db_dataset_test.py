--- conflicted
+++ resolved
@@ -2,11 +2,7 @@
 
 import os
 import pathlib
-<<<<<<< HEAD
-from typing import Iterable, Optional, Type, cast
-=======
-from typing import Generator, Iterable, Optional, Type
->>>>>>> e09a3a3b
+from typing import Generator, Iterable, Optional, Type, cast
 
 import numpy as np
 import pytest
@@ -423,7 +419,6 @@
     }]
     assert list(result) == expected_result
 
-  @pytest.mark.parametrize('db_cls', ALL_DBS)
   def test_embedding_signal(self, tmp_path: pathlib.Path, db_cls: Type[DatasetDB]) -> None:
     db = make_db(db_cls=db_cls,
                  tmp_path=tmp_path,
@@ -471,7 +466,6 @@
     }]
     assert list(result) == expected_result
 
-  @pytest.mark.parametrize('db_cls', ALL_DBS)
   def test_embedding_signal_splits(self, tmp_path: pathlib.Path, db_cls: Type[DatasetDB]) -> None:
     db = make_db(db_cls=db_cls,
                  tmp_path=tmp_path,
