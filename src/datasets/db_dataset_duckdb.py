--- conflicted
+++ resolved
@@ -63,13 +63,10 @@
 SPLIT_MANIFEST_SUFFIX = 'split_manifest.json'
 SOURCE_VIEW_NAME = 'source'
 
-<<<<<<< HEAD
-=======
 # Sample size for approximating the distinct count of a column.
 SAMPLE_SIZE_DISTINCT_COUNT = 100_000
 
 
->>>>>>> 05a3db15
 class ComputedColumn(BaseModel):
   """A column that is computed/derived from another column."""
 
