--- conflicted
+++ resolved
@@ -446,10 +446,6 @@
   elif isinstance(schema, pa.ListType):
     return Field(repeated_field=cast(Field, _arrow_schema_to_schema_impl(schema.value_field.type)))
   else:
-<<<<<<< HEAD
-    return Field(dtype=arrow_dtype_to_dtype(schema))
-=======
-
     return Field(dtype=arrow_dtype_to_dtype(schema))
 
 
@@ -473,5 +469,4 @@
 
 def is_ordinal(dtype: DataType) -> bool:
   """Check if a dtype is an ordinal dtype."""
-  return is_float(dtype) or is_integer(dtype) or is_temporal(dtype)
->>>>>>> 05a3db15
+  return is_float(dtype) or is_integer(dtype) or is_temporal(dtype)