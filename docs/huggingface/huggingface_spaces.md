--- conflicted
+++ resolved
@@ -53,11 +53,7 @@
   to use `./data` because it has been given writen permissions by the docker image. See
   [HuggingFace Disk usage on Spaces](https://huggingface.co/docs/hub/spaces-storage) for
   documentation on Persistent Storage.
-<<<<<<< HEAD
-- `PUBLIC_HF_ANALYTICS`: Set this to "false" to disable our Google Analytics tracking on the
-=======
 - `GOOGLE_ANALYTICS_ENABLED`: Set this to "false" to disable our Google Analytics tracking on the
->>>>>>> c7ccdf2c
   HuggingFace demo. We use this just to track basic session information on the public demo.
 
 After you click the duplicate space button, the space will be duplicated and start building the
