--- conflicted
+++ resolved
@@ -7,11 +7,7 @@
 packages = [{ include = "lilac" }]
 include = ["lilac/web/**/*"]                    # Include the web app assets.
 readme = "README.md"
-<<<<<<< HEAD
-version = "0.1.10"
-=======
 version = "0.1.12"
->>>>>>> f99a5d1d
 
 [tool.poetry.dependencies]
 
@@ -85,7 +81,7 @@
 
 # For HDBScan to reduce dimensionality before running clustering.
 umap-learn = { version = "^0.5.4" }
-grpcio = "~1.59.0"
+tiktoken = "^0.5.1"
 
 [tool.poetry.extras]
 all = [
@@ -173,6 +169,7 @@
 wheel = "^0.37.1"
 yapf = "^0.32.0"
 freezegun = "^1.2.2"
+line-profiler = "^4.1.1"
 pytest-repeat = "^0.9.3"
 
 [tool.poetry.scripts]
