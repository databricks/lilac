--- conflicted
+++ resolved
@@ -17,20 +17,16 @@
 
 # Get key from https://platform.openai.com/account/api-keys
 # OPENAI_API_KEY=
+# Get key from https://makersuite.google.com/app/apikey
+# PALM_API_KEY=
 
-<<<<<<< HEAD
-# For authenticating with HuggingFace to read private data from the hub from the huggingface
-# demo.
+# For authenticating with HuggingFace to deploy to a Space.
 # HF_USERNAME=
-# https://huggingface.co/settings/tokens
-# HF_ACCESS_TOKEN=
-
-# The repo to use for the huggingface demo.
+# The default repo to deploy to for a staging demo. Can be overridden by a command line flag.
 # HF_STAGING_DEMO_REPO='HF_ORG/HF_REPO_NAME'
 
+# To read private uploaded data from the server (running on HF spaces) for the demo.
+# Get a token from https://huggingface.co/settings/tokens
+# HF_ACCESS_TOKEN=
 # To sync data from huggingface before the server boots.
-# LILAC_DL_DATA_FROM_HF_SPACE='HF_ORG/HF_REPO_NAME'
-=======
-# Get key from https://makersuite.google.com/app/apikey
-# PALM_API_KEY=
->>>>>>> 14d6fa48
+# LILAC_DL_DATA_FROM_HF_SPACE='HF_ORG/HF_REPO_NAME'