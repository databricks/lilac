--- conflicted
+++ resolved
@@ -10,11 +10,8 @@
 pid[2]=$!
 
 # Run the node server.
-<<<<<<< HEAD
 poetry run uvicorn src.server:app --reload --port 5432 --host 0.0.0.0 \
   --reload-dir src --reload-exclude src/web &
-=======
-poetry run uvicorn src.server:app --reload --port 5432 --host 0.0.0.0 --reload-dir src &
 pid[1]=$!
 
 poetry run watchmedo shell-command \
@@ -22,7 +19,6 @@
   --recursive \
   --command='poetry run python -m scripts.make_fastapi_client --api_json_from_server' \
   ./src &
->>>>>>> 2f511601
 pid[0]=$!
 
 # When control+c is pressed, kill all process ids.
