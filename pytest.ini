# Filter deprecation warnings from subpackages so they don't spam the console when testing.
[pytest]
testpaths =
    lilac
filterwarnings =
    ignore::DeprecationWarning:google.api_core.*:
    ignore::DeprecationWarning:grpc_gcp.*:
    ignore::DeprecationWarning:hdfs.*:
    ignore::UserWarning:tensorflow_io.*:
    ignore::DeprecationWarning:tornado.*:
    ignore::DeprecationWarning:pkg_resources.*:
    ignore::DeprecationWarning:google.rpc.*:
    ignore::DeprecationWarning:scipy.*:
<<<<<<< HEAD
    ignore:`FieldValidationInfo` is deprecated:DeprecationWarning
    ignore::DeprecationWarning:hdbscan.*:
=======
    ignore::DeprecationWarning:huggingface_hub.*:
    ignore::DeprecationWarning:pydantic_core.*:
    ignore:PydanticDeprecatedSince20:DeprecationWarning
>>>>>>> bb71881a
markers =
    largedownload: Marks a test as having a large download. Wont run on github. (deselect with '-m "not largedownload"')
asyncio_mode = auto
# Treat classes that end in "Suite" as test suites.
python_classes = *Suite<|MERGE_RESOLUTION|>--- conflicted
+++ resolved
@@ -11,14 +11,10 @@
     ignore::DeprecationWarning:pkg_resources.*:
     ignore::DeprecationWarning:google.rpc.*:
     ignore::DeprecationWarning:scipy.*:
-<<<<<<< HEAD
-    ignore:`FieldValidationInfo` is deprecated:DeprecationWarning
-    ignore::DeprecationWarning:hdbscan.*:
-=======
     ignore::DeprecationWarning:huggingface_hub.*:
     ignore::DeprecationWarning:pydantic_core.*:
     ignore:PydanticDeprecatedSince20:DeprecationWarning
->>>>>>> bb71881a
+    ignore::DeprecationWarning:hdbscan.*:
 markers =
     largedownload: Marks a test as having a large download. Wont run on github. (deselect with '-m "not largedownload"')
 asyncio_mode = auto
