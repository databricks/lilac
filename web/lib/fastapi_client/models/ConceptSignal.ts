/* generated using openapi-typescript-codegen -- do no edit */
/* istanbul ignore file */
/* tslint:disable */
/* eslint-disable */

/**
 * Compute scores along a given concept for documents.
 */
export type ConceptSignal = {
    signal_name: 'concept_score';
    output_type?: ('embedding' | 'cluster' | null);
<<<<<<< HEAD
    map_batch_size?: number;
=======
    map_batch_size?: (number | null);
>>>>>>> 7ccbebeb
    map_parallelism?: number;
    map_strategy?: 'processes' | 'threads';
    /**
     * The name of the pre-computed embedding.
     */
    embedding: 'cohere' | 'sbert' | 'openai' | 'palm' | 'gte-tiny' | 'gte-small' | 'gte-base' | 'jina-v2-small' | 'jina-v2-base';
    namespace: string;
    concept_name: string;
    version?: (number | null);
    draft?: string;
};
<|MERGE_RESOLUTION|>--- conflicted
+++ resolved
@@ -7,21 +7,26 @@
  * Compute scores along a given concept for documents.
  */
 export type ConceptSignal = {
-    signal_name: 'concept_score';
-    output_type?: ('embedding' | 'cluster' | null);
-<<<<<<< HEAD
-    map_batch_size?: number;
-=======
-    map_batch_size?: (number | null);
->>>>>>> 7ccbebeb
-    map_parallelism?: number;
-    map_strategy?: 'processes' | 'threads';
-    /**
-     * The name of the pre-computed embedding.
-     */
-    embedding: 'cohere' | 'sbert' | 'openai' | 'palm' | 'gte-tiny' | 'gte-small' | 'gte-base' | 'jina-v2-small' | 'jina-v2-base';
-    namespace: string;
-    concept_name: string;
-    version?: (number | null);
-    draft?: string;
-};
+  signal_name: 'concept_score';
+  output_type?: 'embedding' | 'cluster' | null;
+  map_batch_size?: number | null;
+  map_parallelism?: number;
+  map_strategy?: 'processes' | 'threads';
+  /**
+   * The name of the pre-computed embedding.
+   */
+  embedding:
+    | 'cohere'
+    | 'sbert'
+    | 'openai'
+    | 'palm'
+    | 'gte-tiny'
+    | 'gte-small'
+    | 'gte-base'
+    | 'jina-v2-small'
+    | 'jina-v2-base';
+  namespace: string;
+  concept_name: string;
+  version?: number | null;
+  draft?: string;
+};