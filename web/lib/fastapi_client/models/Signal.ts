/* generated using openapi-typescript-codegen -- do no edit */
/* istanbul ignore file */
/* tslint:disable */
/* eslint-disable */

/**
 * Interface for signals to implement. A signal can score documents and a dataset column.
 */
export type Signal = {
    signal_name: string;
    output_type?: ('embedding' | 'cluster' | null);
<<<<<<< HEAD
    map_batch_size?: number;
=======
    map_batch_size?: (number | null);
>>>>>>> 7ccbebeb
    map_parallelism?: number;
    map_strategy?: 'processes' | 'threads';
};
<|MERGE_RESOLUTION|>--- conflicted
+++ resolved
@@ -7,13 +7,9 @@
  * Interface for signals to implement. A signal can score documents and a dataset column.
  */
 export type Signal = {
-    signal_name: string;
-    output_type?: ('embedding' | 'cluster' | null);
-<<<<<<< HEAD
-    map_batch_size?: number;
-=======
-    map_batch_size?: (number | null);
->>>>>>> 7ccbebeb
-    map_parallelism?: number;
-    map_strategy?: 'processes' | 'threads';
-};
+  signal_name: string;
+  output_type?: 'embedding' | 'cluster' | null;
+  map_batch_size?: number | null;
+  map_parallelism?: number;
+  map_strategy?: 'processes' | 'threads';
+};