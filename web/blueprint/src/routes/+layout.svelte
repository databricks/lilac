--- conflicted
+++ resolved
@@ -11,11 +11,8 @@
   // Carbon component must be imported after tailwind.css
   import {urlHash} from '$lib/stores/urlHashStore';
   // This import is so we can override the carbon icon theme below.
-<<<<<<< HEAD
   import Navigation from '$lib/components/Navigation.svelte';
-=======
   import {createSettingsStore, setSettingsContext} from '$lib/stores/settingsStore';
->>>>>>> 5ccdf8ad
   import 'carbon-components-svelte/css/all.css';
   import '../app.css';
 
@@ -61,21 +58,9 @@
 />
 
 <QueryClientProvider client={queryClient}>
-<<<<<<< HEAD
   <main class="flex h-screen w-full flex-row">
     <div class="w-20 flex-shrink-0 bg-neutral-100">
       <Navigation />
-=======
-  <main class="flex h-screen w-full flex-col">
-    <div class="flex flex-row items-center gap-x-8 border-b border-gray-200 px-4 py-2">
-      <a class="text-xl normal-case" href="/">Lilac <span>Blueprint</span></a>
-      <a class="opacity-50 hover:underline" href="/">Datasets</a>
-      <a class="opacity-50 hover:underline" href="/concepts">Concepts</a>
-      <a class="opacity-50 hover:underline" href="/settings">Settings</a>
-      <div class="ml-auto">
-        <TaskStatus />
-      </div>
->>>>>>> 5ccdf8ad
     </div>
     <div class="h-full w-full overflow-hidden">
       <slot />
