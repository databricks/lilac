import {
  ROWID,
  isColumn,
  pathIncludes,
  pathIsEqual,
  serializePath,
  type Column,
  type Filter,
  type LeafValue,
  type LilacSelectRowsSchema,
  type MetadataSearch,
  type Path,
  type Search,
  type SelectRowsOptions,
  type SelectRowsSchemaOptions,
  type SortOrder
} from '$lilac';
import deepEqual from 'deep-equal';
import {getContext, hasContext, setContext} from 'svelte';
import {writable} from 'svelte/store';

const DATASET_VIEW_CONTEXT = 'DATASET_VIEW_CONTEXT';

export interface GroupByState {
  path: Path;
  value: LeafValue;
}

export interface ColumnComparisonState {
  column: Path;
  compareToColumn: Path;
  // True when the diff direction is swapped.
  swapDirection: boolean;
}

export interface DatasetViewState {
  namespace: string;
  datasetName: string;

  // Maps a path to whether the stats are expanded.
  expandedStats: {[path: string]: boolean};
  query: SelectRowsOptions;

  // Whether the group by view is active.
  groupBy?: GroupByState;

  // View.
  schemaCollapsed: boolean;
  insightsOpen: boolean;
<<<<<<< HEAD

  // Currently selected rowid.
  rowId?: string | null;
=======
  compareColumns: ColumnComparisonState[];
  // TODO: make this better
  showMetadataPanel: boolean;
>>>>>>> 42b9463e
}

export type DatasetViewStore = ReturnType<typeof createDatasetViewStore>;

export const datasetViewStores: {[key: string]: DatasetViewStore} = {};

export function datasetKey(namespace: string, datasetName: string) {
  return `${namespace}/${datasetName}`;
}

export function defaultDatasetViewState(namespace: string, datasetName: string): DatasetViewState {
  return {
    namespace,
    datasetName,
    expandedStats: {},
    query: {
      // Add * as default field when supported here
      columns: [],
      combine_columns: true
    },
    schemaCollapsed: true,
    insightsOpen: false,
    compareColumns: [],
    showMetadataPanel: false
  };
}

export function createDatasetViewStore(
  namespace: string,
  datasetName: string,
  // Whether the store gets saved to the global dictionary.
  saveGlobally = true
) {
  const defaultState = defaultDatasetViewState(namespace, datasetName);

  const {subscribe, set, update} = writable<DatasetViewState>(
    // Deep copy the initial state so we don't have to worry about mucking the initial state.
    JSON.parse(JSON.stringify(defaultState))
  );

  const store = {
    subscribe,
    set,
    update,
    reset: () => {
      set(JSON.parse(JSON.stringify(defaultState)));
    },
    addExpandedColumn(path: Path) {
      update(state => {
        state.expandedStats[serializePath(path)] = true;
        return state;
      });
    },
    removeExpandedColumn(path: Path) {
      update(state => {
        delete state.expandedStats[serializePath(path)];
        return state;
      });
    },
    addUdfColumn: (column: Column) =>
      update(state => {
        state.query.columns?.push(column);
        return state;
      }),
    removeUdfColumn: (column: Column) =>
      update(state => {
        state.query.columns = state.query.columns?.filter(c => c !== column);
        return state;
      }),
    editUdfColumn: (column: Column) => {
      return update(state => {
        state.query.columns = state.query.columns?.map(c => {
          if (isColumn(c) && pathIsEqual(c.path, column.path)) return column;
          return c;
        });
        return state;
      });
    },
    addSearch: (search: Search) =>
      update(state => {
        state.query.searches = state.query.searches || [];

        // Dedupe searches.
        for (const existingSearch of state.query.searches) {
          if (deepEqual(existingSearch, search)) return state;
        }

        // Remove any sorts if the search is semantic or conceptual.
        if (search.type === 'semantic' || search.type === 'concept') {
          state.query.sort_by = undefined;
          state.query.sort_order = undefined;
        }

        state.query.searches.push(search);
        state.rowId = undefined;
        return state;
      }),
    removeSearch: (search: Search, selectRowsSchema?: LilacSelectRowsSchema | null) =>
      update(state => {
        state.query.searches = state.query.searches?.filter(s => !deepEqual(s, search));
        if ((state.query.searches || []).length === 0) {
          state.query.searches = undefined;
        }
        // Clear any explicit sorts by this alias as it will be an invalid sort.
        if (selectRowsSchema?.sorts != null) {
          state.query.sort_by = state.query.sort_by?.filter(sortBy => {
            return !(selectRowsSchema?.sorts || []).some(s => pathIsEqual(s.path, sortBy));
          });
        }
        state.rowId = undefined;
        return state;
      }),
    setSortBy: (column: Path | null) =>
      update(state => {
        if (column == null) {
          state.query.sort_by = undefined;
        } else {
          state.query.sort_by = [column];
        }
        state.rowId = undefined;
        return state;
      }),
    setGroupBy(path: Path | null, value: LeafValue) {
      update(state => {
        if (path == null) {
          state.groupBy = undefined;
        } else {
          state.groupBy = {path, value};
        }
        state.rowId = undefined;
        return state;
      });
    },
    addSortBy: (column: Path) =>
      update(state => {
        state.query.sort_by = [...(state.query.sort_by || []), column];
        state.rowId = undefined;
        return state;
      }),
    removeSortBy: (column: Path) =>
      update(state => {
        state.query.sort_by = state.query.sort_by?.filter(c => !pathIsEqual(c, column));
        state.rowId = undefined;
        return state;
      }),
    clearSorts: () =>
      update(state => {
        state.query.sort_by = undefined;
        state.query.sort_order = undefined;
        state.rowId = undefined;
        return state;
      }),
    setSortOrder: (sortOrder: SortOrder | null) =>
      update(state => {
        state.query.sort_order = sortOrder || undefined;
        state.rowId = undefined;
        return state;
      }),
    removeFilter: (removedFilter: Filter) =>
      update(state => {
        state.query.filters = state.query.filters?.filter(f => !deepEqual(f, removedFilter));
        if ((state.query.filters || []).length === 0) {
          state.query.filters = undefined;
        }
        state.rowId = undefined;
        return state;
      }),
    addFilter: (filter: Filter) =>
      update(state => {
        const filterExists = state.query.filters?.some(f => filterEquals(f, filter));
        if (filterExists) return state;
        state.query.filters = [...(state.query.filters || []), filter];
        state.rowId = undefined;
        return state;
      }),
    deleteSignal: (signalPath: Path) =>
      update(state => {
        state.query.filters = state.query.filters?.filter(f => !pathIncludes(signalPath, f.path));
        state.query.sort_by = state.query.sort_by?.filter(p => !pathIncludes(signalPath, p));
        state.rowId = undefined;
        return state;
      }),
    deleteConcept(
      namespace: string,
      name: string,
      selectRowsSchema?: LilacSelectRowsSchema | null
    ) {
      function matchesConcept(query: Search) {
        return (
          query.type === 'concept' &&
          query.concept_namespace === namespace &&
          query.concept_name === name
        );
      }
      update(state => {
        const resultPathsToRemove: string[][] = [];
        state.query.searches = state.query.searches?.filter(s => {
          const keep = !matchesConcept(s);
          if (!keep && selectRowsSchema != null && selectRowsSchema.search_results != null) {
            const resultPaths = selectRowsSchema.search_results
              .filter(r => pathIsEqual(r.search_path, s.path))
              .map(r => r.result_path);
            resultPathsToRemove.push(...resultPaths);
          }
          return keep;
        });
        state.query.sort_by = state.query.sort_by?.filter(
          p => !resultPathsToRemove.some(r => pathIsEqual(r, p))
        );
        state.query.filters = state.query.filters?.filter(
          f => !resultPathsToRemove.some(r => pathIsEqual(r, f.path))
        );
        state.rowId = undefined;
        return state;
      });
    },
    setInsightsOpen(open: boolean) {
      update(state => {
        state.insightsOpen = open;
        return state;
      });
    },
<<<<<<< HEAD
    setRowId(rowId: string | undefined | null) {
      update(state => {
        state.rowId = rowId;
=======
    addCompareColumn(diffCols: [Path, Path]) {
      update(state => {
        const [column, compareToColumn] = diffCols;
        state.compareColumns.push({column, compareToColumn, swapDirection: false});
        return state;
      });
    },
    swapCompareColumn(path: Path) {
      update(state => {
        const compareColumn = state.compareColumns.find(c => pathIsEqual(c.column, path));
        if (compareColumn == null) return state;
        compareColumn.swapDirection = !compareColumn.swapDirection;
        return state;
      });
    },
    removeCompareColumn(path: Path) {
      update(state => {
        state.compareColumns = state.compareColumns.filter(c => !pathIsEqual(c.column, path));
>>>>>>> 42b9463e
        return state;
      });
    }
  };

  if (saveGlobally) {
    datasetViewStores[datasetKey(namespace, datasetName)] = store;
  }
  return store;
}

export function setDatasetViewContext(store: DatasetViewStore) {
  setContext(DATASET_VIEW_CONTEXT, store);
}

export function getDatasetViewContext() {
  if (!hasContext(DATASET_VIEW_CONTEXT)) throw new Error('DatasetViewContext not found');
  return getContext<DatasetViewStore>(DATASET_VIEW_CONTEXT);
}

/**
 * Get the options to pass to the selectRows API call
 * based on the current state of the dataset view store
 */
export function getSelectRowsOptions(
  viewState: DatasetViewState,
  implicitSortByRowId?: boolean
): SelectRowsOptions {
  const columns = ['*', ROWID, ...(viewState.query.columns ?? [])];
  // Deep clone the query so we don't mutate the original.
  const options: SelectRowsOptions = JSON.parse(JSON.stringify(viewState.query));
  // If we are not sorting explicitly, and not searching for a concept or semantic, sort by rowid
  // to get stable results.
  if (implicitSortByRowId) {
    if (
      options.sort_by == null &&
      !options.searches?.find(v => v.type == 'concept' || v.type == 'semantic')
    ) {
      options.sort_by = [ROWID];
    }
  }
  if (viewState.groupBy?.value != null) {
    options.searches = options.searches || [];
    options.searches.push({
      path: viewState.groupBy.path,
      op: 'equals',
      value: viewState.groupBy.value,
      type: 'metadata'
    } as MetadataSearch);
  }
  return {
    ...options,
    columns
  };
}

export function getSelectRowsSchemaOptions(
  datasetViewStore: DatasetViewState
): SelectRowsSchemaOptions {
  const options = getSelectRowsOptions(datasetViewStore, true /* implicitSortByRowId */);
  return {
    columns: options.columns,
    searches: options.searches,
    combine_columns: options.combine_columns,
    sort_by: options.sort_by,
    sort_order: options.sort_order
  };
}

/** Returns if two filters are equall. */
function filterEquals(f1: Filter, f2: Filter): boolean {
  return f1.op == f2.op && f1.value == f2.value && pathIsEqual(f1.path, f2.path);
}<|MERGE_RESOLUTION|>--- conflicted
+++ resolved
@@ -47,15 +47,11 @@
   // View.
   schemaCollapsed: boolean;
   insightsOpen: boolean;
-<<<<<<< HEAD
-
   // Currently selected rowid.
   rowId?: string | null;
-=======
   compareColumns: ColumnComparisonState[];
   // TODO: make this better
   showMetadataPanel: boolean;
->>>>>>> 42b9463e
 }
 
 export type DatasetViewStore = ReturnType<typeof createDatasetViewStore>;
@@ -278,11 +274,12 @@
         return state;
       });
     },
-<<<<<<< HEAD
     setRowId(rowId: string | undefined | null) {
       update(state => {
         state.rowId = rowId;
-=======
+        return state;
+      });
+    },
     addCompareColumn(diffCols: [Path, Path]) {
       update(state => {
         const [column, compareToColumn] = diffCols;
@@ -301,7 +298,6 @@
     removeCompareColumn(path: Path) {
       update(state => {
         state.compareColumns = state.compareColumns.filter(c => !pathIsEqual(c.column, path));
->>>>>>> 42b9463e
         return state;
       });
     }
