--- conflicted
+++ resolved
@@ -27,19 +27,7 @@
   $: namespace = $page.params.namespace;
   $: datasetName = $page.params.datasetName;
 
-<<<<<<< HEAD
   let datasetViewStore = getDatasetViewContext();
-=======
-  let selectedPath: string | undefined;
-  let defaultEmbedding: string | undefined;
-  let selectedEmbedding: string | undefined;
-
-  const tabs: {[key: number]: 'Keyword' | 'Semantic' | 'Concepts'} = {
-    0: 'Keyword',
-    1: 'Semantic',
-    2: 'Concepts'
-  };
->>>>>>> 187f6e9b
 
   $: selectedTab = $datasetViewStore.searchTab;
   $: selectedTabIndex = Object.values(SEARCH_TABS).findIndex(v => v === selectedTab);
@@ -122,7 +110,6 @@
         datasetViewStore.clearSearchType('semantic');
         return;
       }
-<<<<<<< HEAD
       datasetViewStore.addSearch({
         path: [serializePath(searchPath)],
         type: 'semantic',
@@ -131,17 +118,6 @@
       });
       semanticSearchText = '';
     } else if (selectedTab === 'Conceptual') {
-=======
-      $datasetViewStore.queryOptions.searches = [
-        {
-          path: [selectedPath],
-          embedding: selectedEmbedding,
-          type: 'semantic',
-          query: semanticSearchText
-        }
-      ];
-    } else if (selectedTab === 'Concepts') {
->>>>>>> 187f6e9b
       // TODO: Implement concept search.
     }
   };
@@ -173,7 +149,7 @@
 </script>
 
 <div class="mx-4 my-2 flex h-24 flex-row items-start">
-  <div class="mr-12 mt-4 w-32">
+  <div class="mr-12 mt-4 w-44">
     <!-- Field select -->
     <Select
       class="field-select"
@@ -192,17 +168,10 @@
   <!-- Search boxes -->
   <div class="search-container flex w-full flex-row">
     <div class="w-full">
-<<<<<<< HEAD
       <Tabs class="flex flex-row" selected={selectedTabIndex} on:change={selectTab}>
-        <Tab disabled={false}>{SEARCH_TABS[0]}</Tab>
-        <Tab disabled={false}>{SEARCH_TABS[1]}</Tab>
-        <Tab disabled={false}>{SEARCH_TABS[2]}</Tab>
-=======
-      <Tabs class="flex flex-row" bind:selected={selectedTabIndex}>
-        <Tab>{tabs[0]}</Tab>
-        <Tab>{tabs[1]}</Tab>
-        <Tab>{tabs[2]}</Tab>
->>>>>>> 187f6e9b
+        <Tab>{SEARCH_TABS[0]}</Tab>
+        <Tab>{SEARCH_TABS[1]}</Tab>
+        <Tab>{SEARCH_TABS[2]}</Tab>
         <svelte:fragment slot="content">
           <div class="flex flex-row">
             <div class="-ml-6 mr-2 flex h-10 items-center">
@@ -284,16 +253,7 @@
   </div>
 
   <div class="ml-2 mt-10 flex h-full">
-<<<<<<< HEAD
-    <Button disabled={searchPath == null || !searchEnabled} on:click={() => search()} size="small"
-      >Search</Button
-=======
-    <Button
-      disabled={selectedPath == null || !searchEnabled}
-      on:click={() => search()}
-      size="small"
->>>>>>> 187f6e9b
-    >
+    <Button disabled={searchPath == null || !searchEnabled} on:click={() => search()} size="small">
       Search
     </Button>
   </div>
