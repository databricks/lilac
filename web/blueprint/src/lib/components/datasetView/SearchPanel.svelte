<script lang="ts">
  import {queryConcepts} from '$lib/queries/conceptQueries';
  import {computeSignalColumnMutation} from '$lib/queries/datasetQueries';

  import {queryEmbeddings} from '$lib/queries/signalQueries';
  import {getDatasetContext} from '$lib/stores/datasetStore';
  import {SEARCH_TABS, getDatasetViewContext} from '$lib/stores/datasetViewStore';
  import {
    getComputedEmbeddings,
    getSearchEmbedding,
    getSearchPath,
    getSearches,
    getSort
  } from '$lib/view_utils';
  import {deserializePath, petals, serializePath, type Path, type SearchResultInfo} from '$lilac';
  import {
    Button,
    ComboBox,
    Dropdown,
    InlineLoading,
    Search,
    Select,
    SelectItem,
    Tab,
    TabContent,
    Tabs,
    Tag
  } from 'carbon-components-svelte';
  import {
    Add,
    Checkmark,
    Chip,
    Close,
    SortAscending,
    SortDescending,
    SortRemove
  } from 'carbon-icons-svelte';
  import {Command, triggerCommand} from '../commands/Commands.svelte';

  let datasetViewStore = getDatasetViewContext();
  let datasetStore = getDatasetContext();

  $: namespace = $datasetViewStore.namespace;
  $: datasetName = $datasetViewStore.datasetName;

  $: selectedTab = $datasetViewStore.searchTab;
  $: selectedTabIndex = Object.values(SEARCH_TABS).findIndex(v => v === selectedTab);

  $: searchPath = getSearchPath($datasetViewStore, $datasetStore);

  let keywordSearchText: string;
  let semanticSearchText: string;

  $: searches = getSearches($datasetViewStore, searchPath);

  const computeSignalMutation = computeSignalColumnMutation();

  // Only show the visible string fields in the dropdown.
  $: visibleStringPaths = ($datasetStore.visibleFields || [])
    .filter(f => f.dtype === 'string')
    .map(f => serializePath(f.path));

  // Get the embeddings.
  const embeddings = queryEmbeddings();

  $: selectedEmbedding = getSearchEmbedding(
    $datasetViewStore,
    $datasetStore,
    searchPath,
    ($embeddings.data || []).map(e => e.name)
  );

  // Populate existing embeddings for the selected field.
  $: existingEmbeddings = getComputedEmbeddings($datasetStore, searchPath);

  $: isEmbeddingComputed =
    existingEmbeddings != null && !!existingEmbeddings.includes(selectedEmbedding || '');

  const indexingKey = (path: Path | null, embedding: string | null) =>
    `${serializePath(path || '')}_${embedding}`;
  let isWaitingForIndexing: {[key: string]: boolean} = {};
  $: isIndexing =
    !isEmbeddingComputed && isWaitingForIndexing[indexingKey(searchPath, selectedEmbedding)];

  $: keywordSearchEnabled = SEARCH_TABS[selectedTabIndex] === 'Keyword' && searchPath != null;

  // Don't show the search button the concepts tab since it is a dropdown.
  $: showSearchButton = isEmbeddingComputed && selectedTab != 'Concepts';

  $: searchButtonDisabled = selectedTab === 'Concepts' && isEmbeddingComputed;

  const concepts = queryConcepts();
  interface ConceptId {
    namespace: string;
    name: string;
  }
  interface ConceptSelectItem {
    id: ConceptId | 'new-concept';
    text: string;
  }
  let conceptSelectItems: ConceptSelectItem[] = [];

  let newConceptItem: ConceptSelectItem;
  $: newConceptItem = {
    id: 'new-concept',
    text: conceptSearchText
  };
  let conceptSearchText = '';
  $: conceptSelectItems = $concepts?.data
    ? [
        newConceptItem,
        ...$concepts.data.map(c => ({
          id: {namespace: c.namespace, name: c.name},
          text: `${c.namespace}/${c.name}`,
          disabled: searches.some(
            s =>
              s.query.type === 'concept' &&
              s.query.concept_namespace === c.namespace &&
              s.query.concept_name === c.name
          )
        }))
      ]
    : [];

  // Sorts.
  $: sort = getSort($datasetStore);
  let pathToSearchResult: {[path: string]: SearchResultInfo} = {};
  $: {
    for (const search of $datasetStore.selectRowsSchema?.data?.search_results || []) {
      pathToSearchResult[serializePath(search.result_path)] = search;
    }
  }

  // Server sort response.
  $: sortById = sort?.path ? serializePath(sort.path) : null;
  // Explicit user selection of sort.
  $: selectedSortBy = $datasetViewStore.queryOptions.sort_by;

  $: sortItems =
    $datasetStore.selectRowsSchema?.data?.data_schema != null
      ? [
          {id: null, text: 'None', disabled: selectedSortBy == null && sortById != null},
          ...petals($datasetStore.selectRowsSchema.data.schema).map(field => {
            const pathStr = serializePath(field.path);
            const search = pathToSearchResult[pathStr];
            return {
              id: pathStr,
              text: search?.alias != null ? search.alias : pathStr
            };
          })
        ]
      : [];

  const search = () => {
    if (searchPath == null) {
      return;
    }
    if (selectedTab === 'Keyword') {
      if (keywordSearchText == '') {
        return;
      }
      datasetViewStore.addSearch({
        path: [serializePath(searchPath)],
        query: {
          type: 'keyword',
          search: keywordSearchText
        }
      });
      keywordSearchText = '';
    } else if (selectedTab === 'Semantic') {
      if (selectedEmbedding == null || semanticSearchText == '') {
        return;
      }
      datasetViewStore.addSearch({
        path: [serializePath(searchPath)],
        query: {
          type: 'semantic',
          search: semanticSearchText,
          embedding: selectedEmbedding
        }
      });
      semanticSearchText = '';
    }
  };

  const selectEmbedding = (e: Event) => {
    selectedEmbedding = (e.target as HTMLInputElement).value;
    datasetViewStore.setSearchEmbedding((e.target as HTMLInputElement).value);
  };
  const computeEmbedding = () => {
    if (selectedEmbedding == null) return;
    isWaitingForIndexing[indexingKey(searchPath, selectedEmbedding)] = true;
    $computeSignalMutation.mutate([
      namespace,
      datasetName,
      {
        leaf_path: deserializePath(searchPath || []),
        signal: {
          signal_name: selectedEmbedding
        }
      }
    ]);
  };

  let conceptComboBox: ComboBox;
  const searchConcept = (namespace: string, name: string) => {
    if (searchPath == null || selectedEmbedding == null) return;
    datasetViewStore.addSearch({
      path: [serializePath(searchPath)],
      query: {
        type: 'concept',
        concept_namespace: namespace,
        concept_name: name,
        embedding: selectedEmbedding
      }
    });
    conceptComboBox.clear();
  };

  const selectConcept = (
    e: CustomEvent<{
      selectedId: ConceptId | 'new-concept';
      selectedItem: ConceptSelectItem;
    }>
  ) => {
    if (searchPath == null || selectedEmbedding == null) return;
    if (e.detail.selectedId === 'new-concept') {
      if (conceptSearchText === newConceptItem.id) conceptSearchText = '';
      const conceptSplit = conceptSearchText.split('/', 2);
      let namespace = '';
      let conceptName = '';
      if (conceptSplit.length === 2) {
        [namespace, conceptName] = conceptSplit;
      } else {
        [conceptName] = conceptSplit;
      }

      triggerCommand({
        command: Command.CreateConcept,
        namespace,
        conceptName,
        onCreate: e => searchConcept(e.detail.namespace, e.detail.name)
      });
      conceptComboBox.clear();
      return;
    }
    searchConcept(e.detail.selectedId.namespace, e.detail.selectedId.name);
  };

  const selectField = (e: Event) => {
    datasetViewStore.setSearchPath((e.target as HTMLInputElement).value);
  };
  const selectTab = (e: {detail: number}) => {
    datasetViewStore.setSearchTab(SEARCH_TABS[e.detail]);
  };
  const selectSort = (e: {detail: {selectedId: string}}) => {
    if (e.detail.selectedId == null) {
      datasetViewStore.setSortBy(null);
      return;
    }
    const alias = pathToSearchResult[e.detail.selectedId]?.alias;
    if (alias != null) {
      datasetViewStore.setSortBy([alias]);
    } else {
      datasetViewStore.setSortBy(deserializePath(e.detail.selectedId));
    }
  };
  const clearSorts = () => {
    datasetViewStore.clearSorts();
  };
  const toggleSortOrder = () => {
    // Set the sort given by the select rows schema explicitly.
    if (sort != null) {
      if (sort.alias != null) {
        datasetViewStore.setSortBy([sort?.alias]);
      } else {
        datasetViewStore.setSortBy(sort.path);
      }
    }
    datasetViewStore.setSortOrder(sort?.order === 'ASC' ? 'DESC' : 'ASC');
  };
</script>

<div class="mx-4 my-2 flex h-24 flex-row items-start">
  <div class="mr-8 mt-4">
    {#key visibleStringPaths}
      <!-- Field select -->
      <Select
        class="field-select w-32"
        selected={searchPath ? serializePath(searchPath) : ''}
        on:change={selectField}
        labelText={'Search field'}
        disabled={visibleStringPaths.length === 0}
        warn={visibleStringPaths.length === 0}
        warnText={visibleStringPaths.length === 0 ? 'Select a field' : undefined}
      >
        {#each visibleStringPaths as field}
          <SelectItem value={serializePath(field)} text={serializePath(field)} />
        {/each}
      </Select>
    {/key}
  </div>
  <!-- Search boxes -->
  <div class="search-container flex w-full flex-grow flex-row">
    <div class="w-full">
      <Tabs class="flex flex-row" selected={selectedTabIndex} on:change={selectTab}>
        <Tab>{SEARCH_TABS[0]}</Tab>
        <Tab>{SEARCH_TABS[1]}</Tab>
        <Tab>{SEARCH_TABS[2]}</Tab>
        <svelte:fragment slot="content">
          <div class="flex flex-row">
<<<<<<< HEAD
=======
            <!-- Keyword input -->
            <TabContent class="w-full">
              <Search
                placeholder="Search by keywords"
                disabled={!keywordSearchEnabled}
                bind:value={keywordSearchText}
                on:keydown={e => (e.key == 'Enter' ? search() : null)}
              />
            </TabContent>

            <!-- Semantic input -->
            <TabContent class="w-full">
              <div class="flex flex-row items-start justify-items-start">
                <div class="flex-grow">
                  <Search
                    placeholder={isEmbeddingComputed
                      ? 'Search by natural language'
                      : 'No index found. Please run the embedding index.'}
                    disabled={!isEmbeddingComputed}
                    bind:value={semanticSearchText}
                    on:keydown={e => (e.key == 'Enter' ? search() : null)}
                  />
                </div>
              </div>
            </TabContent>

>>>>>>> 873f7613
            <!-- Concept input -->
            <TabContent class="w-full">
              <div class="flex w-full flex-row items-start justify-items-start">
                <div class="flex-grow">
                  <ComboBox
                    size="xl"
                    bind:this={conceptComboBox}
                    items={conceptSelectItems}
                    bind:value={conceptSearchText}
                    disabled={!isEmbeddingComputed}
                    on:select={selectConcept}
                    shouldFilterItem={(item, value) =>
                      item.text.toLowerCase().includes(value.toLowerCase()) ||
                      item.id === 'new-concept'}
                    placeholder="Search by concept"
                    let:item
                  >
                    {#if item.id === 'new-concept'}
                      <div class="new-concept flex flex-row items-center justify-items-center">
                        <Tag><Add /></Tag>
                        <div class="ml-2">
                          New concept{conceptSearchText != '' ? ':' : ''}
                          {conceptSearchText}
                        </div>
                      </div>
                    {:else}
                      <div>{item.text}</div>
                    {/if}
                  </ComboBox>
                </div>
              </div>
            </TabContent>
            <!-- Keyword input -->
            <TabContent class="w-full">
              <Search
                placeholder="Search by keywords"
                disabled={!keywordSearchEnabled}
                bind:value={keywordSearchText}
                on:keydown={e => (e.key == 'Enter' ? search() : null)}
              />
            </TabContent>
            <!-- Semantic input -->
            <TabContent class="w-full">
              <div class="flex flex-row items-start justify-items-start">
                <div class="flex-grow">
                  <Search
                    placeholder={isEmbeddingComputed
                      ? 'Search by natural language'
                      : 'No index found. Please run the embedding index.'}
                    disabled={!isEmbeddingComputed}
                    bind:value={semanticSearchText}
                    on:keydown={e => (e.key == 'Enter' ? search() : null)}
                  />
                </div>
              </div>
            </TabContent>
            {#if selectedTab === 'Semantic' || selectedTab === 'Concepts'}
              <div class="embedding-select ml-1 w-40">
                <Select
                  noLabel={true}
                  on:change={selectEmbedding}
                  selected={selectedEmbedding || ''}
                  name={selectedEmbedding || ''}
                  helperText={'Embedding'}
                >
                  {#each $embeddings.data || [] as embedding}
                    <SelectItem value={embedding.name} text={embedding.name} />
                  {/each}
                </Select>
              </div>
              <div class="ml-1">
                <Button
                  class="w-24"
                  disabled={searchButtonDisabled || isIndexing}
                  on:click={() => {
                    if (isEmbeddingComputed) {
                      search();
                    } else {
                      computeEmbedding();
                    }
                  }}
                  icon={isEmbeddingComputed
                    ? selectedTab === 'Concepts'
                      ? Checkmark
                      : undefined
                    : isIndexing
                    ? InlineLoading
                    : Chip}
                >
                  {showSearchButton ? 'Search' : 'Index'}
                </Button>
              </div>
            {/if}
          </div>
        </svelte:fragment>
      </Tabs>
    </div>
  </div>

  <div class="ml-2 mt-10 flex flex-row rounded">
    <div class="ml-1 w-8">
      {#if selectedSortBy != null}
        <Button
          kind="ghost"
          expressive={true}
          icon={Close}
          on:click={clearSorts}
          disabled={sort == null}
          iconDescription={'Clear sort'}
        />
      {/if}
    </div>
    <Dropdown
      size="xl"
      class="w-32"
      selectedId={sortById}
      on:select={selectSort}
      items={sortItems}
      helperText={'Sort by'}
    />
    <div class="ml-1">
      <Button
        kind="ghost"
        expressive={true}
        icon={sort?.order == null
          ? SortRemove
          : sort?.order === 'ASC'
          ? SortAscending
          : SortDescending}
        on:click={toggleSortOrder}
        disabled={sort == null}
        iconDescription={sort?.order === 'ASC'
          ? 'Sorted ascending. Toggle to switch to descending.'
          : 'Sorted descending. Toggle to switch to ascending.'}
      />
    </div>
  </div>
</div>

<style lang="postcss">
  :global(.bx--tabs__nav) {
    @apply flex w-full flex-row;
  }
  :global(.bx--tabs__nav-item) {
    @apply w-28;
  }
  :global(.bx--tabs__nav-item .bx--tabs__nav-link) {
    @apply w-28;
  }

  :global(.bx--form__helper-text) {
    padding: 0 0 0 1rem;
  }
  :global(.bx--btn--sm) {
    height: 2.5rem;
    @apply w-24;
    @apply px-3;
  }
  :global(.embedding-select .bx--select-input) {
    @apply h-12;
  }
  :global(.field-select .bx--select-input) {
    @apply h-12;
  }
  :global(.new-concept .bx--tag) {
    @apply w-6 min-w-0 px-0;
  }
</style><|MERGE_RESOLUTION|>--- conflicted
+++ resolved
@@ -18,7 +18,6 @@
     ComboBox,
     Dropdown,
     InlineLoading,
-    Search,
     Select,
     SelectItem,
     Tab,
@@ -309,35 +308,6 @@
         <Tab>{SEARCH_TABS[2]}</Tab>
         <svelte:fragment slot="content">
           <div class="flex flex-row">
-<<<<<<< HEAD
-=======
-            <!-- Keyword input -->
-            <TabContent class="w-full">
-              <Search
-                placeholder="Search by keywords"
-                disabled={!keywordSearchEnabled}
-                bind:value={keywordSearchText}
-                on:keydown={e => (e.key == 'Enter' ? search() : null)}
-              />
-            </TabContent>
-
-            <!-- Semantic input -->
-            <TabContent class="w-full">
-              <div class="flex flex-row items-start justify-items-start">
-                <div class="flex-grow">
-                  <Search
-                    placeholder={isEmbeddingComputed
-                      ? 'Search by natural language'
-                      : 'No index found. Please run the embedding index.'}
-                    disabled={!isEmbeddingComputed}
-                    bind:value={semanticSearchText}
-                    on:keydown={e => (e.key == 'Enter' ? search() : null)}
-                  />
-                </div>
-              </div>
-            </TabContent>
-
->>>>>>> 873f7613
             <!-- Concept input -->
             <TabContent class="w-full">
               <div class="flex w-full flex-row items-start justify-items-start">
@@ -367,30 +337,6 @@
                       <div>{item.text}</div>
                     {/if}
                   </ComboBox>
-                </div>
-              </div>
-            </TabContent>
-            <!-- Keyword input -->
-            <TabContent class="w-full">
-              <Search
-                placeholder="Search by keywords"
-                disabled={!keywordSearchEnabled}
-                bind:value={keywordSearchText}
-                on:keydown={e => (e.key == 'Enter' ? search() : null)}
-              />
-            </TabContent>
-            <!-- Semantic input -->
-            <TabContent class="w-full">
-              <div class="flex flex-row items-start justify-items-start">
-                <div class="flex-grow">
-                  <Search
-                    placeholder={isEmbeddingComputed
-                      ? 'Search by natural language'
-                      : 'No index found. Please run the embedding index.'}
-                    disabled={!isEmbeddingComputed}
-                    bind:value={semanticSearchText}
-                    on:keydown={e => (e.key == 'Enter' ? search() : null)}
-                  />
                 </div>
               </div>
             </TabContent>
