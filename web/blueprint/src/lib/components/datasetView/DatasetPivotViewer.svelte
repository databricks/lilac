<script lang="ts">
  import {
    DATASETS_TAG,
    queryDatasetSchema,
    querySelectRows,
    querySelectRowsSchema
  } from '$lib/queries/datasetQueries';
  import {createApiQuery} from '$lib/queries/queryUtils';
  import {
    getDatasetViewContext,
    getSelectRowsOptions,
    getSelectRowsSchemaOptions
  } from '$lib/stores/datasetViewStore';
  import {datasetLink} from '$lib/utils';
  import {getDisplayPath, getSearchHighlighting, shortFieldName} from '$lib/view_utils';
  import {
    DatasetsService,
    ROWID,
    childFields,
    deserializePath,
    isSignalField,
    serializePath,
    type Path,
    type PivotResult
  } from '$lilac';
  import {SkeletonText} from 'carbon-components-svelte';
  import type {
    DropdownItem,
    DropdownItemId
  } from 'carbon-components-svelte/types/Dropdown/Dropdown.svelte';
<<<<<<< HEAD
  import {ArrowUpRight} from 'carbon-icons-svelte';
=======
  import {Close, Search} from 'carbon-icons-svelte';
>>>>>>> 0a5e9093
  import DropdownPill from '../common/DropdownPill.svelte';
  import {hoverTooltip} from '../common/HoverTooltip';
  import DatasetPivotResult, {type OuterPivot} from './DatasetPivotResult.svelte';
  import FilterControls from './FilterControls.svelte';

  let outerLeafPath: Path | undefined = undefined;
  let innerLeafPath: Path | undefined = undefined;

  const store = getDatasetViewContext();
  $: schema = queryDatasetSchema($store.namespace, $store.datasetName);
  $: selectRowsSchema = querySelectRowsSchema(
    $store.namespace,
    $store.datasetName,
    getSelectRowsSchemaOptions($store, $schema.data)
  );

  $: fields = $selectRowsSchema.data?.schema
    ? childFields($selectRowsSchema.data.schema).filter(
        f => !isSignalField(f) && f.dtype != null && f.path[0] !== ROWID
      )
    : null;

  $: selectOptions = getSelectRowsOptions($store, $selectRowsSchema.data?.schema);
  $: rowsQuery = querySelectRows(
    $store.namespace,
    $store.datasetName,
    {...selectOptions, columns: [ROWID], limit: 1},
    $selectRowsSchema.data?.schema
  );
  $: numRowsInQuery = $rowsQuery.data?.total_num_rows;

  $: pivotQueryFn = createApiQuery(DatasetsService.pivot, DATASETS_TAG, {
    enabled: outerLeafPath != null && innerLeafPath != null
  });
  $: pivotQuery = pivotQueryFn($store.namespace, $store.datasetName, {
    outer_path: outerLeafPath!,
    inner_path: innerLeafPath!,
    filters: selectOptions.filters
  });

  // The search text after a user presses the search button or enter.
  $: searchText = $store.pivot?.searchText;

  function getGroups(
    pivotTable: PivotResult | undefined,
    searchQuery: string | undefined
  ): OuterPivot[] | undefined {
    if (pivotTable == null) return undefined;
    searchQuery = searchQuery?.trim().toLowerCase();
    const groups = pivotTable.outer_groups.map(outerGroup => ({
      value: outerGroup.value,
      count: outerGroup.count,
      percentage: getPercentage(outerGroup.count),
      textHighlights: getSearchHighlighting(outerGroup.value, searchText),
      inner: outerGroup.inner
        .filter(x => searchQuery == null || x[0].toLowerCase().includes(searchQuery))
        .map(([innerValue, innerCount]) => ({
          value: innerValue,
          count: innerCount,
          textHighlights: getSearchHighlighting(innerValue, searchText)
        }))
    }));
    // Filter out groups with no inner groups and no match on the search query.
    return groups.filter(
      group =>
        group.inner.length > 0 ||
        (searchQuery != null && group.value?.toLowerCase().includes(searchQuery))
    );
  }

  $: groups = getGroups($pivotQuery?.data, $store.pivot?.searchText);

  function getPercentage(count: number) {
    if (numRowsInQuery == null) return '';
    return ((count / numRowsInQuery) * 100).toFixed(2);
  }

  $: {
    // Auto-select the first field.
    if (fields != null && fields.length > 0 && outerLeafPath == null) {
      if ($store.pivot?.outerPath != null) {
        outerLeafPath = $store.pivot.outerPath;
      } else {
        outerLeafPath = fields[0].path;
      }
      if ($store.pivot?.innerPath != null) {
        innerLeafPath = $store.pivot.innerPath;
      } else {
        innerLeafPath = fields[1].path;
      }
    }
  }

  $: dropdownFields = fields?.map(field => ({
    id: serializePath(field.path),
    text: shortFieldName(field.path),
    displayPath: getDisplayPath(field.path)
  }));

  function selectInnerPath(
    e: CustomEvent<{
      selectedId: DropdownItemId;
      selectedItem: DropdownItem;
    }>
  ) {
    innerLeafPath = e.detail.selectedId != null ? deserializePath(e.detail.selectedId) : undefined;
    $store.pivot = {...$store.pivot, innerPath: innerLeafPath};
  }
  function selectOuterPath(
    e: CustomEvent<{
      selectedId: DropdownItemId;
      selectedItem: DropdownItem;
    }>
  ) {
    outerLeafPath = e.detail.selectedId != null ? deserializePath(e.detail.selectedId) : undefined;
    $store.pivot = {...$store.pivot, outerPath: outerLeafPath};
  }

  // The bound input text from the search box.
  let inputSearchText: string | undefined = undefined;
  function searchInput(e: Event) {
    inputSearchText = (e.target as HTMLInputElement)?.value;
  }

  function search() {
    $store.pivot = {...$store.pivot, searchText: inputSearchText};
  }

  function clearSearch() {
    inputSearchText = undefined;
    search();
  }
</script>

<div class="flex h-full flex-col">
  <div class="mb-8 flex h-16 w-full flex-row justify-between justify-items-center gap-x-4">
<<<<<<< HEAD
    <div class="search-container ml-8 mt-4 w-96">
      <Search
        value={searchText}
        on:input={searchInput}
        placeholder={`Search`}
        labelText={'text text'}
=======
    <div
      class="search-box ml-8 mt-4 flex w-96 items-center gap-x-2 rounded-lg border border-gray-400 px-1"
    >
      <button use:hoverTooltip={{text: 'Search'}}><Search /></button>
      <input
        class="h-full w-full focus:border-none focus:outline-none"
        placeholder="Search all categories and titles"
>>>>>>> 0a5e9093
        on:change={search}
        on:input={searchInput}
      />
      <div
        use:hoverTooltip={{text: 'Clear search query'}}
        class:invisible={$store.pivot?.searchText == null || $store.pivot.searchText === ''}
      >
        <button on:click={clearSearch}><Close /></button>
      </div>
    </div>
    <div class="h-18 mr-8 flex flex-row items-end gap-x-4 pr-4">
      <div class="flex flex-col gap-y-2">
        <div>Explore</div>
        <DropdownPill
          title="Explore"
          items={dropdownFields}
          direction="left"
          on:select={selectInnerPath}
          selectedId={innerLeafPath && serializePath(innerLeafPath)}
          tooltip={innerLeafPath ? `Exploring ${getDisplayPath(innerLeafPath)}` : null}
          let:item
        >
          {@const slotItem = dropdownFields?.find(x => x === item)}
          {#if slotItem}
            <div class="flex items-center justify-between gap-x-1">
              <span title={slotItem.displayPath} class="truncate text-sm">
                {slotItem.displayPath}
              </span>
            </div>
          {/if}
        </DropdownPill>
      </div>
      <div class="flex flex-col gap-y-2">
        <div>Grouped by</div>
        <DropdownPill
          title="Grouped by"
          items={dropdownFields}
          direction="left"
          on:select={selectOuterPath}
          selectedId={outerLeafPath && serializePath(outerLeafPath)}
          tooltip={outerLeafPath ? `Grouped by ${getDisplayPath(outerLeafPath)}` : null}
          let:item
        >
          {@const slotItem = dropdownFields?.find(x => x === item)}
          {#if slotItem}
            <div class="flex items-center justify-between gap-x-1">
              <span title={slotItem.displayPath} class="truncate text-sm">
                {slotItem.displayPath}
              </span>
            </div>
          {/if}
        </DropdownPill>
      </div>
      <div>
        <FilterControls />
      </div>
    </div>
  </div>

  <div class="flex flex-row overflow-y-scroll px-8">
    {#if innerLeafPath == null}
      <div class="mx-20 mt-8 w-full text-lg text-gray-600">Select a field to explore.</div>
    {:else if outerLeafPath == null}
      <div class="mx-20 mt-8 w-full text-lg text-gray-600">Select a field to group by.</div>
    {:else if groups == null || numRowsInQuery == null}
      <SkeletonText />
    {:else}
      <div class="flex w-full flex-col gap-y-10">
        {#each groups as group}
          {@const groupLink = datasetLink($store.namespace, $store.datasetName, {
            ...$store,
            viewPivot: false,
            pivot: undefined,
            query: {
              ...$store.query
            },
            groupBy: outerLeafPath ? {path: outerLeafPath, value: group.value} : undefined
          })}

          <div class="flex w-full flex-row gap-x-4 rounded py-2">
            <div
              class="flex h-full w-72 flex-col justify-between gap-y-4 self-start rounded-lg px-4 pt-4"
            >
              <div
                title={group.value}
                class="card-outer-title w-16 whitespace-break-spaces text-3xl leading-9 tracking-tight"
              >
                {#each group.textHighlights as highlight}
                  {#if highlight.isBold}<span class="font-bold">{highlight.text}</span>
                  {:else}<span>{highlight.text}</span>{/if}
                {/each}
              </div>
              <div class="flex w-full flex-col font-light">
                <span class="text-3xl text-neutral-600">
                  {group.percentage}%
                </span>
                <span class="text-lg text-neutral-500">
                  {group.count.toLocaleString()} rows
                </span>
              </div>
              <a class="flex flex-row" href={groupLink}>
                <button
                  class="flex flex-row items-center gap-x-2 border border-neutral-300 bg-violet-200 bg-opacity-70 font-light text-black shadow"
                  >Explore <ArrowUpRight /></button
                ></a
              >
            </div>
            {#if outerLeafPath && innerLeafPath && numRowsInQuery}
              <DatasetPivotResult
                filter={group.value == null
                  ? {path: outerLeafPath, op: 'not_exists'}
                  : {path: outerLeafPath, op: 'equals', value: group.value}}
                {group}
                path={innerLeafPath}
                {numRowsInQuery}
              />
            {/if}
          </div>
        {:else}
          <div class="mx-20 mt-8 w-full text-lg text-gray-600">No results.</div>
        {/each}
      </div>
    {/if}
  </div>
</div>

<style lang="postcss">
<<<<<<< HEAD
  .card-outer-title {
    width: 100%;
    overflow: hidden;
    display: -webkit-box;
    -webkit-line-clamp: 3;
    -webkit-box-orient: vertical;
  }
  :global(.search-container .bx--search .bx--search-input) {
    outline: 1px solid #a3a3a3;
=======
  .search-box:focus-within {
    @apply outline outline-1 outline-blue-500;
>>>>>>> 0a5e9093
  }
</style><|MERGE_RESOLUTION|>--- conflicted
+++ resolved
@@ -28,11 +28,7 @@
     DropdownItem,
     DropdownItemId
   } from 'carbon-components-svelte/types/Dropdown/Dropdown.svelte';
-<<<<<<< HEAD
-  import {ArrowUpRight} from 'carbon-icons-svelte';
-=======
-  import {Close, Search} from 'carbon-icons-svelte';
->>>>>>> 0a5e9093
+  import {ArrowUpRight, Close, Search} from 'carbon-icons-svelte';
   import DropdownPill from '../common/DropdownPill.svelte';
   import {hoverTooltip} from '../common/HoverTooltip';
   import DatasetPivotResult, {type OuterPivot} from './DatasetPivotResult.svelte';
@@ -168,15 +164,7 @@
 </script>
 
 <div class="flex h-full flex-col">
-  <div class="mb-8 flex h-16 w-full flex-row justify-between justify-items-center gap-x-4">
-<<<<<<< HEAD
-    <div class="search-container ml-8 mt-4 w-96">
-      <Search
-        value={searchText}
-        on:input={searchInput}
-        placeholder={`Search`}
-        labelText={'text text'}
-=======
+  <div class="mb-8 mt-2 flex h-16 w-full flex-row justify-between justify-items-center gap-x-4">
     <div
       class="search-box ml-8 mt-4 flex w-96 items-center gap-x-2 rounded-lg border border-gray-400 px-1"
     >
@@ -184,7 +172,6 @@
       <input
         class="h-full w-full focus:border-none focus:outline-none"
         placeholder="Search all categories and titles"
->>>>>>> 0a5e9093
         on:change={search}
         on:input={searchInput}
       />
@@ -312,7 +299,6 @@
 </div>
 
 <style lang="postcss">
-<<<<<<< HEAD
   .card-outer-title {
     width: 100%;
     overflow: hidden;
@@ -320,11 +306,7 @@
     -webkit-line-clamp: 3;
     -webkit-box-orient: vertical;
   }
-  :global(.search-container .bx--search .bx--search-input) {
-    outline: 1px solid #a3a3a3;
-=======
   .search-box:focus-within {
     @apply outline outline-1 outline-blue-500;
->>>>>>> 0a5e9093
   }
 </style>