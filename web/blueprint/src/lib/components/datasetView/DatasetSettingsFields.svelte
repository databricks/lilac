<script lang="ts">
  import {queryDatasetSchema, querySettings} from '$lib/queries/datasetQueries';
  import {queryEmbeddings} from '$lib/queries/signalQueries';
  import {getSettingsContext} from '$lib/stores/settingsStore';
  import {DTYPE_TO_ICON} from '$lib/view_utils';
  import {
    PATH_WILDCARD,
    ROWID,
    isLabelField,
    isSignalField,
    pathIsEqual,
    petals,
    serializePath,
    type DatasetSettings,
    type LilacField
  } from '$lilac';
<<<<<<< HEAD
  import {Select, SelectItem, SelectSkeleton, SkeletonText} from 'carbon-components-svelte';
  import {Document, Table} from 'carbon-icons-svelte';
  import Chip from './Chip.svelte';
  import FieldList from './FieldList.svelte';
=======
  import {
    ComboBox,
    Select,
    SelectItem,
    SelectSkeleton,
    SkeletonText,
    Toggle
  } from 'carbon-components-svelte';
  import {Add, ArrowDown, ArrowUp, Close} from 'carbon-icons-svelte';
  import {hoverTooltip} from '../common/HoverTooltip';
  import {clickOutside} from '../common/clickOutside';
>>>>>>> 869388b0

  export let namespace: string;
  export let datasetName: string;
  export let settings: DatasetSettings | undefined = undefined;

  $: schema = queryDatasetSchema(namespace, datasetName);
  const embeddings = queryEmbeddings();

  $: settingsQuery = querySettings(namespace, datasetName);
  $: settings = $settingsQuery.data;
  $: viewType = settings?.ui?.view_type || 'scroll';

  const appSettings = getSettingsContext();

  let selectedMediaFields: LilacField[] | null = null;
  let markdownMediaFields: LilacField[] | null = null;
  let preferredEmbedding: string | undefined = $appSettings.embedding;

  $: mediaFieldOptions =
    $schema.data != null
      ? petals($schema.data).filter(
          f =>
            f.dtype === 'string' &&
            !pathIsEqual(f.path, [ROWID]) &&
            !isSignalField(f) &&
            !isLabelField(f)
        )
      : null;
  interface MediaFieldComboBoxItem {
    id: LilacField;
    text: string;
  }
  $: mediaFieldOptionsItems = (mediaFieldOptions || [])
    .filter(f => !selectedMediaFields?.includes(f))
    .map(f => {
      const serializedPath = serializePath(f.path);
      return {id: f, text: serializedPath};
    });
  let mediaFieldsComboBox: ComboBox;
  function selectMediaField(
    e: CustomEvent<{
      selectedItem: MediaFieldComboBoxItem;
    }>
  ) {
    const mediaField = e.detail.selectedItem.id;
    if (selectedMediaFields == null || selectedMediaFields.includes(mediaField)) return;
    selectedMediaFields = [...selectedMediaFields, mediaField];
    mediaFieldsComboBox.clear();
    addMediaFieldButtonOpen = false;
  }
  function removeMediaField(mediaField: LilacField) {
    if (selectedMediaFields == null) return;
    selectedMediaFields = selectedMediaFields?.filter(f => f !== mediaField);
  }
  function moveMediaFieldUp(mediaField: LilacField) {
    if (selectedMediaFields == null) return;
    const index = selectedMediaFields.indexOf(mediaField);
    if (index <= 0) return;
    selectedMediaFields = [
      ...selectedMediaFields.slice(0, index - 1),
      mediaField,
      selectedMediaFields[index - 1],
      ...selectedMediaFields.slice(index + 1)
    ];
  }
  function moveMediaFieldDown(mediaField: LilacField) {
    if (selectedMediaFields == null) return;
    const index = selectedMediaFields.indexOf(mediaField);
    if (index < 0 || index >= selectedMediaFields.length - 1) return;
    selectedMediaFields = [
      ...selectedMediaFields.slice(0, index),
      selectedMediaFields[index + 1],
      mediaField,
      ...selectedMediaFields.slice(index + 2)
    ];
  }
  // Markdown.
  function isMarkdownRendered(field: LilacField) {
    return markdownMediaFields?.includes(field);
  }
  function markdownToggle(e: CustomEvent<{toggled: boolean}>, field: LilacField) {
    if (e.detail.toggled) {
      addMarkdownField(field);
    } else {
      removeMarkdownField(field);
    }
  }
  function addMarkdownField(field: LilacField) {
    if (markdownMediaFields == null || markdownMediaFields.includes(field)) return;
    markdownMediaFields = [...markdownMediaFields, field];
  }
  function removeMarkdownField(field: LilacField) {
    if (markdownMediaFields == null) return;
    markdownMediaFields = markdownMediaFields.filter(f => f !== field);
  }

  let addMediaFieldButtonOpen = false;
  function openMediaFieldComboBox() {
    addMediaFieldButtonOpen = true;
    requestAnimationFrame(() => {
      // comboBox.clear({focus: true}) does not open the combo box automatically, so we
      // programmatically set it.
      mediaFieldsComboBox.$set({open: true});
    });
  }

  $: {
<<<<<<< HEAD
    if (selectedMediaFields == null && mediaFields != null) {
      const mediaPathsFromSettings = ($settingsQuery.data?.ui?.media_paths || []).map(p =>
=======
    if ($currentSettings.isFetching) {
      selectedMediaFields = null;
      markdownMediaFields = null;
    }
  }
  $: {
    if (
      selectedMediaFields == null &&
      mediaFieldOptions != null &&
      $currentSettings.data != null &&
      !$currentSettings.isFetching
    ) {
      const mediaPathsFromSettings = ($currentSettings.data.ui?.media_paths || []).map(p =>
>>>>>>> 869388b0
        Array.isArray(p) ? p : [p]
      );
      selectedMediaFields = mediaFieldOptions.filter(f =>
        mediaPathsFromSettings.some(path => pathIsEqual(f.path, path))
      );
    }
  }

  $: {
<<<<<<< HEAD
    if (markdownMediaFields == null && mediaFields != null) {
      const mardownPathsFromSettings = ($settingsQuery.data?.ui?.markdown_paths || []).map(p =>
=======
    if (
      markdownMediaFields == null &&
      mediaFieldOptions != null &&
      $currentSettings.data != null &&
      !$currentSettings.isFetching
    ) {
      const mardownPathsFromSettings = ($currentSettings.data?.ui?.markdown_paths || []).map(p =>
>>>>>>> 869388b0
        Array.isArray(p) ? p : [p]
      );
      markdownMediaFields = mediaFieldOptions.filter(f =>
        mardownPathsFromSettings.some(path => pathIsEqual(f.path, path))
      );
    }
  }

  $: {
    if (settings?.ui != null) {
      settings.ui.media_paths = selectedMediaFields?.map(f => f.path);
      settings.ui.markdown_paths = markdownMediaFields?.map(f => f.path);
    }
  }

  $: {
    if (settings != null) {
      settings.preferred_embedding = preferredEmbedding;
    }
  }

  function embeddingChanged(e: Event) {
    const embedding = (e.target as HTMLSelectElement).value;
    preferredEmbedding = embedding;
    if (preferredEmbedding === '') {
      preferredEmbedding = undefined;
    }
  }
</script>

{#if $settingsQuery.isFetching}
  <SkeletonText />
{:else}
  <div class="flex flex-col gap-y-6">
    <section class="flex flex-col gap-y-4">
      <div class="text-lg text-gray-700">Media fields</div>
      <div class="text-sm text-gray-500">
        Media fields are text fields that are rendered large in the dataset viewer. They are the
        fields on which you can compute signals, embeddings, search, and label.
      </div>

      {#if selectedMediaFields != null && mediaFieldOptions != null}
        <div class="table border-spacing-1 gap-y-2">
          <div class="table-header-group items-center">
            <div class="table-row text-xs text-neutral-600">
              <div class="table-cell" />
              <div class="table-cell">Field</div>
              <div
                use:hoverTooltip={{text: 'Render media field with a markdown renderer.'}}
                class="table-cell"
              >
                Markdown
              </div>
              <div class="table-cell" />
            </div>
          </div>
          {#if mediaFieldOptions}
            <div class="table-row-group">
              {#each selectedMediaFields as mediaField, i}
                {@const isSignal = isSignalField(mediaField)}
                {@const isLabel = isLabelField(mediaField)}
                {@const moveUpDisabled = i === 0}
                {@const moveDownDisabled = i === selectedMediaFields.length - 1}
                <div class="table-row h-10">
                  <div
                    class="table-cell w-12 rounded-md p-0.5 align-middle"
                    class:bg-blue-200={isSignal}
                    class:bg-teal-100={isLabel}
                  >
                    {#if mediaField.dtype}
                      <svelte:component
                        this={DTYPE_TO_ICON[mediaField.dtype]}
                        title={mediaField.dtype}
                      />
                    {:else}
                      <span class="font-mono">{'{}'}</span>
                    {/if}
                    {#if mediaField.path.indexOf(PATH_WILDCARD) >= 0}[]{/if}
                  </div>
                  <div class="table-cell w-40 align-middle">
                    {serializePath(mediaField.path)}
                  </div>
                  <div class="table-cell w-8 align-middle">
                    <Toggle
                      class="mx-auto w-8"
                      size="sm"
                      hideLabel={true}
                      labelA=""
                      labelB=""
                      toggled={isMarkdownRendered(mediaField)}
                      on:toggle={e => markdownToggle(e, mediaField)}
                    />
                  </div>
                  <div class="table-cell">
                    <div class="flex flex-row gap-x-1">
                      <div
                        class="ml-auto align-middle"
                        use:hoverTooltip={{text: 'Move media field up'}}
                      >
                        <button
                          disabled={moveUpDisabled}
                          class:opacity-50={moveUpDisabled}
                          on:click={() => moveMediaFieldUp(mediaField)}
                        >
                          <ArrowUp size={16} />
                        </button>
                      </div>
                      <div class="align-middle" use:hoverTooltip={{text: 'Move media field down'}}>
                        <button
                          disabled={moveDownDisabled}
                          class:opacity-50={moveDownDisabled}
                          on:click={() => moveMediaFieldDown(mediaField)}
                        >
                          <ArrowDown size={16} />
                        </button>
                      </div>
                      <div class="align-middle" use:hoverTooltip={{text: 'Remove media field'}}>
                        <button on:click={() => removeMediaField(mediaField)}>
                          <Close size={16} />
                        </button>
                      </div>
                    </div>
                  </div>
                </div>
              {/each}
            </div>
          {/if}
        </div>
        <div class="h-12">
          <button
            on:click={openMediaFieldComboBox}
            class="flex w-fit flex-row items-center gap-x-2 border border-gray-300"
            class:hidden={addMediaFieldButtonOpen}
          >
            <Add /> Add media field
          </button>
          <div
            class:hidden={!addMediaFieldButtonOpen}
            use:clickOutside={() => (addMediaFieldButtonOpen = false)}
          >
            <ComboBox
              size="sm"
              open={false}
              items={mediaFieldOptionsItems}
              bind:this={mediaFieldsComboBox}
              on:select={selectMediaField}
              shouldFilterItem={(item, value) =>
                item.text.toLowerCase().includes(value.toLowerCase()) || item.id === 'new-label'}
              placeholder={'Add a media field'}
            />
          </div>
        </div>
      {:else}
        <SelectSkeleton />
      {/if}
    </section>

    <section class="flex flex-col gap-y-1">
      <div class="text-lg text-gray-700">Render media as markdown</div>
      <div class="text-sm text-gray-500">
        These media fields will be rendered as markdown in the dataset viewer.
      </div>
      {#if selectedMediaFields != null && markdownMediaFields != null}
        <FieldList fields={selectedMediaFields} bind:checkedFields={markdownMediaFields} />
      {:else}
        <SelectSkeleton />
      {/if}
    </section>

    <section class="flex flex-col gap-y-1">
      <div class="text-lg text-gray-700">View type</div>
      <div class="flex gap-x-2">
        <Chip
          icon={Table}
          label="Scroll"
          active={viewType == 'scroll'}
          tooltip="Infinite scroll with snippets"
          on:click={() => {
            if (settings?.ui != null) {
              settings.ui.view_type = 'scroll';
            }
          }}
        />
        <Chip
          icon={Document}
          label="Single Item"
          active={viewType == 'single_item'}
          tooltip="Individual item"
          on:click={() => {
            if (settings?.ui != null) {
              settings.ui.view_type = 'single_item';
            }
          }}
        />
      </div>
    </section>

    <section class="flex flex-col gap-y-1">
      <div class="text-lg text-gray-700">Preferred embedding</div>
      <div class="text-sm text-gray-500">
        This embedding will be used by default when indexing and querying the data.
      </div>
      <div class="w-60">
        {#if $embeddings.isFetching}
          <SelectSkeleton />
        {:else}
          <Select
            selected={settings?.preferred_embedding || undefined}
            on:change={embeddingChanged}
          >
            <SelectItem value={undefined} text="None" />
            {#each $embeddings.data || [] as emdField}
              <SelectItem value={emdField.name} />
            {/each}
          </Select>
        {/if}
      </div>
    </section>
  </div>
{/if}<|MERGE_RESOLUTION|>--- conflicted
+++ resolved
@@ -14,12 +14,6 @@
     type DatasetSettings,
     type LilacField
   } from '$lilac';
-<<<<<<< HEAD
-  import {Select, SelectItem, SelectSkeleton, SkeletonText} from 'carbon-components-svelte';
-  import {Document, Table} from 'carbon-icons-svelte';
-  import Chip from './Chip.svelte';
-  import FieldList from './FieldList.svelte';
-=======
   import {
     ComboBox,
     Select,
@@ -28,10 +22,10 @@
     SkeletonText,
     Toggle
   } from 'carbon-components-svelte';
-  import {Add, ArrowDown, ArrowUp, Close} from 'carbon-icons-svelte';
+  import {Add, ArrowDown, ArrowUp, Close, Document, Table} from 'carbon-icons-svelte';
   import {hoverTooltip} from '../common/HoverTooltip';
   import {clickOutside} from '../common/clickOutside';
->>>>>>> 869388b0
+  import Chip from './Chip.svelte';
 
   export let namespace: string;
   export let datasetName: string;
@@ -139,24 +133,14 @@
   }
 
   $: {
-<<<<<<< HEAD
-    if (selectedMediaFields == null && mediaFields != null) {
-      const mediaPathsFromSettings = ($settingsQuery.data?.ui?.media_paths || []).map(p =>
-=======
-    if ($currentSettings.isFetching) {
+    if ($settingsQuery.isFetching) {
       selectedMediaFields = null;
       markdownMediaFields = null;
     }
   }
   $: {
-    if (
-      selectedMediaFields == null &&
-      mediaFieldOptions != null &&
-      $currentSettings.data != null &&
-      !$currentSettings.isFetching
-    ) {
-      const mediaPathsFromSettings = ($currentSettings.data.ui?.media_paths || []).map(p =>
->>>>>>> 869388b0
+    if (selectedMediaFields == null && mediaFieldOptions != null) {
+      const mediaPathsFromSettings = ($settingsQuery.data?.ui?.media_paths || []).map(p =>
         Array.isArray(p) ? p : [p]
       );
       selectedMediaFields = mediaFieldOptions.filter(f =>
@@ -166,18 +150,8 @@
   }
 
   $: {
-<<<<<<< HEAD
-    if (markdownMediaFields == null && mediaFields != null) {
+    if (markdownMediaFields == null && mediaFieldOptions != null) {
       const mardownPathsFromSettings = ($settingsQuery.data?.ui?.markdown_paths || []).map(p =>
-=======
-    if (
-      markdownMediaFields == null &&
-      mediaFieldOptions != null &&
-      $currentSettings.data != null &&
-      !$currentSettings.isFetching
-    ) {
-      const mardownPathsFromSettings = ($currentSettings.data?.ui?.markdown_paths || []).map(p =>
->>>>>>> 869388b0
         Array.isArray(p) ? p : [p]
       );
       markdownMediaFields = mediaFieldOptions.filter(f =>
@@ -336,18 +310,6 @@
     </section>
 
     <section class="flex flex-col gap-y-1">
-      <div class="text-lg text-gray-700">Render media as markdown</div>
-      <div class="text-sm text-gray-500">
-        These media fields will be rendered as markdown in the dataset viewer.
-      </div>
-      {#if selectedMediaFields != null && markdownMediaFields != null}
-        <FieldList fields={selectedMediaFields} bind:checkedFields={markdownMediaFields} />
-      {:else}
-        <SelectSkeleton />
-      {/if}
-    </section>
-
-    <section class="flex flex-col gap-y-1">
       <div class="text-lg text-gray-700">View type</div>
       <div class="flex gap-x-2">
         <Chip
