--- conflicted
+++ resolved
@@ -1,15 +1,8 @@
 <script lang="ts">
-<<<<<<< HEAD
-  import { querySelectRowsSchema, querySettings } from '$lib/queries/datasetQueries';
-  import { getDatasetViewContext, getSelectRowsSchemaOptions } from '$lib/stores/datasetViewStore';
-  import { getHighlightedFields, getMediaFields } from '$lib/view_utils';
-  import { L, ROWID, type SelectRowsResponse } from '$lilac';
-=======
   import {querySelectRowsSchema, querySettings} from '$lib/queries/datasetQueries';
   import {getDatasetViewContext, getSelectRowsSchemaOptions} from '$lib/stores/datasetViewStore';
   import {getHighlightedFields, getMediaFields} from '$lib/view_utils';
   import {L, ROWID, type SelectRowsResponse} from '$lilac';
->>>>>>> 3cead6e9
   import FilterPanel from './FilterPanel.svelte';
   import PrefetchRowItem from './PrefetchRowItem.svelte';
   import RowItem from './RowItem.svelte';
