--- conflicted
+++ resolved
@@ -45,13 +45,8 @@
 {#each values as value, i}
   {@const suffix = values.length > 1 ? `[${i}]` : ''}
   <div class="flex flex-col">
-<<<<<<< HEAD
     <div class="pb-1 font-mono text-sm font-bold text-neutral-600">
-      {path.join('.')}
-=======
-    <div class="font-mono text-sm text-gray-600">
       {path.join('.') + suffix}
->>>>>>> 873f7613
     </div>
 
     <div class="font-normal">
