--- conflicted
+++ resolved
@@ -97,9 +97,8 @@
   };
 </script>
 
-<<<<<<< HEAD
-<div class="flex rounded border border-neutral-300">
-  <div class="flex w-2/3 flex-col" bind:clientHeight={mediaHeight}>
+<div class="flex flex-col rounded border border-neutral-300 md:flex-row">
+  <div class="flex flex-col md:w-2/3" bind:clientHeight={mediaHeight}>
     <div class="flex flex-wrap gap-x-2 gap-y-2 p-4">
       {#each rowLabels as label}
         <div class="flex items-center rounded-full bg-neutral-200 px-3 py-1 text-neutral-600">
@@ -114,21 +113,6 @@
           class:hidden={labelMenuOpen}
           ><Add />
         </button>
-=======
-<div class="rounded border border-neutral-300">
-  <div class="flex h-full w-full flex-col md:flex-row">
-    {#if mediaFields.length > 0}
-      <div class="md:w-2/3" bind:clientHeight={mediaHeight}>
-        {#each mediaFields as mediaField, i (serializePath(mediaField.path))}
-          <div class:border-b={i < mediaFields.length - 1} class="border-neutral-200">
-            <ItemMedia {row} path={mediaField.path} field={mediaField} {highlightedFields} />
-          </div>
-        {/each}
-      </div>
-    {/if}
-    <div class="flex h-full bg-neutral-100 md:w-1/3">
-      <div class="sticky top-0 w-full self-start">
->>>>>>> 727bcaed
         <div
           class="absolute left-0 top-0 w-64"
           class:hidden={!labelMenuOpen}
@@ -175,7 +159,7 @@
       {/each}
     {/if}
   </div>
-  <div class="flex h-full w-1/3 bg-neutral-100">
+  <div class="flex h-full bg-neutral-100 md:w-1/3">
     <div class="sticky top-0 w-full self-start">
       <div
         style={`max-height: ${Math.max(MIN_METADATA_HEIGHT_PX, mediaHeight)}px`}
