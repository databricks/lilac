<script lang="ts">
  import {querySelectRows, querySelectRowsSchema} from '$lib/queries/datasetQueries';
  import {
    getDatasetViewContext,
    getSelectRowsOptions,
    getSelectRowsSchemaOptions
  } from '$lib/stores/datasetViewStore';
  import {L, ROWID, type SelectRowsResponse} from '$lilac';
  export let limit: number;
  export let offset: number | undefined = undefined;
  export let rowsResponse: SelectRowsResponse | undefined = undefined;
  export let lookAheadRowId: string | null = null;

  const store = getDatasetViewContext();

  $: selectRowsSchema = querySelectRowsSchema(
    $store.namespace,
    $store.datasetName,
    getSelectRowsSchemaOptions($store)
  );
  $: selectOptions = getSelectRowsOptions($store);
  $: rowsQuery = querySelectRows(
    $store.namespace,
    $store.datasetName,
    {
      ...selectOptions,
      columns: [ROWID],
<<<<<<< HEAD
      limit: limit + 1,
      offset,
      // Sort by ROWID on top of any other sort_by option to ensure that the result order is stable.
      sort_by: [...(selectOptions.sort_by || []), ROWID]
=======
      limit,
      offset
>>>>>>> 6ae2232f
    },
    $selectRowsSchema.data?.schema
  );

  $: {
    if (
      $rowsQuery != null &&
      $rowsQuery.data != null &&
      !$rowsQuery.isPreviousData &&
      !$rowsQuery.isFetching
    ) {
      rowsResponse = {
        total_num_rows: $rowsQuery.data.total_num_rows,
        rows: $rowsQuery.data.rows.slice(0, -1)
      };
      lookAheadRowId = L.value(
        $rowsQuery.data.rows[$rowsQuery.data.rows.length - 1][ROWID],
        'string'
      );
    } else {
      rowsResponse = undefined;
      lookAheadRowId = null;
    }
  }
</script><|MERGE_RESOLUTION|>--- conflicted
+++ resolved
@@ -25,15 +25,8 @@
     {
       ...selectOptions,
       columns: [ROWID],
-<<<<<<< HEAD
       limit: limit + 1,
-      offset,
-      // Sort by ROWID on top of any other sort_by option to ensure that the result order is stable.
-      sort_by: [...(selectOptions.sort_by || []), ROWID]
-=======
-      limit,
       offset
->>>>>>> 6ae2232f
     },
     $selectRowsSchema.data?.schema
   );
