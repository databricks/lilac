--- conflicted
+++ resolved
@@ -11,11 +11,8 @@
 )
 from .data import *  # noqa: F403
 from .data.dataset_duckdb import DatasetDuckDB
-<<<<<<< HEAD
 from .data.dataset_format import OpenChat, ShareGPT
-=======
 from .data.dataset_storage_utils import download, upload
->>>>>>> 585d338d
 from .db_manager import get_dataset, list_datasets, set_default_dataset_cls
 from .deploy import deploy_config, deploy_project
 from .embeddings import *  # noqa: F403
@@ -72,11 +69,8 @@
   'deploy_project',
   'deploy_config',
   'SpanVector',
-<<<<<<< HEAD
   'ShareGPT',
   'OpenChat',
-=======
   'download',
   'upload',
->>>>>>> 585d338d
 ]