--- conflicted
+++ resolved
@@ -11,12 +11,8 @@
 )
 from .data import *  # noqa: F403
 from .data.dataset_duckdb import DatasetDuckDB
-<<<<<<< HEAD
 from .data.dataset_format import *  # noqa: F403
-from .db_manager import get_dataset, set_default_dataset_cls
-=======
 from .db_manager import get_dataset, list_datasets, set_default_dataset_cls
->>>>>>> bb71881a
 from .deploy import deploy_config, deploy_project
 from .embeddings import *  # noqa: F403
 from .env import *  # noqa: F403
