from importlib import metadata

from .concepts import *  # noqa: F403
from .config import Config, DatasetConfig, DatasetSettings, EmbeddingConfig, SignalConfig
from .data import *  # noqa: F403
from .data.dataset_duckdb import DatasetDuckDB
from .data_loader import create_dataset
from .db_manager import get_dataset, set_default_dataset_cls
from .embeddings import *  # noqa: F403
from .embeddings.default_vector_stores import register_default_vector_stores
from .env import *  # noqa: F403
from .env import LilacEnvironment, get_project_dir, set_project_dir
from .load import load
from .project import init
from .schema import *  # noqa: F403
from .schema import Field
from .server import start_server, stop_server
from .signals import *  # noqa: F403
from .signals.default_signals import register_default_signals
from .source import Source
from .sources import *  # noqa: F403
from .sources.default_sources import register_default_sources
from .splitters import *  # noqa: F403

try:
  __version__ = metadata.version('lilac')
except metadata.PackageNotFoundError:
  __version__ = ''

register_default_signals()
register_default_vector_stores()
set_default_dataset_cls(DatasetDuckDB)

# Avoids polluting the results of dir(__package__).
del (metadata, register_default_sources, register_default_signals, set_default_dataset_cls,
     DatasetDuckDB)

__all__ = [
<<<<<<< HEAD
  'start_server', 'stop_server', 'create_dataset', 'get_dataset', 'Config', 'DatasetConfig',
  'EmbeddingConfig', 'SignalConfig', 'DatasetSettings', 'LilacEnvironment', 'Source', 'Field'
=======
  'start_server',
  'stop_server',
  'create_dataset',
  'get_dataset',
  'init',
  'load',
  'set_project_dir',
  'get_project_dir',
  'Config',
  'DatasetConfig',
  'EmbeddingConfig',
  'SignalConfig',
  'DatasetSettings',
  'LilacEnvironment',
>>>>>>> a43503ff
]<|MERGE_RESOLUTION|>--- conflicted
+++ resolved
@@ -13,8 +13,7 @@
 from .load import load
 from .project import init
 from .schema import *  # noqa: F403
-from .schema import Field
-from .server import start_server, stop_server
+from .server import stop_server
 from .signals import *  # noqa: F403
 from .signals.default_signals import register_default_signals
 from .source import Source
@@ -36,10 +35,8 @@
      DatasetDuckDB)
 
 __all__ = [
-<<<<<<< HEAD
-  'start_server', 'stop_server', 'create_dataset', 'get_dataset', 'Config', 'DatasetConfig',
-  'EmbeddingConfig', 'SignalConfig', 'DatasetSettings', 'LilacEnvironment', 'Source', 'Field'
-=======
+  'Source',
+  'Field'
   'start_server',
   'stop_server',
   'create_dataset',
@@ -54,5 +51,4 @@
   'SignalConfig',
   'DatasetSettings',
   'LilacEnvironment',
->>>>>>> a43503ff
 ]