--- conflicted
+++ resolved
@@ -138,11 +138,7 @@
     dataset_config.signals = [
       s for s in dataset_config.signals if s.model_dump() != signal_config.model_dump()
     ]
-<<<<<<< HEAD
-    _write_project_config(project_dir, config)
-=======
     write_project_config(project_dir, config)
->>>>>>> d98da6af
 
 
 def project_dir_from_args(project_dir_arg: str) -> str:
