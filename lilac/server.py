--- conflicted
+++ resolved
@@ -110,12 +110,8 @@
 def status() -> ServerStatus:
   """Returns server status information."""
   return ServerStatus(
-<<<<<<< HEAD
-    version=metadata.version('lilac'), google_analytics_enabled=env('PUBLIC_HF_ANALYTICS', False))
-=======
     version=metadata.version('lilac'),
     google_analytics_enabled=env('GOOGLE_ANALYTICS_ENABLED', False))
->>>>>>> c7ccdf2c
 
 
 app.include_router(v1_router, prefix='/api/v1')
