"""Manages mapping the dataset name to the database instance."""
import os
import pathlib
import threading
from typing import Optional, Type, Union

from pydantic import BaseModel

from .config import get_dataset_config
from .data.dataset import Dataset
<<<<<<< HEAD
from .data.dataset_duckdb import get_config_filepath
from .env import get_project_dir
=======
from .env import data_path
from .project import read_project_config
>>>>>>> bfd12ffa
from .utils import get_datasets_dir

_DEFAULT_DATASET_CLS: Type[Dataset]

_CACHED_DATASETS: dict[str, Dataset] = {}

_db_lock = threading.Lock()


def _dataset_cache_key(namespace: str, dataset_name: str, project_dir: Union[str,
                                                                             pathlib.Path]) -> str:
  """Get the cache key for a dataset."""
  return f'{os.path.abspath(project_dir)}/{namespace}/{dataset_name}'


def get_dataset(namespace: str,
                dataset_name: str,
                project_dir: Optional[Union[str, pathlib.Path]] = None) -> Dataset:
  """Get the dataset instance."""
  if not _DEFAULT_DATASET_CLS:
    raise ValueError('Default dataset class not set.')

  project_dir = project_dir or get_project_dir()

  cache_key = _dataset_cache_key(namespace, dataset_name, project_dir)
  # https://docs.pytest.org/en/latest/example/simple.html#pytest-current-test-environment-variable
  inside_test = 'PYTEST_CURRENT_TEST' in os.environ
  with _db_lock:
    if cache_key not in _CACHED_DATASETS or inside_test:
      _CACHED_DATASETS[cache_key] = _DEFAULT_DATASET_CLS(
        namespace=namespace, dataset_name=dataset_name, project_dir=project_dir)
    return _CACHED_DATASETS[cache_key]


def remove_dataset_from_cache(namespace: str,
                              dataset_name: str,
                              project_dir: Optional[Union[str, pathlib.Path]] = None) -> None:
  """Remove the dataset from the db manager cache."""
  project_dir = project_dir or get_project_dir()

  cache_key = _dataset_cache_key(namespace, dataset_name, project_dir)
  with _db_lock:
    if cache_key in _CACHED_DATASETS:
      del _CACHED_DATASETS[cache_key]


class DatasetInfo(BaseModel):
  """Information about a dataset."""
  namespace: str
  dataset_name: str
  description: Optional[str] = None
  tags: list[str] = []


def list_datasets(project_dir: Union[str, pathlib.Path]) -> list[DatasetInfo]:
  """List the datasets in a project directory."""
  datasets_path = get_datasets_dir(project_dir)

  # Skip if 'datasets' doesn't exist.
  if not os.path.isdir(datasets_path):
    return []

  project_config = read_project_config(data_path())

  dataset_infos: list[DatasetInfo] = []
  for namespace in os.listdir(datasets_path):
    dataset_dir = os.path.join(datasets_path, namespace)
    # Skip if namespace is not a directory.
    if not os.path.isdir(dataset_dir):
      continue
    if namespace.startswith('.'):
      continue

    for dataset_name in os.listdir(dataset_dir):
      # Skip if dataset_name is not a directory.
      dataset_path = os.path.join(dataset_dir, dataset_name)
      if not os.path.isdir(dataset_path):
        continue
      if dataset_name.startswith('.'):
        continue

      dataset_config = get_dataset_config(project_config, namespace, dataset_name)
      tags = []
      if dataset_config:
        tags = dataset_config.tags

      dataset_infos.append(DatasetInfo(namespace=namespace, dataset_name=dataset_name, tags=tags))

  return dataset_infos


# TODO(nsthorat): Make this a registry once we have multiple dataset implementations. This breaks a
# circular dependency.
def set_default_dataset_cls(dataset_cls: Type[Dataset]) -> None:
  """Set the default dataset class."""
  global _DEFAULT_DATASET_CLS
  _DEFAULT_DATASET_CLS = dataset_cls<|MERGE_RESOLUTION|>--- conflicted
+++ resolved
@@ -8,13 +8,8 @@
 
 from .config import get_dataset_config
 from .data.dataset import Dataset
-<<<<<<< HEAD
-from .data.dataset_duckdb import get_config_filepath
 from .env import get_project_dir
-=======
-from .env import data_path
 from .project import read_project_config
->>>>>>> bfd12ffa
 from .utils import get_datasets_dir
 
 _DEFAULT_DATASET_CLS: Type[Dataset]
@@ -69,15 +64,17 @@
   tags: list[str] = []
 
 
-def list_datasets(project_dir: Union[str, pathlib.Path]) -> list[DatasetInfo]:
+def list_datasets(project_dir: Optional[Union[str, pathlib.Path]] = None) -> list[DatasetInfo]:
   """List the datasets in a project directory."""
+  project_dir = project_dir or get_project_dir()
+
   datasets_path = get_datasets_dir(project_dir)
 
   # Skip if 'datasets' doesn't exist.
   if not os.path.isdir(datasets_path):
     return []
 
-  project_config = read_project_config(data_path())
+  project_config = read_project_config(project_dir)
 
   dataset_infos: list[DatasetInfo] = []
   for namespace in os.listdir(datasets_path):
