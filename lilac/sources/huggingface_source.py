"""Huggingface source."""
import multiprocessing
import os
from typing import ClassVar, Optional, Union

import duckdb
from datasets import (
  ClassLabel,
  Dataset,
  DatasetDict,
  Image,
  Sequence,
  Translation,
  Value,
  load_dataset,
  load_from_disk,
)
from pydantic import BaseModel
from pydantic import Field as PydanticField
from typing_extensions import override

<<<<<<< HEAD
from ..data import dataset_utils
from ..schema import (
  PARQUET_FILENAME_PREFIX,
  ROWID,
  DataType,
  Field,
  Schema,
  arrow_dtype_to_dtype,
)
from ..source import Source, SourceManifest, SourceSchema
from ..tasks import TaskStepId
=======
from ..schema import INT32, STRING, Field, Item, arrow_dtype_to_dtype
from ..source import Source, SourceSchema
>>>>>>> 5ba1b911
from ..utils import log

HF_SPLIT_COLUMN = '__hfsplit__'

# Used when the dataset is saved locally.
DEFAULT_LOCAL_SPLIT_NAME = 'default'


class SchemaInfo(BaseModel):
  """Information about the processed huggingface schema."""

  fields: dict[str, Field] = {}
  class_labels: dict[str, list[str]]
  num_items: int


def _infer_field(feature_value: Union[Value, dict]) -> Optional[Field]:
  """Infer the field type from the feature value."""
  if isinstance(feature_value, dict):
    fields: dict[str, Field] = {}
    for name, value in feature_value.items():
      field = _infer_field(value)
      if field:
        fields[name] = field
    return Field(fields=fields)
  elif isinstance(feature_value, Value):
    return Field(dtype=arrow_dtype_to_dtype(feature_value.pa_type))
  elif isinstance(feature_value, Sequence):
    # Huggingface Sequences can contain a dictionary of feature values, e.g.
    #   Sequence(feature={'x': Value(dtype='int32'), 'y': Value(dtype='float32')}}
    # These are converted to {'x': [...]} and {'y': [...]}
    if isinstance(feature_value.feature, dict):
      return Field(
        fields={
          name: Field(repeated_field=_infer_field(value))
          for name, value in feature_value.feature.items()
        }
      )
    else:
      return Field(repeated_field=_infer_field(feature_value.feature))
  elif isinstance(feature_value, list):
    if len(feature_value) > 1:
      raise ValueError('Field arrays with multiple values are not supported.')
    return Field(repeated_field=_infer_field(feature_value[0]))
  elif isinstance(feature_value, ClassLabel):
    # TODO(nsthorat): For nested class labels, return the path with the class label values to show
    # strings in the UI.
    return Field(dtype=INT32)
  elif isinstance(feature_value, Image):
    log(f'{feature_value} has type Image and is ignored.')
    return None
  else:
    raise ValueError(f'Feature is not a `Value`, `Sequence`, or `dict`: {feature_value}')


def hf_schema_to_schema(
  hf_dataset_dict: DatasetDict, split: Optional[str], sample_size: Optional[int]
) -> SchemaInfo:
  """Convert the HuggingFace schema to our schema."""
  if split:
    split_datasets = [hf_dataset_dict[split]]
  else:
    split_datasets = [hf_dataset_dict[split] for split in hf_dataset_dict.keys()]

  fields: dict[str, Field] = {}
  class_labels: dict[str, list[str]] = {}
  num_items = 0

  for split_dataset in split_datasets:
    split_size = len(split_dataset)
    if sample_size:
      split_size = min(split_size, sample_size)
    num_items += split_size

    features = split_dataset.features
    for feature_name, feature_value in features.items():
      if feature_name in fields:
        continue

      if isinstance(feature_value, ClassLabel):
        # Class labels act as strings and we map the integer to a string before writing.
        fields[feature_name] = Field(dtype=STRING)
        class_labels[feature_name] = feature_value.names
      elif isinstance(feature_value, Translation):
        # Translations act as categorical strings.
        language_fields: dict[str, Field] = {}
        for language in feature_value.languages:
          language_fields[language] = Field(dtype=STRING)
        fields[feature_name] = Field(fields=language_fields)
      else:
        field = _infer_field(feature_value)
        if field:
          fields[feature_name] = field

  # Add the split column to the schema.
  fields[HF_SPLIT_COLUMN] = Field(dtype=STRING)

  return SchemaInfo(fields=fields, class_labels=class_labels, num_items=num_items)


class HuggingFaceSource(Source):
  """HuggingFace data loader

  For a list of datasets see: [huggingface.co/datasets](https://huggingface.co/datasets).

  For documentation on dataset loading see:
      [huggingface.co/docs/datasets/index](https://huggingface.co/docs/datasets/index)
  """  # noqa: D415, D400

  name: ClassVar[str] = 'huggingface'

  dataset_name: str = PydanticField(description='Either in the format `user/dataset` or `dataset`.')
  config_name: Optional[str] = PydanticField(
    title='Dataset config name', description='Some datasets require this.', default=None
  )
  split: Optional[str] = PydanticField(
    title='Dataset split', description='Loads all splits by default.', default=None
  )
  sample_size: Optional[int] = PydanticField(
    title='Sample size',
    description='Number of rows to sample from the dataset, for each split.',
    default=None,
  )
  token: Optional[str] = PydanticField(
    title='Huggingface token',
    description='Huggingface token for private datasets.',
    default=None,
    exclude=True,
  )
  revision: Optional[str] = PydanticField(title='Dataset revision', default=None)
  load_from_disk: Optional[bool] = PydanticField(
    description='Load from local disk instead of the hub.', default=False
  )

  _dataset_dict: Optional[DatasetDict] = None
  _schema_info: Optional[SchemaInfo] = None

  @override
  def setup(self) -> None:
    if self.load_from_disk:
      # Load from disk.
      hf_dataset_dict = load_from_disk(self.dataset_name)
      if isinstance(hf_dataset_dict, Dataset):
        hf_dataset_dict = DatasetDict({DEFAULT_LOCAL_SPLIT_NAME: hf_dataset_dict})
    else:
      hf_dataset_dict = load_dataset(
        self.dataset_name,
        self.config_name,
        num_proc=multiprocessing.cpu_count(),
        verification_mode='no_checks',
        token=self.token,
      )
    self._dataset_dict = hf_dataset_dict
    self._schema_info = hf_schema_to_schema(self._dataset_dict, self.split, self.sample_size)

  @override
  def source_schema(self) -> SourceSchema:
    if not self._schema_info:
      raise ValueError('`setup()` must be called before `source_schema`.')
    return SourceSchema(fields=self._schema_info.fields, num_items=self._schema_info.num_items)

  @override
  def load_to_parquet(self, output_dir: str, task_step_id: Optional[TaskStepId]) -> SourceManifest:
    del task_step_id
    if not self._schema_info or not self._dataset_dict:
      raise ValueError('`setup()` must be called before `process`.')

    out_filename = dataset_utils.get_parquet_filename(PARQUET_FILENAME_PREFIX, 0, 1)
    filepath = os.path.join(output_dir, out_filename)
    os.makedirs(output_dir, exist_ok=True)

    if self.split:
      split_names = [self.split]
    else:
      split_names = list(self._dataset_dict.keys())

    # DuckDB uses the locals() namespace to enable chaining SQL queries based on Python variables as
    # table names. Since we have an unknown number of splits, we dynamically create names in
    # locals() for DuckDB to refererence.
    duckdb_splits_local_vars = {}
    for split_name in split_names:
      duckdb_handle = f'_duckdb_handle_{split_name}'
      duckdb_splits_local_vars[split_name] = duckdb_handle
      locals()[duckdb_handle] = self._dataset_dict[split_name].data.table
    sql_query = '\nUNION ALL\n'.join(
      f"""(SELECT *, '{split_name}' AS {HF_SPLIT_COLUMN}
        FROM {duckdb_handle}
        {f'LIMIT {self.sample_size}' if self.sample_size else ''})"""
      for split_name, duckdb_handle in duckdb_splits_local_vars.items()
    )
    all_splits = duckdb.sql(sql_query)

    # Enum column rewrites. (Huggingface supports integer columns, with a schema mapping integers
    # to strings. We rewrite the integer columns to strings.)
    if self._schema_info.class_labels:
      star_clause = f'* EXCLUDE ({", ".join(self._schema_info.class_labels.keys())}),'
      # +1 because HF class labels start at 0 but DuckDB's array_extract is 1-indexed.
      rename_clause = ', '.join(
        f'ARRAY_EXTRACT({class_names}, {key} + 1) AS {key}'
        for key, class_names in self._schema_info.class_labels.items()
      )
      select_clause = star_clause + rename_clause
    else:
      select_clause = '*'
    duckdb.sql(
      f"""
      SELECT replace(CAST(uuid() AS VARCHAR), ' - ', ' ') AS {ROWID},
      {select_clause}
      FROM all_splits
      """
    ).write_parquet(filepath, compression='zstd')
    schema = Schema(fields=self.source_schema().fields.copy())
    return SourceManifest(files=[out_filename], data_schema=schema, source=self)<|MERGE_RESOLUTION|>--- conflicted
+++ resolved
@@ -19,22 +19,18 @@
 from pydantic import Field as PydanticField
 from typing_extensions import override
 
-<<<<<<< HEAD
 from ..data import dataset_utils
 from ..schema import (
+  INT32,
   PARQUET_FILENAME_PREFIX,
   ROWID,
-  DataType,
+  STRING,
   Field,
   Schema,
   arrow_dtype_to_dtype,
 )
 from ..source import Source, SourceManifest, SourceSchema
 from ..tasks import TaskStepId
-=======
-from ..schema import INT32, STRING, Field, Item, arrow_dtype_to_dtype
-from ..source import Source, SourceSchema
->>>>>>> 5ba1b911
 from ..utils import log
 
 HF_SPLIT_COLUMN = '__hfsplit__'
