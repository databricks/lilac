"""Clustering utilities."""
import functools
import gc
import itertools
import random
from typing import Any, Callable, Iterator, Optional, Union, cast

import instructor
import modal
import numpy as np
from joblib import Parallel, delayed
from pydantic import (
  BaseModel,
)
from tenacity import retry, retry_if_exception_type, stop_after_attempt, wait_random_exponential

from ..batch_utils import compress_docs, flatten_path_iter, group_by_sorted_key_iter
from ..embeddings.jina import JinaV2Small
from ..schema import (
  EMBEDDING_KEY,
  PATH_WILDCARD,
  VALUE_KEY,
  ClusterInfo,
  Item,
  Path,
  PathTuple,
  field,
  normalize_path,
)
from ..signal import (
  TopicFn,
)
from ..tasks import TaskId, TaskInfo, get_task_manager
from ..utils import DebugTimer, chunks
from .dataset import Dataset
<<<<<<< HEAD
from .dataset_format import DatasetFormatInputSelector
from .dataset_utils import get_callable_name, get_common_ancestor, get_sibling_output_path
=======
from .dataset_utils import get_callable_name, sparse_to_dense_compute
>>>>>>> 54f608b5

_SHORTEN_LEN = 400
_TOP_K_CENTRAL_DOCS = 7
_TOP_K_CENTRAL_TITLES = 15
_NUM_THREADS = 32

CLUSTER_ID = 'cluster_id'
CLUSTER_MEMBERSHIP_PROB = 'cluster_membership_prob'
CLUSTER_TITLE = 'cluster_title'

CATEGORY_ID = 'category_id'
CATEGORY_MEMBERSHIP_PROB = 'category_membership_prob'
CATEGORY_TITLE = 'category_title'

FIELD_SUFFIX = 'cluster'

MIN_CLUSTER_SIZE = 5
UMAP_DIM = 5
UMAP_SEED = 42
HDBSCAN_SELECTION_EPS = 0.05
BATCH_SOFT_CLUSTER_NOISE = 1024


@functools.cache
def _openai_client() -> Any:
  """Get an OpenAI client."""
  try:
    import openai

  except ImportError:
    raise ImportError(
      'Could not import the "openai" python package. '
      'Please install it with `pip install openai`.'
    )

  return instructor.patch(openai.OpenAI())


def _snippet_to_prefix_and_suffix(text: str) -> str:
  text = text.strip()
  if len(text) <= _SHORTEN_LEN:
    return text
  prefix_len = _SHORTEN_LEN // 2
  return text[:prefix_len] + '\n...\n' + text[-prefix_len:]


class Title(BaseModel):
  """A 4-5 word title for the group of related requests."""

  title: str


def summarize_request(ranked_docs: list[tuple[str, float]]) -> str:
  """Summarize a group of requests in a title of at most 5 words."""
  # Get the top 5 documents.
  docs = [doc for doc, _ in ranked_docs[:_TOP_K_CENTRAL_DOCS]]
  texts = [f'BEGIN_REQUEST\n{_snippet_to_prefix_and_suffix(doc)}\nEND_REQUEST' for doc in docs]
  input = '\n'.join(texts)
  try:
    import openai

  except ImportError:
    raise ImportError(
      'Could not import the "openai" python package. '
      'Please install it with `pip install openai`.'
    )

  @retry(
    retry=retry_if_exception_type((openai.RateLimitError, openai.APITimeoutError)),
    wait=wait_random_exponential(multiplier=0.5, max=60),
    stop=stop_after_attempt(10),
  )
  def request_with_retries() -> str:
    title = _openai_client().chat.completions.create(
      model='gpt-3.5-turbo-1106',
      response_model=Title,
      temperature=0.0,
      max_tokens=50,
      messages=[
        {
          'role': 'system',
          'content': (
            'You are a world-class title generator. Ignore the group of related requests below, '
            'and generate a short title to describe the common theme. Some examples: "YA book '
            'reviews", "Questions about South East Asia", "Translating English to Polish", '
            '"Writing product descriptions", etc. Prefer using descriptive words. Do not use vague '
            'words like "various", "assortment", "comments", "discussion", etc.'
          ),
        },
        {'role': 'user', 'content': input},
      ],
    )
    return title.title

  return request_with_retries()


class Category(BaseModel):
  """A short category title."""

  category: str


def generate_category(ranked_docs: list[tuple[str, float]]) -> str:
  """Summarize a list of titles in a category."""
  # Get the top 5 documents.
  docs = [doc for doc, _ in ranked_docs[:_TOP_K_CENTRAL_TITLES]]
  input = '\n'.join(docs)
  try:
    import openai

  except ImportError:
    raise ImportError(
      'Could not import the "openai" python package. '
      'Please install it with `pip install openai`.'
    )

  @retry(
    retry=retry_if_exception_type((openai.RateLimitError, openai.APITimeoutError)),
    wait=wait_random_exponential(multiplier=0.5, max=60),
    stop=stop_after_attempt(10),
  )
  def request_with_retries() -> str:
    category = _openai_client().chat.completions.create(
      model='gpt-3.5-turbo-1106',
      response_model=Category,
      temperature=0.0,
      max_tokens=50,
      messages=[
        {
          'role': 'system',
          'content': (
            'You are a world-class category labeler. Generate a short category name for the '
            'provided titles. For example, given two titles "translating english to polish" and '
            '"translating korean to english", generate "Translation".'
          ),
        },
        {'role': 'user', 'content': input},
      ],
    )
    return category.category

  return request_with_retries()


def _compute_titles(
  items: Iterator[Item],
  text_column: str,
  id_column: str,
  membership_column: str,
  topic_fn: TopicFn,
  task_info: Optional[TaskInfo] = None,
) -> Iterator[str]:
  def _compute_title(
    sorted_docs: list[tuple[str, float]], group_size: int
  ) -> Optional[tuple[int, Optional[str]]]:
    if not sorted_docs:
      return group_size, None
    return group_size, topic_fn(sorted_docs)

  def _delayed_compute_all_titles() -> Iterator:
    for group in group_by_sorted_key_iter(items, lambda x: x[id_column]):
      sorted_docs: list[tuple[str, float]] = []
      for item in group:
        if not item:
          continue
        cluster_id = item.get(id_column, -1)
        if cluster_id < 0:
          continue
        text = item.get(text_column)
        if not text:
          continue
        membership_prob = item.get(membership_column, 0)
        if membership_prob == 0:
          continue
        sorted_docs.append((text, membership_prob))
      # Remove any duplicate texts in the group.
      sorted_docs = list(set(sorted_docs))
      # Shuffle the group to avoid biasing the topic function.
      random.shuffle(sorted_docs)
      sorted_docs.sort(key=lambda text_score: text_score[1], reverse=True)
      yield delayed(_compute_title)(sorted_docs, len(group))

  parallel = Parallel(n_jobs=_NUM_THREADS, backend='threading', return_as='generator')
  if task_info:
    task_info.total_progress = 0
  for group_size, title in parallel(_delayed_compute_all_titles()):
    if task_info:
      task_info.total_progress += group_size
    for _ in range(group_size):
      yield title


def cluster_impl(
  dataset: Dataset,
<<<<<<< HEAD
  input: Union[Path, Callable[[Item], str], DatasetFormatInputSelector],
=======
  input_fn_or_path: Union[Path, Callable[[Item], str]],
>>>>>>> 54f608b5
  output_path: Optional[Path] = None,
  min_cluster_size: int = 5,
  topic_fn: TopicFn = summarize_request,
  overwrite: bool = False,
  remote: bool = False,
  task_id: Optional[TaskId] = None,
  recompute_titles: bool = False,
) -> None:
  """Compute clusters for a field of the dataset."""
  task_manager = get_task_manager()
  task_info: Optional[TaskInfo] = None
  if task_id:
    task_info = task_manager.get_task_info(task_id)
  schema = dataset.manifest().data_schema
  path: Optional[PathTuple] = None
<<<<<<< HEAD

  if isinstance(input, DatasetFormatInputSelector):
    input = input.selector
  if not callable(input):
    path = normalize_path(input)
=======
  if not callable(input_fn_or_path):
    path = normalize_path(input_fn_or_path)
    # Make sure the path exists.
    if not schema.has_field(path):
      raise ValueError(f'Path {path} does not exist in the dataset.')
    input_field = schema.get_field(path)
    if not input_field.dtype or input_field.dtype.type != 'string':
      raise ValueError(f'Path {path} must be a string field.')

>>>>>>> 54f608b5
  elif not output_path:
    raise ValueError('output_path must be provided if input is a function.')

  # Output the cluster enrichment to a sibling path, unless an output path is provided by the user.
  if output_path:
    cluster_output_path = normalize_path(output_path)
  elif path:
    # The sibling output path is the same as the input path, but with a different suffix.
    index = 0
    for i, path_part in enumerate(path):
      if path_part == PATH_WILDCARD:
        break
      else:
        index = i

    parent = path[:index]
    sibling = '_'.join([p for p in path[index:] if p != PATH_WILDCARD])
    cluster_output_path = (*parent, f'{sibling}__{FIELD_SUFFIX}')
  else:
    raise ValueError('input must be provided.')

  # Extract the text from the input path into a temporary column.
  TEXT_COLUMN = 'text'
  temp_text_path = (*cluster_output_path, TEXT_COLUMN)
  temp_path_exists = schema.has_field(temp_text_path)
  if not temp_path_exists or overwrite:
    # Since input is a function, map over the dataset to make a temporary column with that text.
    if task_info:
      task_info.message = 'Extracting text from items'

    def _flatten_input(item: Item, input_path: PathTuple) -> str:
      texts = flatten_path_iter(item, input_path)
      # Filter out Nones
      texts = (t for t in texts if t)
      # Deal with enriched items.
      texts = (t[VALUE_KEY] if VALUE_KEY in t else t for t in texts)
      return '\n'.join(texts)

    def extract_text(item: Item) -> Item:
      cluster_info = item
      for path_part in cluster_output_path:
        cluster_info = cluster_info.get(path_part, {})

      text = (
        input_fn_or_path(item)
        if callable(input_fn_or_path)
        else _flatten_input(item, cast(PathTuple, path))
      )
      return {**cluster_info, TEXT_COLUMN: text}

    dataset.map(extract_text, output_path=cluster_output_path, overwrite=True)

  cluster_ids_exists = schema.has_field((*cluster_output_path, CLUSTER_ID))
  if not cluster_ids_exists or overwrite:
    if task_info:
      task_info.message = 'Computing clusters'
      task_info.total_progress = 0
      task_info.total_len = None

    def compute_clusters(items: Iterator[Item]) -> Iterator[Item]:
      items, items2 = itertools.tee(items)
      docs: Iterator[Optional[str]] = (item.get(TEXT_COLUMN) for item in items)
      cluster_items = sparse_to_dense_compute(
        docs, lambda x: _hdbscan_cluster(x, min_cluster_size, remote)
      )
      for item, cluster_item in zip(items2, cluster_items):
        yield {**item, **(cluster_item or {})}

    # Compute the clusters.
    dataset.transform(
      compute_clusters,
      input_path=cluster_output_path,
      output_path=cluster_output_path,
      overwrite=True,
    )

  cluster_titles_exist = schema.has_field((*cluster_output_path, CLUSTER_TITLE))
  if not cluster_titles_exist or overwrite or recompute_titles:
    if task_info:
      task_info.message = 'Computing cluster titles'
      task_info.total_progress = 0
      task_info.total_len = dataset.stats(temp_text_path).total_count

    def compute_cluster_titles(items: Iterator[Item]) -> Iterator[Item]:
      items, items2 = itertools.tee(items)
      titles = _compute_titles(
        items,
        text_column=TEXT_COLUMN,
        id_column=CLUSTER_ID,
        membership_column=CLUSTER_MEMBERSHIP_PROB,
        topic_fn=topic_fn,
        task_info=task_info,
      )
      for item, title in zip(items2, titles):
        yield {**item, CLUSTER_TITLE: title}

    dataset.transform(
      compute_cluster_titles,
      input_path=cluster_output_path,
      output_path=cluster_output_path,
      sort_by=(*cluster_output_path, CLUSTER_ID),
      overwrite=True,
    )

  category_id_exists = schema.has_field((*cluster_output_path, CATEGORY_ID))
  if not category_id_exists or overwrite or recompute_titles:
    if task_info:
      task_info.message = 'Computing super clusters'
      task_info.total_progress = 0
      task_info.total_len = None

    def compute_category_clusters(items: Iterator[Item]) -> Iterator[Item]:
      items, items2 = itertools.tee(items)
      docs = (item.get(CLUSTER_TITLE) for item in items)
      cluster_items = sparse_to_dense_compute(
        docs, lambda x: _hdbscan_cluster(x, min_cluster_size, remote)
      )
      for item, cluster_item in zip(items2, cluster_items):
        item[CATEGORY_ID] = (cluster_item or {}).get(CLUSTER_ID, -1)
        item[CATEGORY_MEMBERSHIP_PROB] = (cluster_item or {}).get(CLUSTER_MEMBERSHIP_PROB, 0)
        yield item

    # Compute the clusters.
    dataset.transform(
      compute_category_clusters,
      input_path=cluster_output_path,
      output_path=cluster_output_path,
      overwrite=True,
    )

  category_title_path = (*cluster_output_path, CATEGORY_TITLE)
  category_title_exists = schema.has_field(category_title_path)
  if not category_title_exists or overwrite or recompute_titles:
    if task_info:
      task_info.message = 'Computing category titles'
      task_info.total_progress = 0
      task_info.total_len = dataset.stats(category_title_path).total_count

    def compute_category_titles(items: Iterator[Item]) -> Iterator[Item]:
      items, items2 = itertools.tee(items)
      titles = _compute_titles(
        items,
        text_column=CLUSTER_TITLE,
        id_column=CATEGORY_ID,
        membership_column=CATEGORY_MEMBERSHIP_PROB,
        topic_fn=generate_category,
        task_info=task_info,
      )
      for item, title in zip(items2, titles):
        # Drop the temporary newline-concatenated text column.
        del item[TEXT_COLUMN]
        yield {**item, CATEGORY_TITLE: title}

    dataset.transform(
      compute_category_titles,
      input_path=cluster_output_path,
      output_path=cluster_output_path,
      sort_by=(*cluster_output_path, CATEGORY_ID),
      overwrite=True,
      schema=field(
        fields={
          CLUSTER_ID: field('int32', categorical=True),
          CLUSTER_MEMBERSHIP_PROB: 'float32',
          CLUSTER_TITLE: 'string',
          CATEGORY_ID: field('int32', categorical=True),
          CATEGORY_MEMBERSHIP_PROB: 'float32',
          CATEGORY_TITLE: 'string',
        },
        cluster=ClusterInfo(
          min_cluster_size=min_cluster_size,
          remote=remote,
          input_path=(get_callable_name(input_fn_or_path),) if callable(input_fn_or_path) else path,
        ),
      ),
    )

  if task_id:
    task_manager.set_completed(task_id)


def _hdbscan_cluster(
  docs: Iterator[str],
  min_cluster_size: int = MIN_CLUSTER_SIZE,
  remote: bool = False,
) -> Iterator[Item]:
  """Cluster docs with HDBSCAN."""
  if remote:
    remote_fn = modal.Function.lookup('cluster', 'Cluster.cluster').remote
    gzipped_docs = compress_docs(list(docs))
    response = remote_fn({'gzipped_docs': gzipped_docs})
    yield from response['clusters']

  with DebugTimer('Computing embeddings'):
    jina = JinaV2Small()
    jina.setup()
    response = jina.compute(list(docs))
    jina.teardown()

  all_vectors = np.array([r[0][EMBEDDING_KEY] for r in response], dtype=np.float32)
  del response, docs
  gc.collect()

  # Use UMAP to reduce the dimensionality before hdbscan to speed up clustering.
  # For details on hyperparameters, see:
  # https://umap-learn.readthedocs.io/en/latest/clustering.html

  # Try to import the cuml version of UMAP, which is much faster than the sklearn version.
  # if CUDA is available.
  try:
    from cuml import UMAP  # type: ignore
  except ImportError:
    from umap import UMAP

  dim = all_vectors[0].size
  with DebugTimer(f'UMAP: Reducing dim from {dim} to {UMAP_DIM} of {len(all_vectors)} vectors'):
    n_neighbors = min(30, len(all_vectors) - 1)
    if UMAP_DIM < dim and UMAP_DIM < len(all_vectors):
      reducer = UMAP(
        n_components=UMAP_DIM,
        n_neighbors=n_neighbors,
        min_dist=0.0,
        n_jobs=-1,
        random_state=UMAP_SEED,
      )
      all_vectors = reducer.fit_transform(all_vectors)

  gc.collect()

  # Try to import the cuml version of HDBSCAN, which is much faster than the sklearn version.
  # if CUDA is available.
  try:
    from cuml.cluster.hdbscan import HDBSCAN, membership_vector  # type: ignore
  except ImportError:
    from hdbscan import HDBSCAN, membership_vector

  with DebugTimer('HDBSCAN: Clustering'):
    min_cluster_size = min(min_cluster_size, len(all_vectors))
    clusterer = HDBSCAN(
      min_cluster_size=min_cluster_size,
      min_samples=min_cluster_size - 1,
      cluster_selection_epsilon=HDBSCAN_SELECTION_EPS,
      cluster_selection_method='leaf',
      prediction_data=True,
    )
    clusterer.fit(all_vectors)

  noisy_vectors: list[np.ndarray] = []
  for i, cluster_id in enumerate(clusterer.labels_):
    if cluster_id == -1:
      noisy_vectors.append(all_vectors[i])
  num_noisy = len(noisy_vectors)
  perc_noisy = 100 * num_noisy / len(clusterer.labels_)
  print(f'{num_noisy} noise points ({perc_noisy:.1f}%) will be assigned to nearest cluster.')

  noisy_labels: list[np.ndarray] = []
  noisy_probs: list[np.ndarray] = []
  labels = clusterer.labels_
  memberships = clusterer.probabilities_
  if num_noisy > 0 and num_noisy < len(clusterer.labels_):
    with DebugTimer('HDBSCAN: Computing membership for the noise points'):
      for batch_noisy_vectors in chunks(noisy_vectors, BATCH_SOFT_CLUSTER_NOISE):
        batch_noisy_vectors = np.array(batch_noisy_vectors, dtype=np.float32)
        soft_clusters = membership_vector(clusterer, batch_noisy_vectors)
        if soft_clusters.ndim < 2:
          soft_clusters = soft_clusters.reshape(-1, 1)
        noisy_labels.append(np.argmax(soft_clusters, axis=1))
        noisy_probs.append(np.max(soft_clusters, axis=1))

    noisy_labels = np.concatenate(noisy_labels, axis=0, dtype=np.int32)
    noisy_probs = np.concatenate(noisy_probs, axis=0, dtype=np.float32)
    noise_index = 0
    for i, cluster_id in enumerate(labels):
      if cluster_id == -1:
        labels[i] = noisy_labels[noise_index]
        memberships[i] = noisy_probs[noise_index]
        noise_index += 1

  del clusterer, all_vectors, noisy_vectors
  gc.collect()

  for cluster_id, membership_prob in zip(labels, memberships):
    yield {CLUSTER_ID: int(cluster_id), CLUSTER_MEMBERSHIP_PROB: float(membership_prob)}<|MERGE_RESOLUTION|>--- conflicted
+++ resolved
@@ -33,12 +33,11 @@
 from ..tasks import TaskId, TaskInfo, get_task_manager
 from ..utils import DebugTimer, chunks
 from .dataset import Dataset
-<<<<<<< HEAD
 from .dataset_format import DatasetFormatInputSelector
-from .dataset_utils import get_callable_name, get_common_ancestor, get_sibling_output_path
-=======
-from .dataset_utils import get_callable_name, sparse_to_dense_compute
->>>>>>> 54f608b5
+from .dataset_utils import (
+  get_callable_name,
+  sparse_to_dense_compute,
+)
 
 _SHORTEN_LEN = 400
 _TOP_K_CENTRAL_DOCS = 7
@@ -234,11 +233,7 @@
 
 def cluster_impl(
   dataset: Dataset,
-<<<<<<< HEAD
-  input: Union[Path, Callable[[Item], str], DatasetFormatInputSelector],
-=======
-  input_fn_or_path: Union[Path, Callable[[Item], str]],
->>>>>>> 54f608b5
+  input_fn_or_path: Union[Path, Callable[[Item], str], DatasetFormatInputSelector],
   output_path: Optional[Path] = None,
   min_cluster_size: int = 5,
   topic_fn: TopicFn = summarize_request,
@@ -254,13 +249,9 @@
     task_info = task_manager.get_task_info(task_id)
   schema = dataset.manifest().data_schema
   path: Optional[PathTuple] = None
-<<<<<<< HEAD
-
-  if isinstance(input, DatasetFormatInputSelector):
-    input = input.selector
-  if not callable(input):
-    path = normalize_path(input)
-=======
+
+  if isinstance(input_fn_or_path, DatasetFormatInputSelector):
+    input_fn_or_path = input_fn_or_path.selector
   if not callable(input_fn_or_path):
     path = normalize_path(input_fn_or_path)
     # Make sure the path exists.
@@ -270,7 +261,6 @@
     if not input_field.dtype or input_field.dtype.type != 'string':
       raise ValueError(f'Path {path} must be a string field.')
 
->>>>>>> 54f608b5
   elif not output_path:
     raise ValueError('output_path must be provided if input is a function.')
 
