"""Utilities for working with datasets."""

import gc
import json
import math
import os
import pprint
import secrets
from collections.abc import Iterable
from typing import Any, Callable, Iterator, Optional, Sequence, TypeVar, Union, cast

import numpy as np
import pyarrow as pa

from ..batch_utils import deep_flatten
<<<<<<< HEAD
from ..env import env
=======
from ..config import env
from ..embeddings.vector_store import VectorDBIndex
>>>>>>> 25f1692a
from ..parquet_writer import ParquetWriter
from ..schema import (
  EMBEDDING_KEY,
  PATH_WILDCARD,
  TEXT_SPAN_END_FEATURE,
  TEXT_SPAN_START_FEATURE,
  UUID_COLUMN,
  VALUE_KEY,
  Field,
  Item,
  PathKey,
  PathTuple,
  Schema,
  VectorKey,
  field,
  schema,
  schema_to_arrow_schema,
)
from ..signals.signal import Signal
from ..utils import is_primitive, log, open_file


def _replace_embeddings_with_none(input: Union[Item, Item]) -> Union[Item, Item]:
  if isinstance(input, np.ndarray):
    return None
  if isinstance(input, dict):
    return {k: _replace_embeddings_with_none(v) for k, v in input.items()}
  if isinstance(input, list):
    return [_replace_embeddings_with_none(v) for v in input]

  return input


def replace_embeddings_with_none(input: Union[Item, Item]) -> Item:
  """Replaces all embeddings with None."""
  return cast(Item, _replace_embeddings_with_none(input))


def count_primitives(input: Union[Iterable, Iterator]) -> int:
  """Iterate through each element of the input, flattening each one, computing a count.

  Sum the final set of counts. This is the important iterable not to exhaust.
  """
  return sum((len(list(deep_flatten(i))) for i in input))


def _wrap_value_in_dict(input: Union[object, dict], props: PathTuple) -> Union[object, dict]:
  # If the signal produced no value, or nan, we should return None so the parquet value is sparse.
  if isinstance(input, float) and math.isnan(input):
    input = None
  for prop in reversed(props):
    input = {prop: input}
  return input


def _wrap_in_dicts(input: Union[object, Iterable[object]],
                   spec: list[PathTuple]) -> Union[object, Iterable[object]]:
  """Wraps an object or iterable in a dict according to the spec."""
  props = spec[0] if spec else tuple()
  if len(spec) == 1:
    return _wrap_value_in_dict(input, props)
  if input is None or isinstance(input, float) and math.isnan(input):
    # Return empty dict for missing inputs.
    return {}
  res = [_wrap_in_dicts(elem, spec[1:]) for elem in cast(Iterable, input)]
  return _wrap_value_in_dict(res, props)


def wrap_in_dicts(input: Iterable[object], spec: list[PathTuple]) -> Iterable[object]:
  """Wraps an object or iterable in a dict according to the spec."""
  return [_wrap_in_dicts(elem, spec) for elem in input]


def _merge_field_into(schema: Field, destination: Field) -> None:
  if isinstance(schema, Field):
    destination.signal = destination.signal or schema.signal
    destination.dtype = destination.dtype or schema.dtype
  if schema.fields:
    destination.fields = destination.fields or {}
    for field_name, subfield in schema.fields.items():
      if field_name not in destination.fields:
        destination.fields[field_name] = subfield.copy(deep=True)
      else:
        _merge_field_into(subfield, destination.fields[field_name])
  elif schema.repeated_field:
    if not destination.repeated_field:
      raise ValueError('Failed to merge schemas. Origin schema is repeated, but destination is not')
    _merge_field_into(schema.repeated_field, destination.repeated_field)
  else:
    if destination.dtype != schema.dtype:
      raise ValueError(f'Failed to merge schemas. Origin schema has dtype {schema.dtype}, '
                       f'but destination has dtype {destination.dtype}')


def merge_schemas(schemas: Sequence[Union[Schema, Field]]) -> Schema:
  """Merge a list of schemas."""
  merged_schema = Schema(fields={})
  for s in schemas:
    _merge_field_into(cast(Field, s), cast(Field, merged_schema))
  return merged_schema


def schema_contains_path(schema: Schema, path: PathTuple) -> bool:
  """Check if a schema contains a path."""
  current_field = cast(Field, schema)
  for path_part in path:
    if path_part == PATH_WILDCARD:
      if current_field.repeated_field is None:
        return False
      current_field = current_field.repeated_field
    else:
      if current_field.fields is None or path_part not in current_field.fields:
        return False
      current_field = current_field.fields[str(path_part)]
  return True


def create_signal_schema(signal: Signal, source_path: PathTuple, current_schema: Schema) -> Schema:
  """Create a schema describing the enriched fields added an enrichment."""
  leafs = current_schema.leafs
  # Validate that the enrich fields are actually a valid leaf path.
  if source_path not in leafs:
    raise ValueError(f'"{source_path}" is not a valid leaf path. Leaf paths: {leafs.keys()}')

  signal_schema = signal.fields()
  signal_schema.signal = signal.dict()

  enriched_schema = field(fields={signal.key(is_computed_signal=True): signal_schema})

  for path_part in reversed(source_path):
    if path_part == PATH_WILDCARD:
      enriched_schema = Field(repeated_field=enriched_schema)
    else:
      enriched_schema = Field(fields={path_part: enriched_schema})

  if not enriched_schema.fields:
    raise ValueError('This should not happen since enriched_schema always has fields (see above)')

  return schema({UUID_COLUMN: 'string', **cast(dict, enriched_schema.fields)})


def write_embeddings_to_disk(vector_store: str, uuids: Iterable[str], signal_items: Iterable[Item],
                             output_dir: str) -> None:
  """Write a set of embeddings to disk."""

  def embedding_predicate(input: Any) -> bool:
    return (isinstance(input, list) and len(input) > 0 and isinstance(input[0], dict) and
            EMBEDDING_KEY in input[0])

  path_keys = flatten_keys(uuids, signal_items, is_primitive_predicate=embedding_predicate)
  all_embeddings = cast(Iterable[Item],
                        deep_flatten(signal_items, is_primitive_predicate=embedding_predicate))

  embedding_vectors: list[np.ndarray] = []
  all_spans: list[tuple[PathKey, list[tuple[int, int]]]] = []
  for path_key, embeddings in zip(path_keys, all_embeddings):
    if not path_key or not embeddings:
      # Sparse embeddings may not have an embedding for every key.
      continue

    spans: list[tuple[int, int]] = []
    for e in embeddings:
      span = e[VALUE_KEY]
      vector = e[EMBEDDING_KEY]
      # We squeeze here because embedding functions can return outer dimensions of 1.
      embedding_vectors.append(vector.reshape(-1))
      spans.append((span[TEXT_SPAN_START_FEATURE], span[TEXT_SPAN_END_FEATURE]))
    all_spans.append((path_key, spans))
  embedding_matrix = np.array(embedding_vectors)
  del path_keys, all_embeddings, embedding_vectors
  gc.collect()

  # Write to disk.
  vector_index = VectorDBIndex(vector_store)
  vector_index.add(all_spans, embedding_matrix)
  vector_index.save(output_dir)

  del vector_index
  gc.collect()


def write_items_to_parquet(items: Iterable[Item], output_dir: str, schema: Schema,
                           filename_prefix: str, shard_index: int,
                           num_shards: int) -> tuple[str, int]:
  """Write a set of items to a parquet file, in columnar format."""
  arrow_schema = schema_to_arrow_schema(schema)
  out_filename = parquet_filename(filename_prefix, shard_index, num_shards)
  filepath = os.path.join(output_dir, out_filename)
  f = open_file(filepath, mode='wb')
  writer = ParquetWriter(schema)
  writer.open(f)
  debug = env('DEBUG', False)
  num_items = 0
  for item in items:
    # Add a UUID column.
    if UUID_COLUMN not in item:
      item[UUID_COLUMN] = secrets.token_urlsafe(nbytes=12)  # 16 base64 characters.
    if debug:
      try:
        _validate(item, arrow_schema)
      except Exception as e:
        raise ValueError(f'Error validating item: {json.dumps(item)}') from e
    writer.write(item)
    num_items += 1
  writer.close()
  f.close()
  return out_filename, num_items


def _validate(item: Item, schema: pa.Schema) -> None:
  # Try to parse the item using the inferred schema.
  try:
    pa.RecordBatch.from_pylist([item], schema=schema)
  except pa.ArrowTypeError:
    log('Failed to parse arrow item using the arrow schema.')
    log('Item:')
    log(pprint.pformat(item, indent=2))
    log('Arrow schema:')
    log(schema)
    raise  # Re-raise the same exception, same stacktrace.


def parquet_filename(prefix: str, shard_index: int, num_shards: int) -> str:
  """Return the filename for a parquet file."""
  return f'{prefix}-{shard_index:05d}-of-{num_shards:05d}.parquet'


def _flatten_keys(uuid: str, nested_input: Iterable, location: list[int],
                  is_primitive_predicate: Callable[[object], bool]) -> Iterator[VectorKey]:
  if is_primitive_predicate(nested_input) or is_primitive(nested_input) or isinstance(
      nested_input, dict):
    yield (uuid, *location)
    return

  for i, input in enumerate(nested_input):
    yield from _flatten_keys(uuid, input, [*location, i], is_primitive_predicate)


def flatten_keys(
    uuids: Iterable[str],
    nested_input: Iterable,
    is_primitive_predicate: Callable[[object],
                                     bool] = is_primitive) -> Iterator[Optional[VectorKey]]:
  """Flatten the uuid keys of a nested input."""
  for uuid, input in zip(uuids, nested_input):
    if input is None:
      yield None
      continue
    yield from _flatten_keys(uuid, input, [], is_primitive_predicate)


Tin = TypeVar('Tin')
Tout = TypeVar('Tout')


def sparse_to_dense_compute(
    sparse_input: Iterator[Optional[Tin]],
    func: Callable[[Iterable[Tin]], Iterable[Tout]]) -> Iterator[Optional[Tout]]:
  """Densifies the input before calling the provided `func` and sparsifies the output."""
  locations: list[int] = []
  total_size: int = 0

  def densify(x: Iterator[Optional[Tin]]) -> Iterator[Tin]:
    nonlocal locations, total_size
    for i, value in enumerate(x):
      total_size += 1
      if value is not None:
        locations.append(i)
        yield value

  dense_input = densify(sparse_input)
  dense_output = iter(func(dense_input))
  index = 0

  location_index = 0

  while True:
    try:
      out = next(dense_output)
      out_index = locations[location_index]
      while index < out_index:
        yield None
        index += 1
      yield out
      location_index += 1
      index += 1
    except StopIteration:
      while index < total_size:
        yield None
        index += 1
      return<|MERGE_RESOLUTION|>--- conflicted
+++ resolved
@@ -13,12 +13,8 @@
 import pyarrow as pa
 
 from ..batch_utils import deep_flatten
-<<<<<<< HEAD
+from ..embeddings.vector_store import VectorDBIndex
 from ..env import env
-=======
-from ..config import env
-from ..embeddings.vector_store import VectorDBIndex
->>>>>>> 25f1692a
 from ..parquet_writer import ParquetWriter
 from ..schema import (
   EMBEDDING_KEY,
