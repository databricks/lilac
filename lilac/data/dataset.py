--- conflicted
+++ resolved
@@ -58,12 +58,8 @@
 )
 from ..signals.concept_scorer import ConceptSignal
 from ..source import Source, resolve_source
-<<<<<<< HEAD
 from ..tasks import TaskExecutionType, TaskShardId
-=======
-from ..tasks import TaskExecutionType, TaskStepId
 from .dataset_format import DatasetFormat
->>>>>>> a53d460f
 
 # Threshold for rejecting certain queries (e.g. group by) for columns with large cardinality.
 TOO_MANY_DISTINCT = 1_000_000
@@ -468,11 +464,7 @@
   ) -> None:
     """Compute an embedding for a given field path."""
     signal = get_signal_by_type(embedding, TextEmbeddingSignal)()
-<<<<<<< HEAD
-    self.compute_signal(signal, path, overwrite, task_shard_id)
-=======
-    self.compute_signal(signal, path, filters, limit, include_deleted, overwrite, task_step_id)
->>>>>>> a53d460f
+    self.compute_signal(signal, path, filters, limit, include_deleted, overwrite, task_shard_id)
 
   def compute_concept(
     self,
@@ -488,13 +480,15 @@
   ) -> None:
     """Compute concept scores for a given field path."""
     signal = ConceptSignal(namespace=namespace, concept_name=concept_name, embedding=embedding)
-<<<<<<< HEAD
-    self.compute_signal(signal, path, overwrite=overwrite, task_shard_id=task_shard_id)
-=======
     self.compute_signal(
-      signal, path, filters, limit, include_deleted, overwrite=overwrite, task_step_id=task_step_id
+      signal,
+      path,
+      filters,
+      limit,
+      include_deleted,
+      overwrite=overwrite,
+      task_shard_id=task_shard_id,
     )
->>>>>>> a53d460f
 
   @abc.abstractmethod
   def delete_signal(self, signal_path: Path) -> None:
