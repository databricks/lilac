"""Tests for dataset.map()."""

import inspect
from typing import ClassVar, Iterable, Literal, Optional

import pytest
from distributed import Client, LocalCluster
from typing_extensions import override

from .. import tasks
from ..schema import PATH_WILDCARD, VALUE_KEY, Field, Item, MapInfo, RichData, field, schema
from ..signal import TextSignal, clear_signal_registry, register_signal
from ..sources.source_registry import clear_source_registry, register_source
from ..test_utils import (
  TEST_TIME,
  allow_any_datetime,
)
from .dataset import DatasetManifest
from .dataset_test_utils import (
  TEST_DATASET_NAME,
  TEST_NAMESPACE,
  TestDaskLogger,
  TestDataMaker,
  TestSource,
  enriched_item,
)


class TestFirstCharSignal(TextSignal):
  name: ClassVar[str] = 'test_signal'

  @override
  def fields(self) -> Field:
    return field(fields={'len': 'int32', 'firstchar': 'string'})

  @override
  def compute(self, data: Iterable[RichData]) -> Iterable[Optional[Item]]:
    return [{'len': len(text_content), 'firstchar': text_content[0]} for text_content in data]


@pytest.fixture(scope='module', autouse=True)
def setup_teardown() -> Iterable[None]:
  dask_cluster = LocalCluster(n_workers=2, threads_per_worker=2, processes=False)
  dask_client = Client(dask_cluster)
  tasks._TASK_MANAGER = tasks.TaskManager(dask_client=dask_client)

  allow_any_datetime(DatasetManifest)

  # Setup.
  clear_signal_registry()
  register_source(TestSource)
  register_signal(TestFirstCharSignal)

  # Unit test runs.
  yield
  # Teardown.
  clear_source_registry()
  clear_signal_registry()

  dask_client.shutdown()


@pytest.mark.parametrize('num_jobs', [-1, 1, 2])
def test_map(num_jobs: Literal[-1, 1, 2], make_test_data: TestDataMaker) -> None:
  dataset = make_test_data([{'text': 'a sentence'}, {'text': 'b sentence'}])

  signal = TestFirstCharSignal()
  dataset.compute_signal(signal, 'text')

  def _map_fn(row: Item, job_id: int) -> Item:
    return {'result': f'{row["text.test_signal"]["firstchar"]}_{len(row["text"])}'}

  # Write the output to a new column.
  dataset.map(_map_fn, output_path='output_text', combine_columns=False, num_jobs=num_jobs)

  assert dataset.manifest() == DatasetManifest(
    namespace=TEST_NAMESPACE,
    dataset_name=TEST_DATASET_NAME,
    data_schema=schema(
      {
        'text': field(
          'string',
          fields={
            'test_signal': field(
              fields={'len': 'int32', 'firstchar': 'string'}, signal={'signal_name': 'test_signal'}
            )
          },
        ),
        'output_text': field(
          fields={'result': 'string'},
          map=MapInfo(
            fn_name='_map_fn',
            fn_source=inspect.getsource(_map_fn),
            date_created=TEST_TIME,
          ),
        ),
      }
    ),
    num_items=2,
    source=TestSource(),
  )

  rows = list(dataset.select_rows([PATH_WILDCARD]))
  assert rows == [
    {
      'text': 'a sentence',
      'text.test_signal': {'firstchar': 'a', 'len': 10},
      'output_text': {'result': 'a_10'},
    },
    {
      'text': 'b sentence',
      'text.test_signal': {'firstchar': 'b', 'len': 10},
      'output_text': {'result': 'b_10'},
    },
  ]


<<<<<<< HEAD
@pytest.mark.parametrize('num_jobs', [-1, 1, 2])
=======
def test_map_job_id(make_test_data: TestDataMaker, test_dask_logger: TestDaskLogger) -> None:
  dataset = make_test_data(
    [
      {'text': 'a sentence'},
      {'text': 'b sentence'},
      {'text': 'c sentence'},
      {'text': 'd sentence'},
      {'text': 'e sentence'},
    ]
  )

  def _map_fn(row: Item, job_id: int) -> Item:
    test_dask_logger.log_event(job_id)
    return {}

  dataset.map(_map_fn, output_path='map_id', combine_columns=False, num_jobs=3)

  assert set(test_dask_logger.get_logs()) == set([0, 1, 2])


@pytest.mark.parametrize('num_jobs', [1, 2])
>>>>>>> 3b1c4ad5
def test_map_continuation(
  num_jobs: Literal[-1, 1, 2], make_test_data: TestDataMaker, test_dask_logger: TestDaskLogger
) -> None:
  dataset = make_test_data(
    [
      {'id': 0, 'text': 'a sentence'},
      {'id': 1, 'text': 'b sentence'},
      {'id': 2, 'text': 'c sentence'},
    ]
  )

  def _map_fn(row: Item, first_run: bool) -> Item:
    test_dask_logger.log_event(row['id'])

    if first_run and row['id'] == 1:
      raise ValueError('Throwing')

    return row['id']

  def _map_fn_1(row: Item, job_id: int) -> Item:
    return _map_fn(row, first_run=True)

  def _map_fn_2(row: Item, job_id: int) -> Item:
    return _map_fn(row, first_run=False)

  # Write the output to a new column.
  with pytest.raises(Exception):
    dataset.map(_map_fn_1, output_path='map_id', combine_columns=False, num_jobs=num_jobs)

  # The schema should not reflect the output of the map as it didn't finish.
  assert dataset.manifest() == DatasetManifest(
    namespace=TEST_NAMESPACE,
    dataset_name=TEST_DATASET_NAME,
    data_schema=schema({'text': 'string', 'id': 'int32'}),
    num_items=3,
    source=TestSource(),
  )
  # The rows should not reflect the output of the unfinished map.
  rows = list(dataset.select_rows([PATH_WILDCARD]))
  assert rows == [
    {'text': 'a sentence', 'id': 0},
    {'text': 'b sentence', 'id': 1},
    {'text': 'c sentence', 'id': 2},
  ]

  test_dask_logger.clear_logs()

  dataset.map(_map_fn_2, output_path='map_id', combine_columns=False, num_jobs=num_jobs)

  # The row_id=1 should be called for the continuation.
  assert 1 in test_dask_logger.get_logs()

  assert dataset.manifest() == DatasetManifest(
    namespace=TEST_NAMESPACE,
    dataset_name=TEST_DATASET_NAME,
    data_schema=schema(
      {
        'text': 'string',
        'id': 'int32',
        'map_id': field(
          dtype='int64',
          map=MapInfo(
            fn_name='_map_fn_2', fn_source=inspect.getsource(_map_fn_2), date_created=TEST_TIME
          ),
        ),
      }
    ),
    num_items=3,
    source=TestSource(),
  )

  rows = list(dataset.select_rows([PATH_WILDCARD]))
  assert rows == [
    {'text': 'a sentence', 'id': 0, 'map_id': 0},
    {'text': 'b sentence', 'id': 1, 'map_id': 1},
    {'text': 'c sentence', 'id': 2, 'map_id': 2},
  ]


@pytest.mark.parametrize('num_jobs', [-1, 1, 2])
def test_map_continuation_overwrite(
  num_jobs: Literal[-1, 1, 2], make_test_data: TestDataMaker, test_dask_logger: TestDaskLogger
) -> None:
  dataset = make_test_data(
    [
      {'id': 0, 'text': 'a sentence'},
      {'id': 1, 'text': 'b sentence'},
      {'id': 2, 'text': 'c sentence'},
    ]
  )

  def _map_fn(row: Item, first_run: bool) -> Item:
    test_dask_logger.log_event(row['id'])

    if first_run and row['id'] == 1:
      raise ValueError('Throwing')

    return row['id']

  def _map_fn_1(row: Item, job_id: int) -> Item:
    return _map_fn(row, first_run=True)

  def _map_fn_2(row: Item, job_id: int) -> Item:
    return _map_fn(row, first_run=False)

  # Write the output to a new column.
  with pytest.raises(Exception):
    dataset.map(_map_fn_1, output_path='map_id', combine_columns=False, num_jobs=num_jobs)

  test_dask_logger.clear_logs()

  dataset.map(
    _map_fn_2, output_path='map_id', combine_columns=False, overwrite=True, num_jobs=num_jobs
  )

  # Map should be called for all ids.
  assert sorted(test_dask_logger.get_logs()) == [0, 1, 2]

  assert dataset.manifest() == DatasetManifest(
    namespace=TEST_NAMESPACE,
    dataset_name=TEST_DATASET_NAME,
    data_schema=schema(
      {
        'text': 'string',
        'id': 'int32',
        'map_id': field(
          dtype='int64',
          map=MapInfo(
            fn_name='_map_fn_2', fn_source=inspect.getsource(_map_fn_2), date_created=TEST_TIME
          ),
        ),
      }
    ),
    num_items=3,
    source=TestSource(),
  )

  rows = list(dataset.select_rows([PATH_WILDCARD]))
  assert rows == [
    {'text': 'a sentence', 'id': 0, 'map_id': 0},
    {'text': 'b sentence', 'id': 1, 'map_id': 1},
    {'text': 'c sentence', 'id': 2, 'map_id': 2},
  ]


def test_map_overwrite(make_test_data: TestDataMaker) -> None:
  dataset = make_test_data([{'text': 'a'}, {'text': 'b'}])

  prefix = '0'

  def _map_fn(row: Item, job_id: int) -> Item:
    nonlocal prefix
    return prefix + row['text']

  # Write the output to a new column.
  dataset.map(_map_fn, output_path='map_text', combine_columns=False)

  rows = list(dataset.select_rows([PATH_WILDCARD]))
  assert rows == [{'text': 'a', 'map_text': '0a'}, {'text': 'b', 'map_text': '0b'}]

  with pytest.raises(ValueError, match=' which already exists in the dataset'):
    dataset.map(_map_fn, output_path='map_text', combine_columns=False)

  prefix = '1'
  # Overwrite the output
  dataset.map(_map_fn, output_path='map_text', combine_columns=False, overwrite=True)

  assert dataset.manifest() == DatasetManifest(
    namespace=TEST_NAMESPACE,
    dataset_name=TEST_DATASET_NAME,
    data_schema=schema(
      {
        'text': 'string',
        'map_text': field(
          dtype='string',
          map=MapInfo(
            fn_name='_map_fn', fn_source=inspect.getsource(_map_fn), date_created=TEST_TIME
          ),
        ),
      }
    ),
    num_items=2,
    source=TestSource(),
  )

  rows = list(dataset.select_rows([PATH_WILDCARD]))
  assert rows == [{'text': 'a', 'map_text': '1a'}, {'text': 'b', 'map_text': '1b'}]


def test_map_no_output_col(make_test_data: TestDataMaker) -> None:
  dataset = make_test_data([{'text': 'a sentence'}, {'text': 'b sentence'}])

  signal = TestFirstCharSignal()
  dataset.compute_signal(signal, 'text')

  def _map_fn(row: Item, job_id: int) -> Item:
    return {'result': f'{row["text.test_signal"]["firstchar"]}_{len(row["text"])}'}

  dataset.map(_map_fn, combine_columns=False)

  # The manifest should contain no new columns.
  assert dataset.manifest() == DatasetManifest(
    namespace=TEST_NAMESPACE,
    dataset_name=TEST_DATASET_NAME,
    data_schema=schema(
      {
        'text': field(
          'string',
          fields={
            'test_signal': field(
              fields={'len': 'int32', 'firstchar': 'string'}, signal={'signal_name': 'test_signal'}
            )
          },
        )
      }
    ),
    num_items=2,
    source=TestSource(),
  )

  rows = list(dataset.select_rows([PATH_WILDCARD]))
  assert rows == [
    {'text': 'a sentence', 'text.test_signal': {'firstchar': 'a', 'len': 10}},
    {'text': 'b sentence', 'text.test_signal': {'firstchar': 'b', 'len': 10}},
  ]


def test_map_explicit_columns(make_test_data: TestDataMaker) -> None:
  dataset = make_test_data([{'text': 'a sentence', 'extra': 1}, {'text': 'b sentence', 'extra': 2}])

  signal = TestFirstCharSignal()
  dataset.compute_signal(signal, 'text')

  def _map_fn(row: Item, job_id: int) -> Item:
    assert 'extra' not in row
    return {'result': f'{row["text.test_signal"]["firstchar"]}_{len(row["text"])}'}

  # Write the output to a new column.
  dataset.map(
    _map_fn,
    output_path='output_text',
    input_paths=[('text',), ('text', 'test_signal')],
    combine_columns=False,
  )

  assert dataset.manifest() == DatasetManifest(
    namespace=TEST_NAMESPACE,
    dataset_name=TEST_DATASET_NAME,
    data_schema=schema(
      {
        'text': field(
          'string',
          fields={
            'test_signal': field(
              fields={'len': 'int32', 'firstchar': 'string'}, signal={'signal_name': 'test_signal'}
            )
          },
        ),
        'extra': 'int32',
        'output_text': field(
          fields={'result': 'string'},
          map=MapInfo(
            fn_name='_map_fn', fn_source=inspect.getsource(_map_fn), date_created=TEST_TIME
          ),
        ),
      }
    ),
    num_items=2,
    source=TestSource(),
  )

  rows = list(dataset.select_rows([PATH_WILDCARD]))
  assert rows == [
    {
      'text': 'a sentence',
      'extra': 1,
      'text.test_signal': {'firstchar': 'a', 'len': 10},
      'output_text': {'result': 'a_10'},
    },
    {
      'text': 'b sentence',
      'extra': 2,
      'text.test_signal': {'firstchar': 'b', 'len': 10},
      'output_text': {'result': 'b_10'},
    },
  ]


def test_map_chained(make_test_data: TestDataMaker) -> None:
  dataset = make_test_data([{'text': 'a sentence'}, {'text': 'b sentence'}])

  def _split_fn(row: Item, job_id: int) -> Item:
    return row['text'].split(' ')

  dataset.map(_split_fn, output_path='splits', combine_columns=False)

  def _rearrange_fn(row: Item, job_id: int) -> Item:
    return row['splits'][1] + ' ' + row['splits'][0]

  dataset.map(_rearrange_fn, output_path='rearrange', combine_columns=False)

  rows = list(dataset.select_rows([PATH_WILDCARD]))
  assert rows == [
    {'text': 'a sentence', 'splits': ['a', 'sentence'], 'rearrange': 'sentence a'},
    {'text': 'b sentence', 'splits': ['b', 'sentence'], 'rearrange': 'sentence b'},
  ]

  assert dataset.manifest() == DatasetManifest(
    namespace=TEST_NAMESPACE,
    dataset_name=TEST_DATASET_NAME,
    data_schema=schema(
      {
        'text': field('string'),
        'splits': field(
          fields=['string'],
          map=MapInfo(
            fn_name='_split_fn', fn_source=inspect.getsource(_split_fn), date_created=TEST_TIME
          ),
        ),
        'rearrange': field(
          'string',
          map=MapInfo(
            fn_name='_rearrange_fn',
            fn_source=inspect.getsource(_rearrange_fn),
            date_created=TEST_TIME,
          ),
        ),
      }
    ),
    num_items=2,
    source=TestSource(),
  )


def test_map_combine_columns(make_test_data: TestDataMaker) -> None:
  dataset = make_test_data([{'text': 'a sentence'}, {'text': 'b sentence'}])

  signal = TestFirstCharSignal()
  dataset.compute_signal(signal, 'text')

  def _map_fn(row: Item, job_id: int) -> Item:
    # We use the combine_columns=True input here.
    return {'result': f'{row["text"]["test_signal"]["firstchar"]}_{len(row["text"][VALUE_KEY])}'}

  # Write the output to a new column.
  dataset.map(_map_fn, output_path='output_text', combine_columns=True)

  assert dataset.manifest() == DatasetManifest(
    namespace=TEST_NAMESPACE,
    dataset_name=TEST_DATASET_NAME,
    data_schema=schema(
      {
        'text': field(
          'string',
          fields={
            'test_signal': field(
              fields={'len': 'int32', 'firstchar': 'string'}, signal={'signal_name': 'test_signal'}
            )
          },
        ),
        'output_text': field(
          fields={'result': 'string'},
          map=MapInfo(
            fn_name='_map_fn', fn_source=inspect.getsource(_map_fn), date_created=TEST_TIME
          ),
        ),
      }
    ),
    num_items=2,
    source=TestSource(),
  )

  rows = list(dataset.select_rows([PATH_WILDCARD]))
  assert rows == [
    {
      'text': 'a sentence',
      'text.test_signal': {'firstchar': 'a', 'len': 10},
      'output_text': {'result': 'a_10'},
    },
    {
      'text': 'b sentence',
      'text.test_signal': {'firstchar': 'b', 'len': 10},
      'output_text': {'result': 'b_10'},
    },
  ]


def test_signal_on_map_output(make_test_data: TestDataMaker) -> None:
  dataset = make_test_data([{'text': 'abcd'}, {'text': 'efghi'}])

  def _map_fn(row: Item, job_id: int) -> Item:
    return row['text'] + ' ' + row['text']

  dataset.map(_map_fn, output_path='double', combine_columns=False)

  # Compute a signal on the map output.
  signal = TestFirstCharSignal()
  dataset.compute_signal(signal, 'double')

  assert dataset.manifest() == DatasetManifest(
    namespace=TEST_NAMESPACE,
    dataset_name=TEST_DATASET_NAME,
    data_schema=schema(
      {
        'text': 'string',
        'double': field(
          'string',
          fields={
            'test_signal': field(
              fields={'len': 'int32', 'firstchar': 'string'}, signal={'signal_name': 'test_signal'}
            )
          },
          map=MapInfo(
            fn_name='_map_fn', fn_source=inspect.getsource(_map_fn), date_created=TEST_TIME
          ),
        ),
      }
    ),
    num_items=2,
    source=TestSource(),
  )

  rows = list(dataset.select_rows([PATH_WILDCARD]))
  assert rows == [
    {'text': 'abcd', 'double': 'abcd abcd', 'double.test_signal': {'firstchar': 'a', 'len': 9}},
    {'text': 'efghi', 'double': 'efghi efghi', 'double.test_signal': {'firstchar': 'e', 'len': 11}},
  ]

  # combine_columns=True.
  rows = list(dataset.select_rows([PATH_WILDCARD], combine_columns=True))
  assert rows == [
    {
      'text': 'abcd',
      'double': enriched_item('abcd abcd', {signal.key(): {'firstchar': 'a', 'len': 9}}),
    },
    {
      'text': 'efghi',
      'double': enriched_item('efghi efghi', {signal.key(): {'firstchar': 'e', 'len': 11}}),
    },
  ]


def test_map_non_root_output_errors(make_test_data: TestDataMaker) -> None:
  dataset = make_test_data([{'text': 'abcd'}, {'text': 'efghi'}])

  def _map_fn(row: Item, job_id: int) -> Item:
    return row['text'] + ' ' + row['text']

  with pytest.raises(ValueError, match='Mapping to a nested path is not yet supported'):
    dataset.map(_map_fn, output_path=('double', 'notroot'), combine_columns=False)<|MERGE_RESOLUTION|>--- conflicted
+++ resolved
@@ -115,9 +115,6 @@
   ]
 
 
-<<<<<<< HEAD
-@pytest.mark.parametrize('num_jobs', [-1, 1, 2])
-=======
 def test_map_job_id(make_test_data: TestDataMaker, test_dask_logger: TestDaskLogger) -> None:
   dataset = make_test_data(
     [
@@ -139,7 +136,6 @@
 
 
 @pytest.mark.parametrize('num_jobs', [1, 2])
->>>>>>> 3b1c4ad5
 def test_map_continuation(
   num_jobs: Literal[-1, 1, 2], make_test_data: TestDataMaker, test_dask_logger: TestDaskLogger
 ) -> None:
