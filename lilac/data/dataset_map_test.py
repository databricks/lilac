"""Tests for dataset.map()."""

import inspect
import re
import time
from typing import ClassVar, Iterable, Iterator, Optional

import pytest
from typing_extensions import override

from .. import tasks
from ..batch_utils import group_by_sorted_key_iter
from ..schema import (
  PATH_WILDCARD,
  VALUE_KEY,
  Field,
  Item,
  MapInfo,
  RichData,
  field,
  schema,
  span,
)
from ..signal import TextSignal, clear_signal_registry, register_signal
from ..source import clear_source_registry, register_source
from ..test_utils import (
  TEST_TIME,
  allow_any_datetime,
)
from .dataset import DatasetManifest, Filter, SelectGroupsResult, StatsResult
from .dataset_test_utils import (
  TEST_DATASET_NAME,
  TEST_NAMESPACE,
  TestDataMaker,
  TestProcessLogger,
  TestSource,
  enriched_item,
)

TEST_EXECUTION_TYPES = ['threads', 'processes']


class TestFirstCharSignal(TextSignal):
  name: ClassVar[str] = 'test_signal'

  @override
  def fields(self) -> Field:
    return field(fields={'len': 'int32', 'firstchar': 'string'})

  @override
  def compute(self, data: Iterable[RichData]) -> Iterator[Optional[Item]]:
    return ({'len': len(text_content), 'firstchar': text_content[0]} for text_content in data)


@pytest.fixture(scope='module', autouse=True)
def setup_teardown() -> Iterable[None]:
  allow_any_datetime(DatasetManifest)

  # Setup.
  clear_signal_registry()
  register_source(TestSource)
  register_signal(TestFirstCharSignal)

  # Unit test runs.
  yield
  # Teardown.
  clear_source_registry()
  clear_signal_registry()


@pytest.mark.parametrize('num_jobs', [-1, 1, 2])
@pytest.mark.parametrize('execution_type', TEST_EXECUTION_TYPES)
def test_map(
  num_jobs: int, execution_type: tasks.TaskExecutionType, make_test_data: TestDataMaker
) -> None:
  dataset = make_test_data([{'text': 'a sentence'}, {'text': 'b sentence'}])

  def _map_fn(item: Item) -> Item:
    return item['text'].upper()

  # Write the output to a new column.
  dataset.map(_map_fn, output_path='text_upper', num_jobs=num_jobs, execution_type=execution_type)

  assert dataset.manifest() == DatasetManifest(
    namespace=TEST_NAMESPACE,
    dataset_name=TEST_DATASET_NAME,
    data_schema=schema(
      {
        'text': 'string',
        'text_upper': field(
          dtype='string',
          map=MapInfo(
            fn_name='_map_fn',
            fn_source=inspect.getsource(_map_fn),
            date_created=TEST_TIME,
          ),
        ),
      }
    ),
    num_items=2,
    source=TestSource(),
  )

  rows = list(dataset.select_rows([PATH_WILDCARD]))
  assert rows == [
    {
      'text': 'a sentence',
      'text_upper': 'A SENTENCE',
    },
    {
      'text': 'b sentence',
      'text_upper': 'B SENTENCE',
    },
  ]


@pytest.mark.parametrize('execution_type', TEST_EXECUTION_TYPES)
def test_map_idle_worker(
  execution_type: tasks.TaskExecutionType, make_test_data: TestDataMaker
) -> None:
  dataset = make_test_data(
    [
      {'text': 'a sentence'},
      {'text': 'b sentence'},
      {'text': 'c sentence'},
    ]
  )

  def _map_fn(item: Item) -> Item:
    return item['text'].upper()

  dataset.map(_map_fn, output_path='text_upper', num_jobs=4, execution_type=execution_type)
  rows = list(dataset.select_rows([PATH_WILDCARD]))
  assert len(rows) == 3


@pytest.mark.parametrize('num_jobs', [-1, 1, 2])
@pytest.mark.parametrize('execution_type', TEST_EXECUTION_TYPES)
def test_map_signal(
  num_jobs: int, execution_type: tasks.TaskExecutionType, make_test_data: TestDataMaker
) -> None:
  dataset = make_test_data([{'text': 'a sentence'}, {'text': 'b sentence'}])

  signal = TestFirstCharSignal()
  dataset.compute_signal(signal, 'text')

  def _map_fn(item: Item) -> Item:
    return {'result': f'{item["text.test_signal.firstchar"]}_{len(item["text"])}'}

  # Write the output to a new column.
  dataset.map(_map_fn, output_path='output_text', num_jobs=num_jobs, execution_type=execution_type)

  assert dataset.manifest() == DatasetManifest(
    namespace=TEST_NAMESPACE,
    dataset_name=TEST_DATASET_NAME,
    data_schema=schema(
      {
        'text': field(
          'string',
          fields={
            'test_signal': field(
              fields={'len': 'int32', 'firstchar': 'string'}, signal={'signal_name': 'test_signal'}
            )
          },
        ),
        'output_text': field(
          fields={'result': 'string'},
          map=MapInfo(
            fn_name='_map_fn',
            fn_source=inspect.getsource(_map_fn),
            date_created=TEST_TIME,
          ),
        ),
      }
    ),
    num_items=2,
    source=TestSource(),
  )

  rows = list(dataset.select_rows([PATH_WILDCARD]))
  assert rows == [
    {
      'text': 'a sentence',
      'text.test_signal.firstchar': 'a',
      'text.test_signal.len': 10,
      'output_text.result': 'a_10',
    },
    {
      'text': 'b sentence',
      'text.test_signal.firstchar': 'b',
      'text.test_signal.len': 10,
      'output_text.result': 'b_10',
    },
  ]


<<<<<<< HEAD
=======
@pytest.mark.parametrize('execution_type', TEST_EXECUTION_TYPES)
def test_map_job_id(
  execution_type: tasks.TaskExecutionType,
  make_test_data: TestDataMaker,
  test_process_logger: TestProcessLogger,
) -> None:
  dataset = make_test_data(
    [
      {'text': 'a sentence'},
      {'text': 'b sentence'},
      {'text': 'c sentence'},
      {'text': 'd sentence'},
      {'text': 'e sentence'},
    ]
  )

  def _map_fn(item: Item, job_id: int) -> Item:
    test_process_logger.log_event(job_id)
    return {}

  dataset.map(_map_fn, output_path='map_id', num_jobs=3, execution_type=execution_type)

  assert set(test_process_logger.get_logs()) == set([0, 1, 2])


>>>>>>> 46351ea9
@pytest.mark.parametrize('num_jobs', [-1, 1, 2])
@pytest.mark.parametrize('execution_type', TEST_EXECUTION_TYPES)
def test_map_input_path(
  num_jobs: int, execution_type: tasks.TaskExecutionType, make_test_data: TestDataMaker
) -> None:
  dataset = make_test_data(
    [
      {'id': 0, 'text': 'a'},
      {'id': 1, 'text': 'b'},
      {'id': 2, 'text': 'c'},
    ]
  )

  def _upper(row: Item) -> Item:
    return str(row).upper()

  # Write the output to a new column.
  dataset.map(
    _upper,
    input_path='text',
    output_path='text_upper',
    num_jobs=num_jobs,
    execution_type=execution_type,
  )

  # The schema should not reflect the output of the map as it didn't finish.
  assert dataset.manifest() == DatasetManifest(
    namespace=TEST_NAMESPACE,
    dataset_name=TEST_DATASET_NAME,
    data_schema=schema(
      {
        'text': 'string',
        'id': 'int32',
        'text_upper': field(
          dtype='string',
          map=MapInfo(
            fn_name='_upper',
            input_path=('text',),
            fn_source=inspect.getsource(_upper),
            date_created=TEST_TIME,
          ),
        ),
      }
    ),
    num_items=3,
    source=TestSource(),
  )
  # The rows should not reflect the output of the unfinished map.
  rows = list(dataset.select_rows([PATH_WILDCARD]))
  assert rows == [
    {'text': 'a', 'id': 0, 'text_upper': 'A'},
    {'text': 'b', 'id': 1, 'text_upper': 'B'},
    {'text': 'c', 'id': 2, 'text_upper': 'C'},
  ]


@pytest.mark.parametrize('num_jobs', [-1, 1, 2])
@pytest.mark.parametrize('execution_type', TEST_EXECUTION_TYPES)
def test_map_input_path_nested(
  num_jobs: int, execution_type: tasks.TaskExecutionType, make_test_data: TestDataMaker
) -> None:
  dataset = make_test_data(
    [
      {'id': 0, 'texts': [{'value': 'a'}]},
      {'id': 1, 'texts': [{'value': 'b'}, {'value': 'c'}]},
      {'id': 2, 'texts': [{'value': 'd'}, {'value': 'e'}, {'value': 'f'}]},
    ]
  )

  def _upper(row: Item) -> Item:
    return str(row).upper()

  dataset.map(
    _upper,
    input_path=('texts', PATH_WILDCARD, 'value'),
    output_path='texts_upper',
    num_jobs=num_jobs,
    execution_type=execution_type,
  )

  # The schema should not reflect the output of the map as it didn't finish.
  assert dataset.manifest() == DatasetManifest(
    namespace=TEST_NAMESPACE,
    dataset_name=TEST_DATASET_NAME,
    data_schema=schema(
      {
        'texts': [{'value': 'string'}],
        'id': 'int32',
        'texts_upper': field(
          fields=['string'],
          map=MapInfo(
            fn_name='_upper',
            input_path=('texts', PATH_WILDCARD, 'value'),
            fn_source=inspect.getsource(_upper),
            date_created=TEST_TIME,
          ),
        ),
      }
    ),
    num_items=3,
    source=TestSource(),
  )
  # The rows should not reflect the output of the unfinished map.
  rows = list(dataset.select_rows([PATH_WILDCARD]))
  assert rows == [
    {'id': 0, 'texts.*.value': ['a'], 'texts_upper': ['A']},
    {'id': 1, 'texts.*.value': ['b', 'c'], 'texts_upper': ['B', 'C']},
    {'id': 2, 'texts.*.value': ['d', 'e', 'f'], 'texts_upper': ['D', 'E', 'F']},
  ]


<<<<<<< HEAD
def test_map_input_path_nonleaf_throws(make_test_data: TestDataMaker) -> None:
  dataset = make_test_data(
    [
      {'id': 0, 'text': ['a']},
      {'id': 1, 'text': ['b']},
      {'id': 2, 'text': ['c']},
    ]
  )

  def _upper(row: Item) -> Item:
    return str(row).upper()

  with pytest.raises(Exception):
    dataset.map(_upper, input_path='text', output_column='text_upper')


=======
>>>>>>> 46351ea9
@pytest.mark.parametrize('num_jobs', [-1, 1, 2])
@pytest.mark.parametrize('execution_type', TEST_EXECUTION_TYPES)
def test_map_continuation(
  num_jobs: int,
  execution_type: tasks.TaskExecutionType,
  make_test_data: TestDataMaker,
  test_process_logger: TestProcessLogger,
) -> None:
  # Some flakiness in this test.
  # Say you have 2 workers. Worker 1 gets id 0. Worker 2 gets id 1, 2, 3, 4, 5....
  # For whatever reason worker 2 gets all the cpu time and gets to item N, which throws.
  # The pool is accumulating finished values from worker 2, while waiting on worker 1 because it has
  # in-order guarantees. But when worker 2 throws the exception, the whole job fails, without a
  # single item having been returned.
  # Threads seem to be the flakiest, even with very large num_items, because the GIL is
  # conservative about switching threads. The time.sleep() seems to give the GIL a hint to switch.
  num_items = 1000
  dataset = make_test_data([{'id': i} for i in range(num_items)])

  def _map_fn(item: Item, first_run: bool) -> Item:
    time.sleep(0.0001)
    if first_run and item['id'] == num_items - 1:
      raise ValueError('Throwing')

    return item['id']

  def _map_fn_1(item: Item) -> Item:
    return _map_fn(item, first_run=True)

  def _map_fn_2(item: Item) -> Item:
    test_process_logger.log_event(item['id'])
    return _map_fn(item, first_run=False)

  # Write the output to a new column.
  with pytest.raises(Exception):
    dataset.map(_map_fn_1, output_path='map_id', num_jobs=num_jobs, execution_type=execution_type)

  # The schema should not reflect the output of the map as it didn't finish.
  assert dataset.manifest() == DatasetManifest(
    namespace=TEST_NAMESPACE,
    dataset_name=TEST_DATASET_NAME,
    data_schema=schema({'id': 'int32'}),
    num_items=num_items,
    source=TestSource(),
  )
  # The rows should not reflect the output of the unfinished map.
  rows = list(dataset.select_rows([PATH_WILDCARD]))
  assert rows == [{'id': i} for i in range(num_items)]

  # Hardcode this to thread-type, because the test_process_logger takes 2 seconds to serialize.
  # We're only really testing whether the continuation is reusing the saved results, anyway.
  dataset.map(_map_fn_2, output_column='map_id', num_jobs=1, execution_type='threads')

<<<<<<< HEAD
  assert 0 not in test_process_logger.get_logs()
=======
  dataset.map(_map_fn_2, output_path='map_id', num_jobs=num_jobs, execution_type=execution_type)

  # The row_id=1 should be called for the continuation.
  assert 1 in test_process_logger.get_logs()
>>>>>>> 46351ea9

  assert dataset.manifest() == DatasetManifest(
    namespace=TEST_NAMESPACE,
    dataset_name=TEST_DATASET_NAME,
    data_schema=schema(
      {
        'id': 'int32',
        'map_id': field(
          dtype='int64',
          map=MapInfo(
            fn_name='_map_fn_2', fn_source=inspect.getsource(_map_fn_2), date_created=TEST_TIME
          ),
        ),
      }
    ),
    num_items=num_items,
    source=TestSource(),
  )

  rows = list(dataset.select_rows([PATH_WILDCARD]))
  assert sorted(rows, key=lambda obj: obj['id']) == [
    {'id': i, 'map_id': i} for i in range(num_items)
  ]


@pytest.mark.parametrize('num_jobs', [-1, 1, 2])
@pytest.mark.parametrize('execution_type', TEST_EXECUTION_TYPES)
def test_map_continuation_overwrite(
  num_jobs: int,
  execution_type: tasks.TaskExecutionType,
  make_test_data: TestDataMaker,
  test_process_logger: TestProcessLogger,
) -> None:
  dataset = make_test_data(
    [
      {'id': 0, 'text': 'a sentence'},
      {'id': 1, 'text': 'b sentence'},
      {'id': 2, 'text': 'c sentence'},
    ]
  )

  def _map_fn(item: Item, first_run: bool) -> Item:
    test_process_logger.log_event(item['id'])

    if first_run and item['id'] == 1:
      raise ValueError('Throwing')

    return item['id']

  def _map_fn_1(item: Item) -> Item:
    return _map_fn(item, first_run=True)

  def _map_fn_2(item: Item) -> Item:
    return _map_fn(item, first_run=False)

  # Write the output to a new column.
  with pytest.raises(Exception):
    dataset.map(_map_fn_1, output_path='map_id', num_jobs=num_jobs, execution_type=execution_type)

  test_process_logger.clear_logs()

  dataset.map(
    _map_fn_2,
    output_path='map_id',
    overwrite=True,
    num_jobs=num_jobs,
    execution_type=execution_type,
  )

  # Map should be called for all ids.
  assert set(sorted(test_process_logger.get_logs())) == set([0, 1, 2])

  assert dataset.manifest() == DatasetManifest(
    namespace=TEST_NAMESPACE,
    dataset_name=TEST_DATASET_NAME,
    data_schema=schema(
      {
        'text': 'string',
        'id': 'int32',
        'map_id': field(
          dtype='int64',
          map=MapInfo(
            fn_name='_map_fn_2', fn_source=inspect.getsource(_map_fn_2), date_created=TEST_TIME
          ),
        ),
      }
    ),
    num_items=3,
    source=TestSource(),
  )

  rows = list(dataset.select_rows([PATH_WILDCARD]))
  assert rows == [
    {'text': 'a sentence', 'id': 0, 'map_id': 0},
    {'text': 'b sentence', 'id': 1, 'map_id': 1},
    {'text': 'c sentence', 'id': 2, 'map_id': 2},
  ]


@pytest.mark.parametrize('num_jobs', [-1, 1, 2])
@pytest.mark.parametrize('execution_type', TEST_EXECUTION_TYPES)
def test_map_limit(
  num_jobs: int, execution_type: tasks.TaskExecutionType, make_test_data: TestDataMaker
) -> None:
  dataset = make_test_data([{'text': letter} for letter in 'abcdefghijklmnopqrstuvwxyz'])

  def _map_fn(item: Item) -> Item:
    return item['text'].upper()

  # Write the output to a new column.
  dataset.map(
    _map_fn, output_path='text_upper', num_jobs=num_jobs, execution_type=execution_type, limit=10
  )

  rows = list(
    dataset.select_rows([PATH_WILDCARD], filters=[Filter(path=('text_upper',), op='exists')])
  )
  assert len(rows) == 10


@pytest.mark.parametrize('num_jobs', [-1, 1, 2])
@pytest.mark.parametrize('execution_type', TEST_EXECUTION_TYPES)
def test_map_filter(
  num_jobs: int, execution_type: tasks.TaskExecutionType, make_test_data: TestDataMaker
) -> None:
  dataset = make_test_data([{'text': letter} for letter in 'abcdefghijklmnopqrstuvwxyz'])

  def _map_fn(item: Item) -> Item:
    return item['text'].upper()

  # Write the output to a new column.
  dataset.map(
    _map_fn,
    output_path='text_upper',
    num_jobs=num_jobs,
    execution_type=execution_type,
    filters=[Filter(path=('text',), op='in', value=['a', 'b', 'c', 'd', 'e', 'f', 'g', 'h', 'i'])],
  )

  rows = list(
    dataset.select_rows([PATH_WILDCARD], filters=[Filter(path=('text_upper',), op='exists')])
  )
  assert len(rows) == 9


@pytest.mark.parametrize('num_jobs', [-1, 1, 2])
@pytest.mark.parametrize('execution_type', TEST_EXECUTION_TYPES)
@pytest.mark.parametrize('batch_size', [-1, 2, 3])
def test_map_batch(
  num_jobs: int,
  execution_type: tasks.TaskExecutionType,
  batch_size: Optional[int],
  make_test_data: TestDataMaker,
) -> None:
  dataset = make_test_data([{'text': letter} for letter in 'abcd'])

  def _map_fn(items: list[Item]) -> list[Item]:
    return [item['text'].upper() for item in items]

  # Write the output to a new column.
  dataset.map(
    _map_fn,
    output_path='text_upper',
    batch_size=batch_size,
    num_jobs=num_jobs,
    execution_type=execution_type,
  )

  rows = list(
    dataset.select_rows([PATH_WILDCARD], filters=[Filter(path=('text_upper',), op='exists')])
  )
  assert rows == [
    {
      'text': 'a',
      'text_upper': 'A',
    },
    {
      'text': 'b',
      'text_upper': 'B',
    },
    {
      'text': 'c',
      'text_upper': 'C',
    },
    {
      'text': 'd',
      'text_upper': 'D',
    },
  ]


@pytest.mark.parametrize('num_jobs', [-1, 1, 2])
@pytest.mark.parametrize('execution_type', TEST_EXECUTION_TYPES)
def test_map_deleted_interaction(
  num_jobs: int, execution_type: tasks.TaskExecutionType, make_test_data: TestDataMaker
) -> None:
  dataset = make_test_data([{'text': letter} for letter in 'abcde'])

  def _map_fn(item: Item) -> Item:
    return item['text'].upper()

  dataset.delete_rows(row_ids=['1', '2', '3'])

  dataset.map(_map_fn, output_path='text_upper', num_jobs=num_jobs, execution_type=execution_type)

  rows = list(dataset.select_rows(['text_upper'], include_deleted=True))
  assert rows == [
    {'text_upper': 'D'},
    {'text_upper': 'E'},
    {'text_upper': None},
    {'text_upper': None},
    {'text_upper': None},
  ]

  dataset.map(
    _map_fn,
    output_path='text_upper',
    num_jobs=num_jobs,
    execution_type=execution_type,
    overwrite=True,
    include_deleted=True,
  )

  rows = list(dataset.select_rows(['text_upper'], include_deleted=True))
  assert rows == [
    {'text_upper': 'A'},
    {'text_upper': 'B'},
    {'text_upper': 'C'},
    {'text_upper': 'D'},
    {'text_upper': 'E'},
  ]


@pytest.mark.parametrize('num_jobs', [-1, 1, 2])
@pytest.mark.parametrize('execution_type', TEST_EXECUTION_TYPES)
def test_map_overwrite(
  num_jobs: int, execution_type: tasks.TaskExecutionType, make_test_data: TestDataMaker
) -> None:
  dataset = make_test_data([{'text': 'a'}, {'text': 'b'}])

  prefix = '0'

  def _map_fn(item: Item) -> Item:
    nonlocal prefix
    return prefix + item['text']

  # Write the output to a new column.
  dataset.map(_map_fn, output_path='map_text', num_jobs=num_jobs, execution_type=execution_type)

  rows = list(dataset.select_rows([PATH_WILDCARD]))
  assert rows == [{'text': 'a', 'map_text': '0a'}, {'text': 'b', 'map_text': '0b'}]

  with pytest.raises(ValueError, match=' which already exists in the dataset'):
    dataset.map(
      _map_fn, output_path='map_text', combine_columns=False, execution_type=execution_type
    )

  prefix = '1'
  # Overwrite the output
  dataset.map(_map_fn, output_path='map_text', overwrite=True, execution_type=execution_type)

  assert dataset.manifest() == DatasetManifest(
    namespace=TEST_NAMESPACE,
    dataset_name=TEST_DATASET_NAME,
    data_schema=schema(
      {
        'text': 'string',
        'map_text': field(
          dtype='string',
          map=MapInfo(
            fn_name='_map_fn', fn_source=inspect.getsource(_map_fn), date_created=TEST_TIME
          ),
        ),
      }
    ),
    num_items=2,
    source=TestSource(),
  )

  rows = list(dataset.select_rows([PATH_WILDCARD]))
  assert rows == [{'text': 'a', 'map_text': '1a'}, {'text': 'b', 'map_text': '1b'}]
  assert dataset.manifest() == DatasetManifest(
    namespace=TEST_NAMESPACE,
    dataset_name=TEST_DATASET_NAME,
    data_schema=schema(
      {
        'text': 'string',
        'map_text': field(
          dtype='string',
          map=MapInfo(
            fn_name='_map_fn', fn_source=inspect.getsource(_map_fn), date_created=TEST_TIME
          ),
        ),
      }
    ),
    num_items=2,
    source=TestSource(),
  )


@pytest.mark.parametrize('num_jobs', [-1, 1, 2])
@pytest.mark.parametrize('execution_type', TEST_EXECUTION_TYPES)
def test_map_output_path_returns_iterable(
  num_jobs: int, execution_type: tasks.TaskExecutionType, make_test_data: TestDataMaker
) -> None:
  dataset = make_test_data([{'text': 'a sentence'}, {'text': 'b sentence'}])

  def _map_fn(item: Item) -> Item:
    return item['text'].upper()

  # Write the output to a new column.
  result_rows = dataset.map(
    _map_fn, output_path='text_upper', num_jobs=num_jobs, execution_type=execution_type
  )

  assert list(result_rows) == [
    'A SENTENCE',
    'B SENTENCE',
  ]

  rows = list(dataset.select_rows([PATH_WILDCARD]))
  assert rows == [
    {
      'text': 'a sentence',
      'text_upper': 'A SENTENCE',
    },
    {
      'text': 'b sentence',
      'text_upper': 'B SENTENCE',
    },
  ]


@pytest.mark.parametrize('num_jobs', [-1, 1, 2])
@pytest.mark.parametrize('execution_type', TEST_EXECUTION_TYPES)
def test_map_no_output_col(
  num_jobs: int, execution_type: tasks.TaskExecutionType, make_test_data: TestDataMaker
) -> None:
  dataset = make_test_data([{'text': 'a sentence'}, {'text': 'b sentence'}])

  def _map_fn(item: Item) -> Item:
    return item['text'].upper()

  map_output = dataset.map(_map_fn, num_jobs=num_jobs, execution_type=execution_type)

  assert list(map_output) == [
    'A SENTENCE',
    'B SENTENCE',
  ]
  # Make sure we can iterate again.
  assert list(map_output) == [
    'A SENTENCE',
    'B SENTENCE',
  ]

  # The manifest should contain no new columns.
  assert dataset.manifest() == DatasetManifest(
    namespace=TEST_NAMESPACE,
    dataset_name=TEST_DATASET_NAME,
    data_schema=schema({'text': field('string')}),
    num_items=2,
    source=TestSource(),
  )

  # The new columns should not be saved anywhere.
  rows = list(dataset.select_rows([PATH_WILDCARD]))
  assert rows == [{'text': 'a sentence'}, {'text': 'b sentence'}]


def test_map_chained(make_test_data: TestDataMaker) -> None:
  dataset = make_test_data([{'text': 'a sentence'}, {'text': 'b sentence'}])

  def _split_fn(item: Item) -> Item:
    return item['text'].split(' ')

  dataset.map(_split_fn, output_path='splits', combine_columns=False)

  def _rearrange_fn(item: Item) -> Item:
    return item['splits'][1] + ' ' + item['splits'][0]

  dataset.map(_rearrange_fn, output_path='rearrange', combine_columns=False)

  rows = list(dataset.select_rows([PATH_WILDCARD]))
  assert rows == [
    {'text': 'a sentence', 'splits': ['a', 'sentence'], 'rearrange': 'sentence a'},
    {'text': 'b sentence', 'splits': ['b', 'sentence'], 'rearrange': 'sentence b'},
  ]

  assert dataset.manifest() == DatasetManifest(
    namespace=TEST_NAMESPACE,
    dataset_name=TEST_DATASET_NAME,
    data_schema=schema(
      {
        'text': field('string'),
        'splits': field(
          fields=['string'],
          map=MapInfo(
            fn_name='_split_fn', fn_source=inspect.getsource(_split_fn), date_created=TEST_TIME
          ),
        ),
        'rearrange': field(
          'string',
          map=MapInfo(
            fn_name='_rearrange_fn',
            fn_source=inspect.getsource(_rearrange_fn),
            date_created=TEST_TIME,
          ),
        ),
      }
    ),
    num_items=2,
    source=TestSource(),
  )


def test_map_combine_columns(make_test_data: TestDataMaker) -> None:
  dataset = make_test_data([{'text': 'a sentence'}, {'text': 'b sentence'}])

  signal = TestFirstCharSignal()
  dataset.compute_signal(signal, 'text')

  def _map_fn(item: Item) -> Item:
    # We use the combine_columns=True input here.
    return {'result': f'{item["text"]["test_signal"]["firstchar"]}_{len(item["text"][VALUE_KEY])}'}

  # Write the output to a new column.
  dataset.map(_map_fn, output_path='output_text', combine_columns=True)

  assert dataset.manifest() == DatasetManifest(
    namespace=TEST_NAMESPACE,
    dataset_name=TEST_DATASET_NAME,
    data_schema=schema(
      {
        'text': field(
          'string',
          fields={
            'test_signal': field(
              fields={'len': 'int32', 'firstchar': 'string'}, signal={'signal_name': 'test_signal'}
            )
          },
        ),
        'output_text': field(
          fields={'result': 'string'},
          map=MapInfo(
            fn_name='_map_fn', fn_source=inspect.getsource(_map_fn), date_created=TEST_TIME
          ),
        ),
      }
    ),
    num_items=2,
    source=TestSource(),
  )

  rows = list(dataset.select_rows([PATH_WILDCARD]))
  assert rows == [
    {
      'text': 'a sentence',
      'text.test_signal.firstchar': 'a',
      'text.test_signal.len': 10,
      'output_text.result': 'a_10',
    },
    {
      'text': 'b sentence',
      'text.test_signal.firstchar': 'b',
      'text.test_signal.len': 10,
      'output_text.result': 'b_10',
    },
  ]


def test_map_combine_columns_with_input_path(make_test_data: TestDataMaker) -> None:
  dataset = make_test_data([{'text': 'a sentence'}, {'text': 'b sentence'}])

  signal = TestFirstCharSignal()
  dataset.compute_signal(signal, 'text')

  def _map_fn(enriched_text: Item) -> Item:
    # We use the combine_columns=True input here.
    return {
      'result': f'{enriched_text["test_signal"]["firstchar"]}_{len(enriched_text[VALUE_KEY])}'
    }

  # Write the output to a new column.
  dataset.map(_map_fn, 'text', output_path='output_text', combine_columns=True)

  rows = list(dataset.select_rows([PATH_WILDCARD]))
  assert rows == [
    {
      'text': 'a sentence',
      'text.test_signal.firstchar': 'a',
      'text.test_signal.len': 10,
      'output_text.result': 'a_10',
    },
    {
      'text': 'b sentence',
      'text.test_signal.firstchar': 'b',
      'text.test_signal.len': 10,
      'output_text.result': 'b_10',
    },
  ]


def test_map_on_double_nested_input(make_test_data: TestDataMaker) -> None:
  dataset = make_test_data(
    [
      {'texts': [['a', 'b'], ['c'], ['dd', 'e']]},
      {'texts': [['ff', 'ggg']]},
    ]
  )

  dataset.map(lambda x: len(x), 'texts', output_path='texts_len')
  dataset.map(lambda x: len(x), 'texts.*', output_path='texts[i]_len')
  dataset.map(lambda x: len(x), 'texts.*.*', output_path='texts[i][j]_len')

  rows = list(dataset.select_rows())
  assert rows == [
    {
      'texts': [['a', 'b'], ['c'], ['dd', 'e']],
      'texts_len': 3,
      'texts[i]_len': [2, 1, 2],
      'texts[i][j]_len': [[1, 1], [1], [2, 1]],
    },
    {
      'texts': [['ff', 'ggg']],
      'texts_len': 1,
      'texts[i]_len': [2],
      'texts[i][j]_len': [[2, 3]],
    },
  ]


def test_map_select_subfields_of_repeated_dicts(make_test_data: TestDataMaker) -> None:
  dataset = make_test_data(
    [
      {
        'people': [
          {'name': 'A', 'phones': [1, 2, 3], 'address': 'a'},
          {'name': 'BB', 'phones': [4], 'address': 'b'},
          {'name': 'C', 'phones': [5], 'address': 'c'},
        ]
      },
      {
        'people': [
          {'name': 'D', 'phones': [6], 'address': 'd'},
          {'name': 'EEE', 'phones': [7, 8], 'address': 'e'},
        ]
      },
    ]
  )

  dataset.map(lambda x: len(x), 'people', output_path='people_len')
  dataset.map(lambda x: x['name'], 'people.*', output_path='person_name')
  dataset.map(lambda x: len(x), 'people.*.name', output_path='len_name')
  dataset.map(lambda x: len(x), 'people.*.phones', output_path='len_phones')
  dataset.map(lambda x: x - 1, 'people.*.phones.*', output_path='phones_minus_one')

  # No input path and combine columns is True.
  dataset.map(
    lambda x: 'people' in x and 'name' in x['people'][0],
    output_path='has_name',
    combine_columns=True,
  )

  rows = list(
    dataset.select_rows(
      ['people_len', 'person_name', 'len_name', 'len_phones', 'phones_minus_one', 'has_name']
    )
  )
  assert rows == [
    {
      'people_len': 3,
      'person_name': ['A', 'BB', 'C'],
      'len_name': [1, 2, 1],
      'len_phones': [3, 1, 1],
      'phones_minus_one': [[0, 1, 2], [3], [4]],
      'has_name': True,
    },
    {
      'people_len': 2,
      'person_name': ['D', 'EEE'],
      'len_name': [1, 3],
      'len_phones': [1, 2],
      'phones_minus_one': [[5], [6, 7]],
      'has_name': True,
    },
  ]


def test_map_nests_under_repeated(make_test_data: TestDataMaker) -> None:
  dataset = make_test_data(
    [
      {'people': [{'name': 'A'}, {'name': 'BB'}, {'name': 'C'}]},
      {'people': [{'name': 'D'}, {'name': 'EEE'}]},
    ]
  )

  dataset.map(lambda x: len(x), 'people.*.name', output_path='people.*.len_name')

  rows = list(dataset.select_rows(combine_columns=True))
  assert rows == [
    {
      'people': [
        {'name': 'A', 'len_name': 1},
        {'name': 'BB', 'len_name': 2},
        {'name': 'C', 'len_name': 1},
      ]
    },
    {'people': [{'name': 'D', 'len_name': 1}, {'name': 'EEE', 'len_name': 3}]},
  ]

  rows = list(dataset.select_rows())
  assert rows == [
    {'people.*.name': ['A', 'BB', 'C'], 'people.*.len_name': [1, 2, 1]},
    {'people.*.name': ['D', 'EEE'], 'people.*.len_name': [1, 3]},
  ]


def test_map_nests_under_field_of_repeated(make_test_data: TestDataMaker) -> None:
  dataset = make_test_data(
    [
      {'people': [{'name': 'A', 'info': {'extra': 1}}, {'name': 'BB'}, {'name': 'C'}]},
      {'people': [{'name': 'D'}, {'name': 'EEE'}]},
    ]
  )

  dataset.map(lambda x: len(x), 'people.*.name', output_path='people.*.info.len_name')

  rows = list(dataset.select_rows(combine_columns=True))
  assert rows == [
    {
      'people': [
        {'name': 'A', 'info': {'extra': 1, 'len_name': 1}},
        {'name': 'BB', 'info': {'len_name': 2}},
        {'name': 'C', 'info': {'len_name': 1}},
      ]
    },
    {
      'people': [
        {'name': 'D', 'info': {'len_name': 1}},
        {'name': 'EEE', 'info': {'len_name': 3}},
      ]
    },
  ]


def test_map_nests_under_a_parent_of_input_path(make_test_data: TestDataMaker) -> None:
  dataset = make_test_data(
    [
      {
        'people': [
          {'name': 'A', 'address': {'zip': 1}},
          {'name': 'B'},
          {'name': 'C', 'address': {'zip': 2}},
        ]
      },
      {
        'people': [
          {'name': 'D', 'address': {'zip': 3}},
          {'name': 'E', 'address': {}},
        ]
      },
    ]
  )

  def zip_code_verifier(zip_code: int) -> bool:
    return zip_code != 2

  dataset.map(zip_code_verifier, 'people.*.address.zip', output_path='people.*.verified')

  rows = list(dataset.select_rows(combine_columns=True))
  assert rows == [
    {
      'people': [
        {'name': 'A', 'address': {'zip': 1}, 'verified': True},
        {'name': 'B', 'address': None, 'verified': None},
        {'name': 'C', 'address': {'zip': 2}, 'verified': False},
      ]
    },
    {
      'people': [
        {'name': 'D', 'address': {'zip': 3}, 'verified': True},
        {'name': 'E', 'address': {'zip': None}, 'verified': None},
      ]
    },
  ]


def test_transform_with_sort_by(make_test_data: TestDataMaker) -> None:
  dataset = make_test_data(
    [
      {'text': 'a', 'cluster_id': 2},
      {'text': 'b', 'cluster_id': 1},
      {'text': 'c', 'cluster_id': 1},
      {'text': 'd', 'cluster_id': 2},
      {'text': 'e', 'cluster_id': 2},
      {'text': 'f', 'cluster_id': 3},
    ]
  )

  def aggregate_cluster(items: Iterator[str]) -> Iterator[Item]:
    groups = group_by_sorted_key_iter(items, lambda x: x)
    for group in groups:
      for _ in group:
        yield len(group)

  dataset.transform(
    aggregate_cluster, input_path='cluster_id', output_path='cluster_size', sort_by='cluster_id'
  )

  rows = list(dataset.select_rows())
  assert rows == [
    {'text': 'a', 'cluster_id': 2, 'cluster_size': 3},
    {'text': 'b', 'cluster_id': 1, 'cluster_size': 2},
    {'text': 'c', 'cluster_id': 1, 'cluster_size': 2},
    {'text': 'd', 'cluster_id': 2, 'cluster_size': 3},
    {'text': 'e', 'cluster_id': 2, 'cluster_size': 3},
    {'text': 'f', 'cluster_id': 3, 'cluster_size': 1},
  ]


def test_signal_on_map_output(make_test_data: TestDataMaker) -> None:
  dataset = make_test_data([{'text': 'abcd'}, {'text': 'efghi'}])

  def _map_fn(item: Item) -> Item:
    return item['text'] + ' ' + item['text']

  dataset.map(_map_fn, output_path='double', combine_columns=False)

  # Compute a signal on the map output.
  signal = TestFirstCharSignal()
  dataset.compute_signal(signal, 'double')

  assert dataset.manifest() == DatasetManifest(
    namespace=TEST_NAMESPACE,
    dataset_name=TEST_DATASET_NAME,
    data_schema=schema(
      {
        'text': 'string',
        'double': field(
          'string',
          fields={
            'test_signal': field(
              fields={'len': 'int32', 'firstchar': 'string'}, signal={'signal_name': 'test_signal'}
            )
          },
          map=MapInfo(
            fn_name='_map_fn', fn_source=inspect.getsource(_map_fn), date_created=TEST_TIME
          ),
        ),
      }
    ),
    num_items=2,
    source=TestSource(),
  )

  assert list(dataset.select_rows([PATH_WILDCARD])) == [
    {
      'text': 'abcd',
      'double': 'abcd abcd',
      'double.test_signal.firstchar': 'a',
      'double.test_signal.len': 9,
    },
    {
      'text': 'efghi',
      'double': 'efghi efghi',
      'double.test_signal.firstchar': 'e',
      'double.test_signal.len': 11,
    },
  ]

  # Select a struct root.
  assert list(dataset.select_rows([('double', 'test_signal')])) == [
    {
      'double.test_signal': {'firstchar': 'a', 'len': 9},
    },
    {
      'double.test_signal': {'firstchar': 'e', 'len': 11},
    },
  ]

  # combine_columns=True.
  rows = list(dataset.select_rows([PATH_WILDCARD], combine_columns=True))
  assert rows == [
    {
      'text': 'abcd',
      'double': enriched_item('abcd abcd', {signal.key(): {'firstchar': 'a', 'len': 9}}),
    },
    {
      'text': 'efghi',
      'double': enriched_item('efghi efghi', {signal.key(): {'firstchar': 'e', 'len': 11}}),
    },
  ]


def test_map_nested_output_path(make_test_data: TestDataMaker) -> None:
  dataset = make_test_data([{'parent': {'text': 'a'}}, {'parent': {'text': 'abc'}}])

  def _map_fn(item: Item) -> Item:
    return {'value': len(item['parent.text'])}

  dataset.map(_map_fn, output_path='parent.text.len')

  assert dataset.manifest() == DatasetManifest(
    namespace=TEST_NAMESPACE,
    dataset_name=TEST_DATASET_NAME,
    data_schema=schema(
      {
        'parent': field(
          fields={
            'text': field(
              'string',
              fields={
                'len': field(
                  fields={'value': 'int64'},
                  map=MapInfo(
                    fn_name='_map_fn',
                    fn_source=inspect.getsource(_map_fn),
                    date_created=TEST_TIME,
                  ),
                )
              },
            )
          }
        ),
      }
    ),
    num_items=2,
    source=TestSource(),
  )

  rows = list(dataset.select_rows([PATH_WILDCARD], combine_columns=True))
  assert rows == [
    {
      'parent': {'text': enriched_item('a', {'len': {'value': 1}})},
    },
    {
      'parent': {'text': enriched_item('abc', {'len': {'value': 3}})},
    },
  ]


def test_map_span(make_test_data: TestDataMaker) -> None:
  dataset = make_test_data([{'text': 'ab'}, {'text': 'bc'}])

  # Return coordinates of 'b'.
  def _map_fn(item: Item) -> Item:
    return [
      span(m.start(), m.end(), {'len': m.end() - m.start()}) for m in re.finditer('b', item['text'])
    ]

  dataset.map(_map_fn, output_path='text.b_span')

  assert dataset.manifest() == DatasetManifest(
    namespace=TEST_NAMESPACE,
    dataset_name=TEST_DATASET_NAME,
    data_schema=schema(
      {
        'text': field(
          'string',
          fields={
            'b_span': field(
              fields=[field(dtype='string_span', fields={'len': 'int64'})],
              map=MapInfo(
                fn_name='_map_fn',
                fn_source=inspect.getsource(_map_fn),
                date_created=TEST_TIME,
              ),
            )
          },
        )
      }
    ),
    num_items=2,
    source=TestSource(),
  )

  rows = list(dataset.select_rows([PATH_WILDCARD], combine_columns=True))
  assert rows == [
    {
      'text': enriched_item('ab', {'b_span': [span(1, 2, {'len': 1})]}),
    },
    {
      'text': enriched_item('bc', {'b_span': [span(0, 1, {'len': 1})]}),
    },
  ]


def test_map_ergonomics(make_test_data: TestDataMaker) -> None:
  dataset = make_test_data([{'text': 'a sentence'}, {'text': 'b sentence'}])

  def _fn_kw(item: Item) -> Item:
    return item['text'] + ' map'

  def _fn(x: Item) -> Item:
    return x['text'] + ' map'

  # Write the output to a new column.
<<<<<<< HEAD
  dataset.map(_fn_kw, output_column='_fn_kw')
  dataset.map(_fn, output_column='_fn')
=======
  dataset.map(_job_fn_kw, output_path='_job_fn_kw')
  dataset.map(_fn_kw, output_path='_fn_kw')
  dataset.map(_job_fn, output_path='_job_fn')
  dataset.map(_fn, output_path='_fn')
>>>>>>> 46351ea9

  assert dataset.manifest() == DatasetManifest(
    namespace=TEST_NAMESPACE,
    dataset_name=TEST_DATASET_NAME,
    data_schema=schema(
      {
        'text': 'string',
        '_fn_kw': field(
          dtype='string',
          map=MapInfo(
            fn_name='_fn_kw', fn_source=inspect.getsource(_fn_kw), date_created=TEST_TIME
          ),
        ),
        '_fn': field(
          dtype='string',
          map=MapInfo(fn_name='_fn', fn_source=inspect.getsource(_fn), date_created=TEST_TIME),
        ),
      }
    ),
    num_items=2,
    source=TestSource(),
  )

  rows = list(dataset.select_rows([PATH_WILDCARD]))
  assert rows == [
    {
      'text': 'a sentence',
      '_fn_kw': 'a sentence map',
      '_fn': 'a sentence map',
    },
    {
      'text': 'b sentence',
      '_fn_kw': 'b sentence map',
      '_fn': 'b sentence map',
    },
  ]


def test_map_ergonomics_invalid_args(make_test_data: TestDataMaker) -> None:
  dataset = make_test_data([{'text': 'a sentence'}, {'text': 'b sentence'}])

  def _map_noargs() -> None:
    pass

<<<<<<< HEAD
  with pytest.raises(TypeError, match=re.escape('takes 0 positional arguments but 1 was given')):
    dataset.map(_map_noargs, output_column='_map_noargs')
=======
  def _map_toomany_args(row: Item, job_id: int, extra_arg: int) -> None:
    pass

  with pytest.raises(ValueError, match=re.escape('Invalid map function')):
    dataset.map(_map_noargs, output_path='_map_noargs')
  with pytest.raises(ValueError, match=re.escape('Invalid map function')):
    dataset.map(_map_toomany_args, output_path='_map_toomany_args')
>>>>>>> 46351ea9


def test_map_nested_output_another_cardinality_fails(make_test_data: TestDataMaker) -> None:
  dataset = make_test_data(
    [{'text': 'abcd', 'parent': ['a', 'b']}, {'text': 'efghi', 'parent': ['c', 'd']}]
  )

  def _map_fn(item: Item) -> Item:
    res = item['text'] + ' ' + item['text']
    return res

  with pytest.raises(
    AssertionError,
    match=re.escape(
      "`input_path` None and `output_path` ('parent', '*', 'output') have different cardinalities"
    ),
  ):
    dataset.map(_map_fn, output_path='parent.*.output', combine_columns=False)


def test_map_with_span_resolving(make_test_data: TestDataMaker) -> None:
  dataset = make_test_data([{'text': 'abcd'}, {'text': 'efghi'}])

  def skip_first_and_last_letter(item: str) -> Item:
    return span(1, len(item) - 1)

  dataset.map(skip_first_and_last_letter, input_path='text', output_path='skip')

  result = dataset.select_groups('skip')
  assert result == SelectGroupsResult(too_many_distinct=False, counts=[('bc', 1), ('fgh', 1)])

  stats = dataset.stats('skip')
  assert stats == StatsResult(
    path=('skip',), total_count=2, approx_count_distinct=2, avg_text_length=2.0
  )

  rows = dataset.select_rows()
  assert list(rows) == [
    {'text': 'abcd', 'skip': span(1, 3)},
    {'text': 'efghi', 'skip': span(1, 4)},
  ]


def test_transform(make_test_data: TestDataMaker) -> None:
  def text_len(items: Iterator[Item]) -> Iterator[Item]:
    for item in items:
      yield len(item['text'])

  dataset = make_test_data([{'text': 'abcd'}, {'text': 'efghi'}])
  dataset.transform(text_len, output_path='text_len')

  rows = dataset.select_rows()
  assert list(rows) == [{'text': 'abcd', 'text_len': 4}, {'text': 'efghi', 'text_len': 5}]


def test_transform_with_input_path(make_test_data: TestDataMaker) -> None:
  def text_len(texts: Iterator[Item]) -> Iterator[Item]:
    for text in texts:
      yield len(text)

  dataset = make_test_data([{'text': 'abcd'}, {'text': 'efghi'}])
  dataset.transform(text_len, input_path='text', output_path='text_len')

  rows = dataset.select_rows()
  assert list(rows) == [{'text': 'abcd', 'text_len': 4}, {'text': 'efghi', 'text_len': 5}]


def test_transform_size_mismatch(make_test_data: TestDataMaker) -> None:
  def text_len(texts: Iterator[Item]) -> Iterator[Item]:
    for i, text in enumerate(texts):
      # Skip the first item.
      if i > 0:
        yield len(text)

  dataset = make_test_data([{'text': 'abcd'}, {'text': 'efghi'}])
  with pytest.raises(Exception):
    dataset.transform(text_len, input_path='text', output_path='text_len')


def test_map_outputs_long_string_that_promotes_to_media(make_test_data: TestDataMaker) -> None:
  def long_str(text: str) -> str:
    return text * 100

  dataset = make_test_data([{'text': 'abcd'}, {'text': 'efghi'}])
  dataset.map(long_str, input_path='text', output_path='text_long')

  assert ('text_long',) in dataset.settings().ui.media_paths<|MERGE_RESOLUTION|>--- conflicted
+++ resolved
@@ -194,34 +194,6 @@
   ]
 
 
-<<<<<<< HEAD
-=======
-@pytest.mark.parametrize('execution_type', TEST_EXECUTION_TYPES)
-def test_map_job_id(
-  execution_type: tasks.TaskExecutionType,
-  make_test_data: TestDataMaker,
-  test_process_logger: TestProcessLogger,
-) -> None:
-  dataset = make_test_data(
-    [
-      {'text': 'a sentence'},
-      {'text': 'b sentence'},
-      {'text': 'c sentence'},
-      {'text': 'd sentence'},
-      {'text': 'e sentence'},
-    ]
-  )
-
-  def _map_fn(item: Item, job_id: int) -> Item:
-    test_process_logger.log_event(job_id)
-    return {}
-
-  dataset.map(_map_fn, output_path='map_id', num_jobs=3, execution_type=execution_type)
-
-  assert set(test_process_logger.get_logs()) == set([0, 1, 2])
-
-
->>>>>>> 46351ea9
 @pytest.mark.parametrize('num_jobs', [-1, 1, 2])
 @pytest.mark.parametrize('execution_type', TEST_EXECUTION_TYPES)
 def test_map_input_path(
@@ -333,25 +305,6 @@
   ]
 
 
-<<<<<<< HEAD
-def test_map_input_path_nonleaf_throws(make_test_data: TestDataMaker) -> None:
-  dataset = make_test_data(
-    [
-      {'id': 0, 'text': ['a']},
-      {'id': 1, 'text': ['b']},
-      {'id': 2, 'text': ['c']},
-    ]
-  )
-
-  def _upper(row: Item) -> Item:
-    return str(row).upper()
-
-  with pytest.raises(Exception):
-    dataset.map(_upper, input_path='text', output_column='text_upper')
-
-
-=======
->>>>>>> 46351ea9
 @pytest.mark.parametrize('num_jobs', [-1, 1, 2])
 @pytest.mark.parametrize('execution_type', TEST_EXECUTION_TYPES)
 def test_map_continuation(
@@ -403,16 +356,9 @@
 
   # Hardcode this to thread-type, because the test_process_logger takes 2 seconds to serialize.
   # We're only really testing whether the continuation is reusing the saved results, anyway.
-  dataset.map(_map_fn_2, output_column='map_id', num_jobs=1, execution_type='threads')
-
-<<<<<<< HEAD
+  dataset.map(_map_fn_2, output_path='map_id', num_jobs=1, execution_type='threads')
+
   assert 0 not in test_process_logger.get_logs()
-=======
-  dataset.map(_map_fn_2, output_path='map_id', num_jobs=num_jobs, execution_type=execution_type)
-
-  # The row_id=1 should be called for the continuation.
-  assert 1 in test_process_logger.get_logs()
->>>>>>> 46351ea9
 
   assert dataset.manifest() == DatasetManifest(
     namespace=TEST_NAMESPACE,
@@ -1310,15 +1256,8 @@
     return x['text'] + ' map'
 
   # Write the output to a new column.
-<<<<<<< HEAD
-  dataset.map(_fn_kw, output_column='_fn_kw')
-  dataset.map(_fn, output_column='_fn')
-=======
-  dataset.map(_job_fn_kw, output_path='_job_fn_kw')
   dataset.map(_fn_kw, output_path='_fn_kw')
-  dataset.map(_job_fn, output_path='_job_fn')
   dataset.map(_fn, output_path='_fn')
->>>>>>> 46351ea9
 
   assert dataset.manifest() == DatasetManifest(
     namespace=TEST_NAMESPACE,
@@ -1363,18 +1302,14 @@
   def _map_noargs() -> None:
     pass
 
-<<<<<<< HEAD
   with pytest.raises(TypeError, match=re.escape('takes 0 positional arguments but 1 was given')):
-    dataset.map(_map_noargs, output_column='_map_noargs')
-=======
+    dataset.map(_map_noargs, output_path='_map_noargs')
+
   def _map_toomany_args(row: Item, job_id: int, extra_arg: int) -> None:
     pass
 
-  with pytest.raises(ValueError, match=re.escape('Invalid map function')):
-    dataset.map(_map_noargs, output_path='_map_noargs')
-  with pytest.raises(ValueError, match=re.escape('Invalid map function')):
+  with pytest.raises(TypeError, match=re.escape('missing 2 required positional arguments')):
     dataset.map(_map_toomany_args, output_path='_map_toomany_args')
->>>>>>> 46351ea9
 
 
 def test_map_nested_output_another_cardinality_fails(make_test_data: TestDataMaker) -> None:
