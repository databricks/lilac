--- conflicted
+++ resolved
@@ -692,25 +692,6 @@
     # Fetch the data from DuckDB.
     con = self.con.cursor()
 
-<<<<<<< HEAD
-=======
-    # Create a view for the work of the shard before anti-joining.
-    t_shard_table = f't_shard_{shard_id}'
-
-    order_by_rowid = '' if query_options and query_options.sort_by else f'ORDER BY {ROWID}'
-    con.execute(
-      f"""
-      CREATE OR REPLACE VIEW {t_shard_table} as (
-        SELECT * FROM (
-          SELECT * FROM t {options_clause}
-        )
-        {order_by_rowid}
-        LIMIT {shard_end_idx - shard_start_idx}
-        OFFSET {shard_start_idx}
-      );
-    """
-    )
->>>>>>> 46351ea9
     select_sql = ', '.join(select_queries)
 
     # Anti-join removes input rows that are already in the cache so they do not get passed to the
@@ -831,7 +812,8 @@
     def batched_pool_map(fn: Callable, items: Iterable[RichData]) -> Iterator[Optional[Item]]:
       map_arg: Iterable[Any]
       if batch_size == -1:
-        map_arg = [list(items)]
+        yield from fn(items)
+        return
       elif batch_size is not None:
         map_arg = map(list, chunks(items, batch_size))
       else:
@@ -851,15 +833,9 @@
     output_items: Iterable[Optional[Item]]
     # Flatten the outputs back to the shape of the original data.
     # The output values are flat from the signal. This
-<<<<<<< HEAD
     if select_path:
       input_values_0, input_values_1 = itertools.tee(input_values, 2)
-=======
-    if unnest_input_path:
-      flatten_depth = len([part for part in unnest_input_path if part == PATH_WILDCARD])
-      input_values_0, input_values_1 = itertools.tee(input_values, 2)
-      source_path = unnest_input_path
->>>>>>> 46351ea9
+      flatten_depth = len([part for part in select_path if part == PATH_WILDCARD])
 
       if isinstance(transform_fn, VectorSignal):
         embedding_signal = transform_fn
@@ -867,12 +843,7 @@
         vector_store = self._get_vector_db_index(embedding_signal.embedding, select_path)
         # Step 2
         flat_keys = flatten_keys((rowid for (rowid, _) in inputs_2), input_values_0)
-<<<<<<< HEAD
-        # Step 3
-        dense_out = sparse_to_dense_compute(
-=======
         sparse_out = sparse_to_dense_compute(
->>>>>>> 46351ea9
           flat_keys, lambda keys: embedding_signal.vector_compute(keys, vector_store)
         )
       elif isinstance(transform_fn, Signal):
@@ -882,31 +853,23 @@
           flat_input, lambda x: signal.compute(cast(Iterable[RichData], x))
         )
       else:
-<<<<<<< HEAD
         assert not isinstance(transform_fn, Signal)
         # Step 2
-        flat_input = cast(Iterator[Optional[RichData]], array_flatten(input_values_0))
+        flat_input = cast(Iterator[Optional[RichData]], flatten_iter(input_values_0, flatten_depth))
         # Step 3
-        dense_out = sparse_to_dense_compute(flat_input, lambda x: batched_pool_map(transform_fn, x))  # type: ignore
-        # Step 6
-      output_items = array_unflatten(dense_out, input_values_1)
-=======
-        map_fn = transform_fn
-        assert not isinstance(map_fn, Signal)
-        flat_input = cast(Iterator[Optional[RichData]], flatten_iter(input_values_0, flatten_depth))
-        sparse_out = sparse_to_dense_compute(flat_input, lambda x: map_fn(x))
+        sparse_out = sparse_to_dense_compute(
+          flat_input,
+          lambda x: batched_pool_map(transform_fn, x),  # type: ignore
+        )
+      # Step 6
       output_items = unflatten_iter(sparse_out, input_values_1, flatten_depth)
->>>>>>> 46351ea9
     else:
       assert not isinstance(transform_fn, Signal)
       output_items = batched_pool_map(transform_fn, input_values)
 
-<<<<<<< HEAD
     # Step 7
-=======
     # Wrap the output items in dicts to match the output path shape.
     nested_spec = _split_path_into_subpaths_of_lists(output_path or ())
->>>>>>> 46351ea9
     output_items = cast(Iterable[Item], wrap_in_dicts(output_items, nested_spec))
 
     # Step 6
@@ -957,27 +920,6 @@
       schema = schema.model_copy(deep=True)
       schema.fields[ROWID] = Field(dtype=STRING)
 
-<<<<<<< HEAD
-    json_query = f"""
-      SELECT * FROM {'read_json' if schema else 'read_json_auto'}(
-        {jsonl_cache_filepaths},
-        {f'columns={duckdb_schema(schema)},' if schema else ''}
-        hive_partitioning=false,
-        ignore_errors=true,
-        format='newline_delimited'
-      )
-    """
-    con.execute(f'CREATE OR REPLACE VIEW "{jsonl_view_name}" as ({json_query});')
-=======
-    # Potential bug: if a computation is interrupted, and then the num-workers, filtering, or limits
-    # are updated, then shard assignment may not be consistent. Then, two workers may have processed
-    # the same row, leading to duplicate rows in the result. A further complication is if
-    # the map function changed in between the two computations, making it difficult to reconstruct.
-    # which value is more recent. This could happen if you ran a map function, realized there was a
-    # bug, interrupted it, updated and reran.
-    #
-    # Anyway this seems like a lot of unusual things have to happen so I'll leave the bug unfixed.
-
     def get_json_query(selection: str) -> str:
       if selection != '*':
         selection += ' AS value'
@@ -992,7 +934,6 @@
       """
 
     con.execute(f'CREATE OR REPLACE VIEW "{jsonl_view_name}" as ({get_json_query("*")});')
->>>>>>> 46351ea9
 
     parquet_filepath: Optional[str] = None
     reader = con.execute(f'SELECT * from {jsonl_view_name}').fetch_record_batch(
@@ -2864,70 +2805,6 @@
 
     return result
 
-<<<<<<< HEAD
-=======
-  def _map_worker(
-    self,
-    map_fn: MapFn,
-    batch_size: Optional[int],
-    output_path: PathTuple,
-    jsonl_cache_filepath: str,
-    job_id: int,
-    job_count: int,
-    unnest_input_path: Optional[PathTuple] = None,
-    overwrite: bool = False,
-    query_options: Optional[DuckDBQueryParams] = None,
-    combine_columns: bool = False,
-    resolve_span: bool = False,
-    task_shard_id: Optional[TaskShardId] = None,
-  ) -> None:
-    map_sig = inspect.signature(map_fn)
-    if len(map_sig.parameters) > 2 or len(map_sig.parameters) == 0:
-      raise ValueError(
-        f'Invalid map function {map_fn.__name__}. Must have 1 or 2 arguments: '
-        f'(item: Item, job_id: int).'
-      )
-
-    has_job_id_arg = len(map_sig.parameters) == 2
-
-    def _map_iterable(items: Iterable[RichData]) -> Iterator[Optional[Item]]:
-      batch_stream: Iterable[Any]
-      map_args: Union[Iterable[Any], tuple[Iterable[Any], int]]
-      if batch_size == -1:
-        yield from (map_fn(items, job_id) if has_job_id_arg else map_fn(items))
-        return
-      elif batch_size is not None:
-        batch_stream = map(list, chunks(items, batch_size))
-      else:
-        batch_stream = items
-
-      if has_job_id_arg:
-        map_args = (batch_stream, itertools.repeat(job_id))
-      else:
-        map_args = (batch_stream,)
-
-      if batch_size is None:
-        yield from map(map_fn, *map_args)
-      else:
-        yield from itertools.chain.from_iterable(map(map_fn, *map_args))
-
-    _consume_iterator(
-      self._compute_disk_cached(
-        _map_iterable,
-        output_path=output_path,
-        jsonl_cache_filepath=jsonl_cache_filepath,
-        unnest_input_path=unnest_input_path,
-        overwrite=overwrite,
-        query_options=query_options,
-        combine_columns=combine_columns,
-        resolve_span=resolve_span,
-        shard_id=job_id,
-        shard_count=job_count,
-        task_shard_id=task_shard_id,
-      )
-    )
-
->>>>>>> 46351ea9
   @override
   def cluster(
     self,
