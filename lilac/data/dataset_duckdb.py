--- conflicted
+++ resolved
@@ -264,14 +264,9 @@
                      settings: Optional[DatasetSettings] = None,
                      signals: Optional[list[SignalConfig]] = None,
                      embeddings: Optional[list[EmbeddingConfig]] = None) -> None:
-<<<<<<< HEAD
-    config = self.config()
-    with self._config_lock:
-=======
     with self._config_lock:
       config = self.config()
 
->>>>>>> 890dfd2c
       if settings is not None:
         config.settings = settings
 
@@ -306,16 +301,9 @@
 
   @override
   def config(self) -> DatasetConfig:
-<<<<<<< HEAD
-    with self._config_lock:
-      config_filepath = _config_filepath(self.namespace, self.dataset_name)
-      with open(config_filepath) as f:
-        return DatasetConfig(**yaml.safe_load(f))
-=======
     config_filepath = _config_filepath(self.namespace, self.dataset_name)
     with open(config_filepath) as f:
       return DatasetConfig(**yaml.safe_load(f))
->>>>>>> 890dfd2c
 
   @override
   def settings(self) -> DatasetSettings:
