--- conflicted
+++ resolved
@@ -748,7 +748,7 @@
     output_path: PathTuple,
     jsonl_cache_filepath: str,
     batch_size: Optional[int],
-    unnest_input_path: Optional[PathTuple] = None,
+    select_path: Optional[PathTuple] = None,
     overwrite: bool = False,
     query_options: Optional[DuckDBQueryParams] = None,
     combine_columns: bool = False,
@@ -776,7 +776,7 @@
 
     # Step 1
     rows = self._select_iterable_values(
-      select_path=unnest_input_path,
+      select_path=select_path,
       combine_columns=combine_columns,
       resolve_span=resolve_span,
       query_options=query_options,
@@ -810,13 +810,13 @@
     output_items: Iterable[Optional[Item]]
     # Flatten the outputs back to the shape of the original data.
     # The output values are flat from the signal. This
-    if unnest_input_path:
+    if select_path:
       input_values_0, input_values_1 = itertools.tee(input_values, 2)
 
       if isinstance(transform_fn, VectorSignal):
         embedding_signal = transform_fn
         inputs_1, inputs_2 = itertools.tee(inputs_1, 2)
-        vector_store = self._get_vector_db_index(embedding_signal.embedding, unnest_input_path)
+        vector_store = self._get_vector_db_index(embedding_signal.embedding, select_path)
         # Step 2
         flat_keys = flatten_keys((rowid for (rowid, _) in inputs_2), input_values_0)
         # Step 3
@@ -830,22 +830,13 @@
           flat_input, lambda x: signal.compute(cast(Iterable[RichData], x))
         )
       else:
-<<<<<<< HEAD
         assert not isinstance(transform_fn, Signal)
         # Step 2
-        flat_input = cast(Iterator[Optional[RichData]], deep_flatten(input_values_0))
+        flat_input = cast(Iterator[Optional[RichData]], array_flatten(input_values_0))
         # Step 3
         dense_out = sparse_to_dense_compute(flat_input, lambda x: batched_pool_map(transform_fn, x))
       # Step 6
-      output_items = deep_unflatten(dense_out, input_values_1)
-
-=======
-        map_fn = transform_fn
-        assert not isinstance(map_fn, Signal)
-        flat_input = cast(Iterator[Optional[RichData]], array_flatten(input_values_0))
-        dense_out = sparse_to_dense_compute(flat_input, lambda x: map_fn(x))
       output_items = array_unflatten(dense_out, input_values_1)
->>>>>>> db27e587
     else:
       assert not isinstance(transform_fn, Signal)
       output_items = batched_pool_map(transform_fn, input_values)
@@ -858,27 +849,8 @@
       {**item, ROWID: rowid} for (rowid, _), item in zip(inputs_1, output_items) if item
     )
 
-<<<<<<< HEAD
     # TODO: Report progress. (Current API heavily assumes shards but we actually have a central
     # place to report progress. Perhaps we can just assume there is only 1 shard.)
-=======
-    # Add progress.
-    if task_shard_id is not None:
-      # When sharding, compute the length of the work for the shard.
-      (shard_start_idx, shard_end_idx) = shard_id_to_range(
-        shard_id, shard_count, manifest.num_items
-      )
-      estimated_len = shard_end_idx - shard_start_idx
-
-      output_items = report_progress(
-        output_items,
-        task_shard_id=task_shard_id,
-        shard_count=shard_count,
-        initial_index=start_idx,
-        estimated_len=estimated_len,
-      )
->>>>>>> db27e587
-
     try:
       if not isinstance(transform_fn, TextEmbeddingSignal):
         with open_file(jsonl_cache_filepath, 'a') as file:
@@ -1035,7 +1007,7 @@
         output_path,
         jsonl_cache_filepath,
         batch_size=None,
-        unnest_input_path=input_path,
+        select_path=input_path,
         overwrite=overwrite,
         query_options=DuckDBQueryParams(include_deleted=include_deleted),
       )
@@ -1123,7 +1095,7 @@
       output_path,
       jsonl_cache_filepath,
       batch_size=None,
-      unnest_input_path=input_path,
+      select_path=input_path,
       overwrite=overwrite,
       query_options=DuckDBQueryParams(
         filters=filters, limit=limit, include_deleted=include_deleted
@@ -2715,8 +2687,6 @@
       name=progress_description,
       type=TaskType.DATASET_MAP,
     )
-<<<<<<< HEAD
-=======
     sort_by = normalize_path(sort_by) if sort_by else None
     query_params = DuckDBQueryParams(
       filters=filters,
@@ -2725,37 +2695,6 @@
       sort_by=sort_by,
       sort_order=sort_order,
     )
-    subtasks: list[tuple[TaskFn, list[Any]]] = []
-    for i in range(num_jobs):
-      jsonl_cache_filepath = _jsonl_cache_filepath(
-        namespace=self.namespace,
-        dataset_name=self.dataset_name,
-        key=output_path,
-        project_dir=self.project_dir,
-        is_temporary=is_tmp_output,
-        shard_id=i,
-        shard_count=num_jobs,
-      )
-      subtasks.append(
-        (
-          self._map_worker,
-          [
-            map_fn,
-            batch_size,
-            output_path,
-            jsonl_cache_filepath,
-            i,
-            num_jobs,
-            input_path,
-            overwrite,
-            query_params,
-            combine_columns,
-            resolve_span,
-            (task_id, i),
-          ],
-        )
-      )
->>>>>>> db27e587
 
     _consume_iterator(
       self._dispatch_workers(
@@ -2766,9 +2705,7 @@
         batch_size,
         input_path,
         overwrite=overwrite,
-        query_options=DuckDBQueryParams(
-          filters=filters, limit=limit, include_deleted=include_deleted
-        ),
+        query_options=query_params,
         combine_columns=combine_columns,
         resolve_span=resolve_span,
       )
