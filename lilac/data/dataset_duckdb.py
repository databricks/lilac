--- conflicted
+++ resolved
@@ -1031,15 +1031,10 @@
       jsonl_cache_filepath=jsonl_cache_filepath,
       unnest_input_path=input_path,
       overwrite=overwrite,
-<<<<<<< HEAD
-      task_shard_id=task_shard_id,
-=======
       query_options=DuckDBQueryParams(
         filters=filters, limit=limit, include_deleted=include_deleted
       ),
-      task_step_id=task_step_id,
-      task_step_description=f'Computing signal {signal} over {input_path}',
->>>>>>> a53d460f
+      task_shard_id=task_shard_id,
     )
 
     signal_schema = create_signal_schema(signal, input_path, manifest.data_schema)
@@ -1099,12 +1094,8 @@
     if field.dtype != STRING:
       raise ValueError('Cannot compute embedding over a non-string field.')
 
-<<<<<<< HEAD
+    filters, _ = self._normalize_filters(filters, col_aliases={}, udf_aliases={}, manifest=manifest)
     if task_shard_id is None:
-=======
-    filters, _ = self._normalize_filters(filters, col_aliases={}, udf_aliases={}, manifest=manifest)
-    if task_step_id is None:
->>>>>>> a53d460f
       # Make a dummy task step so we report progress via tqdm.
       task_shard_id = ('', 0)
 
@@ -1128,15 +1119,10 @@
       jsonl_cache_filepath=jsonl_cache_filepath,
       unnest_input_path=input_path,
       overwrite=overwrite,
-<<<<<<< HEAD
-      task_shard_id=task_shard_id,
-=======
       query_options=DuckDBQueryParams(
         filters=filters, limit=limit, include_deleted=include_deleted
       ),
-      task_step_id=task_step_id,
-      task_step_description=f'Computing embedding {signal} over {input_path}',
->>>>>>> a53d460f
+      task_shard_id=task_shard_id,
     )
 
     output_dir = os.path.join(self.dataset_path, _signal_dir(output_path))
