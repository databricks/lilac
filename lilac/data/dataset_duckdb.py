"""The DuckDB implementation of the dataset database."""
import functools
import gc
import glob
import math
import os
import pathlib
import re
import shutil
import threading
from typing import Any, Iterable, Iterator, Optional, Sequence, Union, cast

import duckdb
import numpy as np
import pandas as pd
from pandas.api.types import is_object_dtype
from pydantic import BaseModel, validator
from typing_extensions import override

from ..auth import UserInfo
from ..batch_utils import deep_flatten, deep_unflatten
<<<<<<< HEAD
from ..concepts.concept import ConceptColumnInfo
from ..embeddings.vector_store import VectorDBIndex, VectorStore
from ..embeddings.vector_store_numpy import NumpyVectorStore
from ..env import data_path, env
=======
from ..config import data_path, env
from ..embeddings.vector_store import VectorDBIndex
>>>>>>> 25f1692a
from ..schema import (
  MANIFEST_FILENAME,
  PATH_WILDCARD,
  TEXT_SPAN_END_FEATURE,
  TEXT_SPAN_START_FEATURE,
  UUID_COLUMN,
  VALUE_KEY,
  Bin,
  DataType,
  Field,
  Item,
  Path,
  PathKey,
  PathTuple,
  RichData,
  Schema,
  SourceManifest,
  column_paths_match,
  is_float,
  is_integer,
  is_ordinal,
  is_temporal,
  normalize_path,
  signal_type_supports_dtype,
)
from ..signals.concept_labels import ConceptLabelsSignal
from ..signals.concept_scorer import ConceptScoreSignal
from ..signals.semantic_similarity import SemanticSimilaritySignal
from ..signals.signal import (
  Signal,
  TextEmbeddingSignal,
  VectorSignal,
  get_signal_by_type,
  resolve_signal,
)
from ..signals.substring_search import SubstringSignal
from ..tasks import TaskStepId, progress
from ..utils import DebugTimer, get_dataset_output_dir, log, open_file
from . import dataset
from .dataset import (
  BinaryOp,
  Column,
  ColumnId,
  Dataset,
  DatasetManifest,
  DatasetSettings,
  FeatureListValue,
  FeatureValue,
  Filter,
  FilterLike,
  GroupsSortBy,
  ListOp,
  MediaResult,
  Search,
  SearchResultInfo,
  SelectGroupsResult,
  SelectRowsResult,
  SelectRowsSchemaResult,
  SelectRowsSchemaUDF,
  SortOrder,
  SortResult,
  StatsResult,
  UnaryOp,
  column_from_identifier,
  default_settings,
  make_parquet_id,
)
from .dataset_utils import (
  count_primitives,
  create_signal_schema,
  flatten_keys,
  merge_schemas,
  schema_contains_path,
  sparse_to_dense_compute,
  wrap_in_dicts,
  write_embeddings_to_disk,
  write_items_to_parquet,
)

UUID_INDEX_FILENAME = 'uuids.npy'

SIGNAL_MANIFEST_FILENAME = 'signal_manifest.json'
DATASET_SETTINGS_FILENAME = 'settings.json'
SOURCE_VIEW_NAME = 'source'

# Sample size for approximating the distinct count of a column.
SAMPLE_SIZE_DISTINCT_COUNT = 100_000
NUM_AUTO_BINS = 15

BINARY_OP_TO_SQL: dict[BinaryOp, str] = {
  BinaryOp.EQUALS: '=',
  BinaryOp.NOT_EQUAL: '!=',
  BinaryOp.GREATER: '>',
  BinaryOp.GREATER_EQUAL: '>=',
  BinaryOp.LESS: '<',
  BinaryOp.LESS_EQUAL: '<='
}


class DuckDBSearchUDF(BaseModel):
  """The transformation of searches to column UDFs."""
  udf: Column
  search_path: PathTuple
  output_path: PathTuple
  sort: Optional[tuple[PathTuple, SortOrder]] = None


class DuckDBSearchUDFs(BaseModel):
  """The transformation of searches to column UDFs with sorts."""
  udfs: list[Column]
  output_paths: list[PathTuple]
  sorts: list[tuple[PathTuple, SortOrder]]


class DatasetDuckDB(Dataset):
  """The DuckDB implementation of the dataset database."""

  def __init__(self, namespace: str, dataset_name: str, vector_store: str = 'hnsw'):
    super().__init__(namespace, dataset_name)

    self.dataset_path = get_dataset_output_dir(data_path(), namespace, dataset_name)

    # TODO: Infer the manifest from the parquet files so this is lighter weight.
    self._source_manifest = read_source_manifest(self.dataset_path)
    self._signal_manifests: list[SignalManifest] = []
    self.con = duckdb.connect(database=':memory:')

    # Maps a path and embedding to the vector index. This is lazily generated as needed.
    self._vector_indices: dict[tuple[PathKey, str], VectorDBIndex] = {}
    self.vector_store = vector_store
    self._manifest_lock = threading.Lock()

    # Calling settings creates the default settings JSON file if it doesn't exist.
    self.settings()

  @override
  def delete(self) -> None:
    """Deletes the dataset."""
    self.con.close()
    shutil.rmtree(self.dataset_path, ignore_errors=True)

  def _create_view(self, view_name: str, files: list[str]) -> None:
    self.con.execute(f"""
      CREATE OR REPLACE VIEW {_escape_col_name(view_name)} AS (SELECT * FROM read_parquet({files}));
    """)

  # NOTE: This is cached, but when the latest mtime of any file in the dataset directory changes
  # the results are invalidated.
  @functools.cache
  def _recompute_joint_table(self, latest_mtime_micro_sec: int) -> DatasetManifest:
    del latest_mtime_micro_sec  # This is used as the cache key.
    merged_schema = self._source_manifest.data_schema.copy(deep=True)
    self._signal_manifests = []
    # Make a joined view of all the column groups.
    self._create_view(SOURCE_VIEW_NAME,
                      [os.path.join(self.dataset_path, f) for f in self._source_manifest.files])

    # Add the signal column groups.
    for root, _, files in os.walk(self.dataset_path):
      for file in files:
        if not file.endswith(SIGNAL_MANIFEST_FILENAME):
          continue

        with open_file(os.path.join(root, file)) as f:
          signal_manifest = SignalManifest.parse_raw(f.read())
        self._signal_manifests.append(signal_manifest)
        signal_files = [os.path.join(root, f) for f in signal_manifest.files]
        if signal_files:
          self._create_view(signal_manifest.parquet_id, signal_files)

    merged_schema = merge_schemas([self._source_manifest.data_schema] +
                                  [m.data_schema for m in self._signal_manifests])

    # The logic below generates the following example query:
    # CREATE OR REPLACE VIEW t AS (
    #   SELECT
    #     source.*,
    #     "parquet_id1"."root_column" AS "parquet_id1",
    #     "parquet_id2"."root_column" AS "parquet_id2"
    #   FROM source JOIN "parquet_id1" USING (uuid,) JOIN "parquet_id2" USING (uuid,)
    # );
    # NOTE: "root_column" for each signal is defined as the top-level column.
    select_sql = ', '.join([f'{SOURCE_VIEW_NAME}.*'] + [(
      f'{_escape_col_name(manifest.parquet_id)}.{_escape_col_name(_root_column(manifest))} '
      f'AS {_escape_col_name(manifest.parquet_id)}')
                                                        for manifest in self._signal_manifests
                                                        if manifest.files])
    join_sql = ' '.join([SOURCE_VIEW_NAME] + [
      f'join {_escape_col_name(manifest.parquet_id)} using ({UUID_COLUMN},)'
      for manifest in self._signal_manifests
      if manifest.files
    ])
    view_or_table = 'TABLE'
    use_views = env('DUCKDB_USE_VIEWS', 0) or 0
    if int(use_views):
      view_or_table = 'VIEW'
    sql_cmd = f"""CREATE OR REPLACE {view_or_table} t AS (SELECT {select_sql} FROM {join_sql})"""
    self.con.execute(sql_cmd)

    # Get the total size of the table.
    size_query = 'SELECT COUNT() as count FROM t'
    size_query_result = cast(Any, self._query(size_query)[0])
    num_items = cast(int, size_query_result[0])

    return DatasetManifest(
      namespace=self.namespace,
      dataset_name=self.dataset_name,
      data_schema=merged_schema,
      num_items=num_items)

  @override
  def manifest(self) -> DatasetManifest:
    # Use the latest modification time of all files under the dataset path as the cache key for
    # re-computing the manifest and the joined view.
    with self._manifest_lock:
      all_dataset_files = glob.iglob(os.path.join(self.dataset_path, '**'), recursive=True)
      latest_mtime = max(map(os.path.getmtime, all_dataset_files))
      latest_mtime_micro_sec = int(latest_mtime * 1e6)
      return self._recompute_joint_table(latest_mtime_micro_sec)

  @override
  def settings(self) -> DatasetSettings:
    # Read the settings file from disk.
    settings_filepath = _settings_filepath(self.namespace, self.dataset_name)
    if not os.path.exists(settings_filepath):
      self.update_settings(default_settings(self))

    with open(settings_filepath) as f:
      return DatasetSettings.parse_raw(f.read())

  @override
  def update_settings(self, settings: DatasetSettings) -> None:
    # Write the settings file from disk.
    settings_filepath = _settings_filepath(self.namespace, self.dataset_name)
    with open(settings_filepath, 'w') as f:
      f.write(settings.json())

  def count(self, filters: Optional[list[FilterLike]] = None) -> int:
    """Count the number of rows."""
    raise NotImplementedError('count is not yet implemented for DuckDB.')

  def _get_vector_db_index(self, embedding: str, path: PathTuple) -> VectorDBIndex:
    # Refresh the manifest to make sure we have the latest signal manifests.
    self.manifest()
    index_key = (path, embedding)
    if index_key in self._vector_indices:
      return self._vector_indices[index_key]

    manifests = [
      m for m in self._signal_manifests
      if schema_contains_path(m.data_schema, path) and m.vector_store and m.signal.name == embedding
    ]
    if not manifests:
      raise ValueError(f'No embedding found for path {path}.')
    if len(manifests) > 1:
      raise ValueError(f'Multiple embeddings found for path {path}. Got: {manifests}')
    manifest = manifests[0]
    if not manifest.vector_store:
      raise ValueError(f'Signal manifest for path {path} is not an embedding. '
                       f'Got signal manifest: {manifest}')

    base_path = os.path.join(self.dataset_path, _signal_dir(manifest.enriched_path),
                             manifest.signal.name)
    with DebugTimer(f'Loading vector store "{manifest.vector_store}" for "{path}"'
                    f' with embedding "{embedding}"'):
      vector_index = VectorDBIndex(manifest.vector_store)
      vector_index.load(base_path)
    # Cache the vector index.
    self._vector_indices[index_key] = vector_index
    return vector_index

  @override
  def compute_signal(self,
                     signal: Signal,
                     leaf_path: Path,
                     task_step_id: Optional[TaskStepId] = None) -> None:
    if isinstance(signal, TextEmbeddingSignal):
      return self.compute_embedding(signal.name, leaf_path, task_step_id)
    source_path = normalize_path(leaf_path)
    manifest = self.manifest()

    if task_step_id is None:
      # Make a dummy task step so we report progress via tqdm.
      task_step_id = ('', 0)

    # The manifest may have changed after computing the dependencies.
    manifest = self.manifest()

    signal_col = Column(path=source_path, alias='value', signal_udf=signal)
    select_rows_result = self.select_rows([signal_col],
                                          task_step_id=task_step_id,
                                          resolve_span=True)
    df = select_rows_result.df()
    values = df['value']

    enriched_path = _col_destination_path(signal_col, is_computed_signal=True)
    spec = _split_path_into_subpaths_of_lists(enriched_path)
    output_dir = os.path.join(self.dataset_path, _signal_dir(enriched_path))
    signal_schema = create_signal_schema(signal, source_path, manifest.data_schema)
    enriched_signal_items = cast(Iterable[Item], wrap_in_dicts(values, spec))
    for uuid, item in zip(df[UUID_COLUMN], enriched_signal_items):
      item[UUID_COLUMN] = uuid

    enriched_signal_items = list(enriched_signal_items)
    parquet_filename, _ = write_items_to_parquet(
      items=enriched_signal_items,
      output_dir=output_dir,
      schema=signal_schema,
      filename_prefix='data',
      shard_index=0,
      num_shards=1)

    signal_manifest = SignalManifest(
      files=[parquet_filename],
      data_schema=signal_schema,
      signal=signal,
      enriched_path=source_path,
      parquet_id=make_parquet_id(signal, source_path, is_computed_signal=True))
    signal_manifest_filepath = os.path.join(output_dir, SIGNAL_MANIFEST_FILENAME)
    with open_file(signal_manifest_filepath, 'w') as f:
      f.write(signal_manifest.json(exclude_none=True, indent=2))
    log(f'Wrote signal output to {output_dir}')

  @override
  def compute_embedding(self,
                        embedding: str,
                        path: Path,
                        task_step_id: Optional[TaskStepId] = None) -> None:
    source_path = normalize_path(path)
    manifest = self.manifest()

    if task_step_id is None:
      # Make a dummy task step so we report progress via tqdm.
      task_step_id = ('', 0)

    signal = get_signal_by_type(embedding, TextEmbeddingSignal)()
    signal_col = Column(path=source_path, alias='value', signal_udf=signal)
    select_rows_result = self.select_rows([signal_col],
                                          task_step_id=task_step_id,
                                          resolve_span=True)
    df = select_rows_result.df()
    values = df['value']

    enriched_path = _col_destination_path(signal_col, is_computed_signal=True)
    output_dir = os.path.join(self.dataset_path, _signal_dir(enriched_path))
    signal_schema = create_signal_schema(signal, source_path, manifest.data_schema)

    write_embeddings_to_disk(
      vector_store=self.vector_store,
      uuids=df[UUID_COLUMN],
      signal_items=values,
      output_dir=output_dir)

    del select_rows_result, df, values
    gc.collect()

    signal_manifest = SignalManifest(
      files=[],
      data_schema=signal_schema,
      signal=signal,
      enriched_path=source_path,
      parquet_id=make_parquet_id(signal, source_path, is_computed_signal=True),
      vector_store=self.vector_store)
    signal_manifest_filepath = os.path.join(output_dir, SIGNAL_MANIFEST_FILENAME)

    with open_file(signal_manifest_filepath, 'w') as f:
      f.write(signal_manifest.json(exclude_none=True, indent=2))
    log(f'Wrote embedding index to {output_dir}')

  @override
  def delete_signal(self, signal_path: Path) -> None:
    signal_path = normalize_path(signal_path)
    manifest = self.manifest()
    if not manifest.data_schema.has_field(signal_path):
      raise ValueError(f'Unknown signal path: {signal_path}')

    output_dir = os.path.join(self.dataset_path, _signal_dir(signal_path))
    shutil.rmtree(output_dir, ignore_errors=True)

  def _validate_filters(self, filters: Sequence[Filter], col_aliases: dict[str, PathTuple],
                        manifest: DatasetManifest) -> None:
    for filter in filters:
      if filter.path[0] in col_aliases:
        # This is a filter on a column alias, which is always allowed.
        continue

      current_field = Field(fields=manifest.data_schema.fields)
      for path_part in filter.path:
        if path_part == VALUE_KEY:
          if not current_field.dtype:
            raise ValueError(f'Unable to filter on path {filter.path}. The field has no value.')
          continue
        if current_field.fields:
          if path_part not in current_field.fields:
            raise ValueError(f'Unable to filter on path {filter.path}. '
                             f'Path part "{path_part}" not found in the dataset.')
          current_field = current_field.fields[str(path_part)]
          continue
        elif current_field.repeated_field:
          current_field = current_field.repeated_field
          continue
        else:
          raise ValueError(f'Unable to filter on path {filter.path}. '
                           f'Path part "{path_part}" is not defined on a primitive value.')

      while current_field.repeated_field:
        current_field = current_field.repeated_field
        filter.path = (*filter.path, PATH_WILDCARD)

      if not current_field.dtype:
        raise ValueError(f'Unable to filter on path {filter.path}. The field has no value.')

  def _validate_udfs(self, udf_cols: Sequence[Column], source_schema: Schema) -> None:
    for col in udf_cols:
      path = col.path

      # Signal transforms must operate on a leaf field.
      leaf = source_schema.leafs.get(path)
      if not leaf or not leaf.dtype:
        raise ValueError(f'Leaf "{path}" not found in dataset. '
                         'Signal transforms must operate on a leaf field.')

      # Signal transforms must have the same dtype as the leaf field.
      signal = cast(Signal, col.signal_udf)
      if not signal_type_supports_dtype(signal.input_type, leaf.dtype):
        raise ValueError(f'Leaf "{path}" has dtype "{leaf.dtype}" which is not supported '
                         f'by "{signal.key()}" with signal input type "{signal.input_type}".')

  def _validate_selection(self, columns: Sequence[Column], select_schema: Schema) -> None:
    # Validate all the columns and make sure they exist in the `select_schema`.
    for column in columns:
      current_field = Field(fields=select_schema.fields)
      path = column.path
      for path_part in path:
        if path_part == VALUE_KEY:
          if not current_field.dtype:
            raise ValueError(f'Unable to select path {path}. The field that has no value.')
          continue
        if current_field.fields:
          if path_part not in current_field.fields:
            raise ValueError(f'Unable to select path {path}. '
                             f'Path part "{path_part}" not found in the dataset.')
          current_field = current_field.fields[path_part]
          continue
        elif current_field.repeated_field:
          if path_part.isdigit():
            raise ValueError(f'Unable to select path {path}. Selecting a specific index of '
                             'a repeated field is currently not supported.')
          if path_part != PATH_WILDCARD:
            raise ValueError(f'Unable to select path {path}. '
                             f'Path part "{path_part}" should be a wildcard.')
          current_field = current_field.repeated_field
        elif not current_field.dtype:
          raise ValueError(f'Unable to select path {path}. '
                           f'Path part "{path_part}" is not defined on a primitive value.')

  def _validate_columns(self, columns: Sequence[Column], source_schema: Schema,
                        select_schema: Schema) -> None:
    udf_cols = [col for col in columns if col.signal_udf]
    self._validate_udfs(udf_cols, source_schema)
    self._validate_selection(columns, select_schema)

  def _validate_sort_path(self, path: PathTuple, schema: Schema) -> None:
    current_field = Field(fields=schema.fields)
    for path_part in path:
      if path_part == VALUE_KEY:
        if not current_field.dtype:
          raise ValueError(f'Unable to sort by path {path}. The field that has no value.')
        continue
      if current_field.fields:
        if path_part not in current_field.fields:
          raise ValueError(f'Unable to sort by path {path}. '
                           f'Path part "{path_part}" not found in the dataset.')
        current_field = current_field.fields[path_part]
        continue
      elif current_field.repeated_field:
        if path_part.isdigit():
          raise ValueError(f'Unable to sort by path {path}. Selecting a specific index of '
                           'a repeated field is currently not supported.')
        if path_part != PATH_WILDCARD:
          raise ValueError(f'Unable to sort by path {path}. '
                           f'Path part "{path_part}" should be a wildcard.')
        current_field = current_field.repeated_field
      elif not current_field.dtype:
        raise ValueError(f'Unable to sort by path {path}. '
                         f'Path part "{path_part}" is not defined on a primitive value.')
    if not current_field.dtype:
      raise ValueError(f'Unable to sort by path {path}. The field has no value.')

  @override
  def stats(self, leaf_path: Path) -> StatsResult:
    if not leaf_path:
      raise ValueError('leaf_path must be provided')
    path = normalize_path(leaf_path)
    manifest = self.manifest()
    leaf = manifest.data_schema.get_field(path)
    # Find the inner-most leaf in case this field is repeated.
    while leaf.repeated_field:
      leaf = leaf.repeated_field
      path = (*path, PATH_WILDCARD)

    if not leaf.dtype:
      raise ValueError(f'Leaf "{path}" not found in dataset')

    duckdb_path = self._leaf_path_to_duckdb_path(path, manifest.data_schema)
    inner_select = _select_sql(
      duckdb_path, flatten=True, unnest=True, span_from=self._get_span_from(path, manifest))

    # Compute approximate count by sampling the data to avoid OOM.
    sample_size = SAMPLE_SIZE_DISTINCT_COUNT
    avg_length_query = ''
    if leaf.dtype == DataType.STRING:
      avg_length_query = ', avg(length(val)) as avgTextLength'

    row: Optional[tuple[int, ...]] = None
    if leaf.dtype == DataType.BOOLEAN:
      approx_count_distinct = 2
    else:
      approx_count_query = f"""
        SELECT approx_count_distinct(val) as approxCountDistinct {avg_length_query}
        FROM (SELECT {inner_select} AS val FROM t LIMIT {sample_size});
      """
      row = self._query(approx_count_query)[0]
      approx_count_distinct = row[0]

    total_count_query = f'SELECT count(val) FROM (SELECT {inner_select} as val FROM t)'
    total_count = self._query(total_count_query)[0][0]

    if leaf.dtype != DataType.BOOLEAN:
      # Adjust the counts for the sample size.
      factor = max(1, total_count / sample_size)
      approx_count_distinct = round(approx_count_distinct * factor)

    result = StatsResult(
      path=path, total_count=total_count, approx_count_distinct=approx_count_distinct)

    if leaf.dtype == DataType.STRING and row:
      result.avg_text_length = row[1]

    # Compute min/max values for ordinal leafs, without sampling the data.
    if is_ordinal(leaf.dtype):
      min_max_query = f"""
        SELECT MIN(val) AS minVal, MAX(val) AS maxVal
        FROM (SELECT {inner_select} as val FROM t)
        {'WHERE NOT isnan(val)' if is_float(leaf.dtype) else ''}
      """
      row = self._query(min_max_query)[0]
      result.min_val, result.max_val = row

    return result

  @override
  def select_groups(
      self,
      leaf_path: Path,
      filters: Optional[Sequence[FilterLike]] = None,
      sort_by: Optional[GroupsSortBy] = GroupsSortBy.COUNT,
      sort_order: Optional[SortOrder] = SortOrder.DESC,
      limit: Optional[int] = None,
      bins: Optional[Union[Sequence[Bin], Sequence[float]]] = None) -> SelectGroupsResult:
    if not leaf_path:
      raise ValueError('leaf_path must be provided')
    path = normalize_path(leaf_path)
    manifest = self.manifest()
    leaf = manifest.data_schema.get_field(path)
    # Find the inner-most leaf in case this field is repeated.
    while leaf.repeated_field:
      leaf = leaf.repeated_field
      path = (*path, PATH_WILDCARD)

    if not leaf.dtype:
      raise ValueError(f'Leaf "{path}" not found in dataset')

    inner_val = 'inner_val'
    outer_select = inner_val
    # Normalize the bins to be `list[Bin]`.
    named_bins = _normalize_bins(bins or leaf.bins)
    stats = self.stats(leaf_path)

    leaf_is_float = is_float(leaf.dtype)
    leaf_is_integer = is_integer(leaf.dtype)
    if not leaf.categorical and (leaf_is_float or leaf_is_integer):
      if named_bins is None:
        # Auto-bin.
        named_bins = _auto_bins(stats, NUM_AUTO_BINS)

      sql_bounds = []
      for label, start, end in named_bins:
        if start is None:
          start = cast(float, "'-Infinity'")
        if end is None:
          end = cast(float, "'Infinity'")
        sql_bounds.append(f"('{label}', {start}, {end})")

      bin_index_col = 'col0'
      bin_min_col = 'col1'
      bin_max_col = 'col2'
      is_nan_filter = f'NOT isnan({inner_val}) AND' if leaf_is_float else ''

      # We cast the field to `double` so binning works for both `float` and `int` fields.
      outer_select = f"""(
        SELECT {bin_index_col} FROM (
          VALUES {', '.join(sql_bounds)}
        ) WHERE {is_nan_filter}
           {inner_val}::DOUBLE >= {bin_min_col} AND {inner_val}::DOUBLE < {bin_max_col}
      )"""
    else:
      if stats.approx_count_distinct >= dataset.TOO_MANY_DISTINCT:
        return SelectGroupsResult(too_many_distinct=True, counts=[], bins=named_bins)

    count_column = 'count'
    value_column = 'value'

    limit_query = f'LIMIT {limit}' if limit else ''
    duckdb_path = self._leaf_path_to_duckdb_path(path, manifest.data_schema)
    inner_select = _select_sql(
      duckdb_path, flatten=True, unnest=True, span_from=self._get_span_from(path, manifest))

    filters, _ = self._normalize_filters(filters, col_aliases={}, udf_aliases={}, manifest=manifest)
    filter_queries = self._create_where(manifest, filters, searches=[])

    where_query = ''
    if filter_queries:
      where_query = f"WHERE {' AND '.join(filter_queries)}"

    query = f"""
      SELECT {outer_select} AS {value_column}, COUNT() AS {count_column}
      FROM (SELECT {inner_select} AS {inner_val} FROM t {where_query})
      GROUP BY {value_column}
      ORDER BY {sort_by} {sort_order}
      {limit_query}
    """
    df = self._query_df(query)
    counts = list(df.itertuples(index=False, name=None))
    if is_temporal(leaf.dtype):
      # Replace any NaT with None and pd.Timestamp to native datetime objects.
      counts = [(None if pd.isnull(val) else val.to_pydatetime(), count) for val, count in counts]
    return SelectGroupsResult(too_many_distinct=False, counts=counts, bins=named_bins)

  def _topk_udf_to_sort_by(
    self,
    udf_columns: list[Column],
    sort_by: list[PathTuple],
    limit: Optional[int],
    sort_order: Optional[SortOrder],
  ) -> Optional[Column]:
    if (sort_order != SortOrder.DESC) or (not limit) or (not sort_by):
      return None
    if len(sort_by) < 1:
      return None
    primary_sort_by = sort_by[0]
    udf_cols_to_sort_by = [
      udf_col for udf_col in udf_columns if udf_col.alias == primary_sort_by[0] or
      _path_contains(_col_destination_path(udf_col), primary_sort_by)
    ]
    if not udf_cols_to_sort_by:
      return None
    udf_col = udf_cols_to_sort_by[0]
    if udf_col.signal_udf and not isinstance(udf_col.signal_udf, VectorSignal):
      return None
    return udf_col

  def _normalize_columns(self, columns: Optional[Sequence[ColumnId]],
                         schema: Schema) -> list[Column]:
    """Normalizes the columns to a list of `Column` objects."""
    cols = [column_from_identifier(col) for col in columns or []]
    star_in_cols = any(col.path == ('*',) for col in cols)
    if not cols or star_in_cols:
      # Select all columns.
      cols.extend([Column((name,)) for name in schema.fields.keys()])
      if star_in_cols:
        cols = [col for col in cols if col.path != ('*',)]
    return cols

  def _merge_sorts(self, search_udfs: list[DuckDBSearchUDF], sort_by: Optional[Sequence[Path]],
                   sort_order: Optional[SortOrder]) -> list[SortResult]:
    # True when the user has explicitly sorted by the alias of a search UDF (e.g. in ASC order).
    is_explicit_search_sort = False
    for sort_by_path in sort_by or []:
      for search_udf in search_udfs:
        if column_paths_match(sort_by_path, search_udf.output_path):
          is_explicit_search_sort = True
          break

    sort_results: list[SortResult] = []
    if sort_by and not is_explicit_search_sort:
      if not sort_order:
        raise ValueError('`sort_order` is required when `sort_by` is specified.')
      # If the user has explicitly set a sort by, and it's not a search UDF alias, override.
      sort_results = [
        SortResult(path=normalize_path(sort_by), order=sort_order) for sort_by in sort_by if sort_by
      ]
    else:
      search_udfs_with_sort = [search_udf for search_udf in search_udfs if search_udf.sort]
      if search_udfs_with_sort:
        # Override the sort by the last search sort order when the user hasn't provided an
        # explicit sort order.
        last_search_udf = search_udfs_with_sort[-1]
        assert last_search_udf.sort, 'Expected search UDFs with sort to have a sort.'
        udf_sort_path, udf_sort_order = last_search_udf.sort
        sort_results = [
          SortResult(
            path=udf_sort_path,
            order=sort_order or udf_sort_order,
            search_index=len(search_udfs_with_sort) - 1)
        ]

    return sort_results

  @override
  def select_rows(self,
                  columns: Optional[Sequence[ColumnId]] = None,
                  searches: Optional[Sequence[Search]] = None,
                  filters: Optional[Sequence[FilterLike]] = None,
                  sort_by: Optional[Sequence[Path]] = None,
                  sort_order: Optional[SortOrder] = SortOrder.DESC,
                  limit: Optional[int] = None,
                  offset: Optional[int] = 0,
                  task_step_id: Optional[TaskStepId] = None,
                  resolve_span: bool = False,
                  combine_columns: bool = False,
                  user: Optional[UserInfo] = None) -> SelectRowsResult:
    manifest = self.manifest()
    cols = self._normalize_columns(columns, manifest.data_schema)

    # Always return the UUID column.
    col_paths = [col.path for col in cols]
    if (UUID_COLUMN,) not in col_paths:
      cols.append(column_from_identifier(UUID_COLUMN))

    schema = manifest.data_schema

    if combine_columns:
      schema = self.select_rows_schema(
        columns, sort_by, sort_order, searches, combine_columns=True).data_schema

    self._validate_columns(cols, manifest.data_schema, schema)
    self._normalize_searches(searches, manifest)
    search_udfs = self._search_udfs(searches, manifest)
    cols.extend([search_udf.udf for search_udf in search_udfs])
    udf_columns = [col for col in cols if col.signal_udf]

    # Set extra information on any concept signals.
    for udf_col in udf_columns:
      if isinstance(udf_col.signal_udf, (ConceptScoreSignal, ConceptLabelsSignal)):
        # Concept are access controlled so we tell it about the user.
        udf_col.signal_udf.set_user(user)

    # Decide on the exact sorting order.
    sort_results = self._merge_sorts(search_udfs, sort_by, sort_order)
    sort_by = cast(list[PathTuple],
                   [(sort.alias,) if sort.alias else sort.path for sort in sort_results])
    # Choose the first sort order as we only support a single sort order for now.
    sort_order = sort_results[0].order if sort_results else None

    col_aliases: dict[str, PathTuple] = {col.alias: col.path for col in cols if col.alias}
    udf_aliases: dict[str, PathTuple] = {
      col.alias: col.path for col in cols if col.signal_udf and col.alias
    }
    path_to_udf_col_name: dict[PathTuple, str] = {}
    for col in cols:
      if col.signal_udf:
        alias = col.alias or _unique_alias(col)
        dest_path = _col_destination_path(col)
        path_to_udf_col_name[dest_path] = alias

    # Filtering and searching.
    where_query = ''
    filters, udf_filters = self._normalize_filters(filters, col_aliases, udf_aliases, manifest)
    filter_queries = self._create_where(manifest, filters, searches)
    if filter_queries:
      where_query = f"WHERE {' AND '.join(filter_queries)}"

    total_num_rows = manifest.num_items
    con = self.con.cursor()

    topk_udf_col = self._topk_udf_to_sort_by(udf_columns, sort_by, limit, sort_order)
    if topk_udf_col:
      path_keys: Optional[list[PathKey]] = None
      if where_query:
        # If there are filters, we need to send UUIDs to the top k query.
        df = con.execute(f'SELECT {UUID_COLUMN} FROM t {where_query}').df()
        total_num_rows = len(df)
        # Convert UUIDs to path keys.
        path_keys = [(uuid,) for uuid in df[UUID_COLUMN]]

      if path_keys is not None and len(path_keys) == 0:
        where_query = 'WHERE false'
      else:
        topk_signal = cast(VectorSignal, topk_udf_col.signal_udf)
        # The input is an embedding.
        vector_index = self._get_vector_db_index(topk_signal.embedding, topk_udf_col.path)
        k = (limit or 0) + (offset or 0)
        with DebugTimer(f'Compute topk on "{topk_udf_col.path}" using embedding '
                        f'"{topk_signal.embedding}" with vector store "{self.vector_store}"'):
          topk = topk_signal.vector_compute_topk(k, vector_index, path_keys)
        topk_uuids = list(dict.fromkeys([cast(str, uuid) for (uuid, *_), _ in topk]))
        # Update the offset to account for the number of unique UUIDs.
        offset = len(dict.fromkeys([cast(str, uuid) for (uuid, *_), _ in topk[:offset]]))

        # Ignore all the other filters and filter DuckDB results only by the top k UUIDs.
        uuid_filter = Filter(path=(UUID_COLUMN,), op=ListOp.IN, value=topk_uuids)
        filter_query = self._create_where(manifest, [uuid_filter])[0]
        where_query = f'WHERE {filter_query}'

    # Map a final column name to a list of temporary namespaced column names that need to be merged.
    columns_to_merge: dict[str, dict[str, Column]] = {}
    temp_column_to_offset_column: dict[str, tuple[str, Field]] = {}
    select_queries: list[str] = []

    for column in cols:
      path = column.path
      # If the signal is vector-based, we don't need to select the actual data, just the uuids
      # plus an arbitrarily nested array of `None`s`.
      empty = bool(column.signal_udf and schema.get_field(path).dtype == DataType.EMBEDDING)

      select_sqls: list[str] = []
      final_col_name = column.alias or _unique_alias(column)
      if final_col_name not in columns_to_merge:
        columns_to_merge[final_col_name] = {}

      duckdb_paths = self._column_to_duckdb_paths(column, schema, combine_columns)
      span_from = self._get_span_from(path, manifest) if resolve_span or column.signal_udf else None

      for parquet_id, duckdb_path in duckdb_paths:
        sql = _select_sql(
          duckdb_path, flatten=False, unnest=False, empty=empty, span_from=span_from)
        temp_column_name = (
          final_col_name if len(duckdb_paths) == 1 else f'{final_col_name}/{parquet_id}')
        select_sqls.append(f'{sql} AS {_escape_string_literal(temp_column_name)}')
        columns_to_merge[final_col_name][temp_column_name] = column

        if column.signal_udf and span_from and _schema_has_spans(column.signal_udf.fields()):
          sql = _select_sql(duckdb_path, flatten=False, unnest=False, empty=empty, span_from=None)
          temp_offset_column_name = f'{temp_column_name}/offset'
          temp_offset_column_name = temp_offset_column_name.replace("'", "\\'")
          select_sqls.append(f'{sql} AS {_escape_string_literal(temp_offset_column_name)}')
          temp_column_to_offset_column[temp_column_name] = (temp_offset_column_name,
                                                            column.signal_udf.fields())

      # `select_sqls` can be empty if this column points to a path that will be created by a UDF.
      if select_sqls:
        select_queries.append(', '.join(select_sqls))

    sort_sql_before_udf: list[str] = []
    sort_sql_after_udf: list[str] = []

    for path in sort_by:
      # We only allow sorting by nodes with a value.
      sort_path = path
      first_subpath = str(path[0])
      rest_of_path = path[1:]
      signal_alias = '.'.join(map(str, path))

      udf_path = _path_to_udf_duckdb_path(path, path_to_udf_col_name)
      if not udf_path:
        # Re-route the path if it starts with an alias by pointing it to the actual path.
        if first_subpath in col_aliases:
          path = (*col_aliases[first_subpath], *rest_of_path)
        self._validate_sort_path(path, schema)
        path = self._leaf_path_to_duckdb_path(path, schema)
      else:
        path = udf_path

      sort_sql = _select_sql(path, flatten=True, unnest=False)
      has_repeated_field = any(subpath == PATH_WILDCARD for subpath in path)
      if has_repeated_field:
        sort_sql = (f'list_min({sort_sql})'
                    if sort_order == SortOrder.ASC else f'list_max({sort_sql})')

      # Separate sort columns into two groups: those that need to be sorted before and after UDFs.
      if udf_path:
        sort_sql_after_udf.append(sort_sql)
      else:
        sort_sql_before_udf.append(sort_sql)

    order_query = ''
    if sort_sql_before_udf:
      order_query = (f'ORDER BY {", ".join(sort_sql_before_udf)} '
                     f'{cast(SortOrder, sort_order).value}')

    limit_query = ''
    if limit:
      if topk_udf_col:
        limit_query = f'LIMIT {limit + (offset or 0)}'
      elif sort_sql_after_udf:
        limit_query = ''
      else:
        limit_query = f'LIMIT {limit} OFFSET {offset or 0}'

    if not topk_udf_col and where_query:
      total_num_rows = cast(tuple,
                            con.execute(f'SELECT COUNT(*) FROM t {where_query}').fetchone())[0]

    # Fetch the data from DuckDB.
    df = con.execute(f"""
      SELECT {', '.join(select_queries)} FROM t
      {where_query}
      {order_query}
      {limit_query}
    """).df()
    df = _replace_nan_with_none(df)

    # Run UDFs on the transformed columns.
    for udf_col in udf_columns:
      signal = cast(Signal, udf_col.signal_udf)
      signal_alias = udf_col.alias or _unique_alias(udf_col)
      temp_signal_cols = columns_to_merge[signal_alias]
      if len(temp_signal_cols) != 1:
        raise ValueError(
          f'Unable to compute signal {signal.name}. Signal UDFs only operate on leafs, but got '
          f'{len(temp_signal_cols)} underlying columns that contain data related to {udf_col.path}.'
        )
      signal_column = list(temp_signal_cols.keys())[0]
      input = df[signal_column]

      with DebugTimer(f'Computing signal "{signal.name}"'):
        signal.setup()

        if isinstance(signal, VectorSignal):
          embedding_signal = signal
          vector_store = self._get_vector_db_index(embedding_signal.embedding, udf_col.path)
          flat_keys = list(flatten_keys(df[UUID_COLUMN], input))
          signal_out = sparse_to_dense_compute(
            iter(flat_keys), lambda keys: embedding_signal.vector_compute(keys, vector_store))
          # Add progress.
          if task_step_id is not None:
            signal_out = progress(
              signal_out,
              task_step_id=task_step_id,
              estimated_len=len(flat_keys),
              step_description=f'Computing {signal.key()}')
          df[signal_column] = deep_unflatten(signal_out, input)
        else:
          num_rich_data = count_primitives(input)
          flat_input = cast(Iterator[Optional[RichData]], deep_flatten(input))
          signal_out = sparse_to_dense_compute(
            flat_input, lambda x: signal.compute(cast(Iterable[RichData], x)))
          # Add progress.
          if task_step_id is not None:
            signal_out = progress(
              signal_out,
              task_step_id=task_step_id,
              estimated_len=num_rich_data,
              step_description=f'Computing {signal.key()}')
          signal_out_list = list(signal_out)
          if signal_column in temp_column_to_offset_column:
            offset_column_name, field = temp_column_to_offset_column[signal_column]
            nested_spans: Iterable[Item] = df[offset_column_name]
            flat_spans = deep_flatten(nested_spans)
            for span, item in zip(flat_spans, signal_out_list):
              _offset_any_span(cast(int, span[VALUE_KEY][TEXT_SPAN_START_FEATURE]), item, field)

          if len(signal_out_list) != num_rich_data:
            raise ValueError(
              f'The signal generated {len(signal_out_list)} values but the input data had '
              f"{num_rich_data} values. This means the signal either didn't generate a "
              '"None" for a sparse output, or generated too many items.')

          df[signal_column] = deep_unflatten(signal_out_list, input)

        signal.teardown()
    if not df.empty and (udf_filters or sort_sql_after_udf):
      # Re-upload the udf outputs to duckdb so we can filter/sort on them.
      rel = con.from_df(df)

      if udf_filters:
        udf_filter_queries = self._create_where(manifest, udf_filters)
        if udf_filter_queries:
          rel = rel.filter(' AND '.join(udf_filter_queries))
          total_num_rows = cast(tuple, rel.count('*').fetchone())[0]

      if sort_sql_after_udf:
        if not sort_order:
          raise ValueError('`sort_order` is required when `sort_by` is specified.')
        rel = rel.order(f'{", ".join(sort_sql_after_udf)} {sort_order.value}')

      if limit:
        rel = rel.limit(limit, offset or 0)

      df = _replace_nan_with_none(rel.df())

    if combine_columns:
      all_columns: dict[str, Column] = {}
      for col_dict in columns_to_merge.values():
        all_columns.update(col_dict)
      columns_to_merge = {'*': all_columns}

    for offset_column, _ in temp_column_to_offset_column.values():
      del df[offset_column]

    for final_col_name, temp_columns in columns_to_merge.items():
      for temp_col_name, column in temp_columns.items():
        if combine_columns:
          dest_path = _col_destination_path(column)
          spec = _split_path_into_subpaths_of_lists(dest_path)
          df[temp_col_name] = wrap_in_dicts(df[temp_col_name], spec)

        # If the temp col name is the same as the final name, we can skip merging. This happens when
        # we select a source leaf column.
        if temp_col_name == final_col_name:
          continue

        if final_col_name not in df:
          df[final_col_name] = df[temp_col_name]
        else:
          df[final_col_name] = merge_series(df[final_col_name], df[temp_col_name])
        del df[temp_col_name]

    con.close()

    if combine_columns:
      # Since we aliased every column to `*`, the object with have only '*' as the key. We need to
      # elevate the all the columns under '*'.
      df = pd.DataFrame.from_records(df['*'])

    return SelectRowsResult(df, total_num_rows)

  @override
  def select_rows_schema(self,
                         columns: Optional[Sequence[ColumnId]] = None,
                         sort_by: Optional[Sequence[Path]] = None,
                         sort_order: Optional[SortOrder] = None,
                         searches: Optional[Sequence[Search]] = None,
                         combine_columns: bool = False) -> SelectRowsSchemaResult:
    """Returns the schema of the result of `select_rows` above with the same arguments."""
    if not combine_columns:
      raise NotImplementedError(
        'select_rows_schema with combine_columns=False is not yet supported.')
    manifest = self.manifest()
    cols = self._normalize_columns(columns, manifest.data_schema)

    # Always return the UUID column.
    col_paths = [col.path for col in cols]
    if (UUID_COLUMN,) not in col_paths:
      cols.append(column_from_identifier(UUID_COLUMN))

    self._normalize_searches(searches, manifest)
    search_udfs = self._search_udfs(searches, manifest)
    cols.extend([search_udf.udf for search_udf in search_udfs])

    udfs: list[SelectRowsSchemaUDF] = []
    col_schemas: list[Schema] = []
    for col in cols:
      dest_path = _col_destination_path(col)
      if col.signal_udf:
        udfs.append(SelectRowsSchemaUDF(path=dest_path, alias=col.alias))
        field = col.signal_udf.fields()
        field.signal = col.signal_udf.dict()
      elif manifest.data_schema.has_field(dest_path):
        field = manifest.data_schema.get_field(dest_path)
      else:
        # This column might refer to an output of a udf. We postpone validation to later.
        continue
      col_schemas.append(_make_schema_from_path(dest_path, field))

    sort_results = self._merge_sorts(search_udfs, sort_by, sort_order)

    search_results = [
      SearchResultInfo(search_path=search_udf.search_path, result_path=search_udf.output_path)
      for search_udf in search_udfs
    ]

    new_schema = merge_schemas(col_schemas)

    # Now that we have the new schema, we can validate all the column selections.
    self._validate_columns(cols, manifest.data_schema, new_schema)

    return SelectRowsSchemaResult(
      data_schema=new_schema, udfs=udfs, search_results=search_results, sorts=sort_results or None)

  @override
  def media(self, item_id: str, leaf_path: Path) -> MediaResult:
    raise NotImplementedError('Media is not yet supported for the DuckDB implementation.')

  def _get_span_from(self, path: PathTuple, manifest: DatasetManifest) -> Optional[PathTuple]:
    leafs = manifest.data_schema.leafs
    # Remove the value key so we can check the dtype from leafs.
    span_path = path[:-1] if path[-1] == VALUE_KEY else path
    is_span = (span_path in leafs and leafs[span_path].dtype == DataType.STRING_SPAN)
    return _derived_from_path(path, manifest.data_schema) if is_span else None

  def _leaf_path_to_duckdb_path(self, leaf_path: PathTuple, schema: Schema) -> PathTuple:
    ((_, duckdb_path),) = self._column_to_duckdb_paths(
      Column(leaf_path), schema, combine_columns=False, select_leaf=True)
    return duckdb_path

  def _column_to_duckdb_paths(self,
                              column: Column,
                              schema: Schema,
                              combine_columns: bool,
                              select_leaf: bool = False) -> list[tuple[str, PathTuple]]:
    path = column.path
    parquet_manifests: list[Union[SourceManifest, SignalManifest]] = [
      self._source_manifest, *self._signal_manifests
    ]
    duckdb_paths: list[tuple[str, PathTuple]] = []
    source_has_path = False

    select_leaf = select_leaf or column.signal_udf is not None

    for m in parquet_manifests:
      if not m.files:
        continue
      # Skip this parquet file if it doesn't contain the path.
      if not schema_contains_path(m.data_schema, path):
        continue

      if isinstance(m, SourceManifest):
        source_has_path = True

      if isinstance(m, SignalManifest) and source_has_path and not combine_columns:
        # Skip this signal if the source already has the path and we are not combining columns.
        continue

      # Skip this parquet file if the path doesn't have a dtype.
      if select_leaf and not m.data_schema.get_field(path).dtype:
        continue

      if isinstance(m, SignalManifest) and path == (UUID_COLUMN,):
        # Do not select UUID from the signal because it's already in the source.
        continue

      duckdb_path = path
      parquet_id = 'source'

      if isinstance(m, SignalManifest):
        duckdb_path = (m.parquet_id, *path[1:])
        parquet_id = m.parquet_id

      duckdb_paths.append((parquet_id, duckdb_path))

    if not duckdb_paths:
      # This path is probably a result of a udf. Make sure the result schema contains it.
      if not schema.has_field(path):
        raise ValueError(f'Invalid path "{path}": No manifest contains path. Valid paths: '
                         f'{list(schema.leafs.keys())}')

    return duckdb_paths

  def _normalize_filters(self, filter_likes: Optional[Sequence[FilterLike]],
                         col_aliases: dict[str, PathTuple], udf_aliases: dict[str, PathTuple],
                         manifest: DatasetManifest) -> tuple[list[Filter], list[Filter]]:
    """Normalize `FilterLike` to `Filter` and split into filters on source and filters on UDFs."""
    filter_likes = filter_likes or []
    filters: list[Filter] = []
    udf_filters: list[Filter] = []

    for filter in filter_likes:
      # Normalize `FilterLike` to `Filter`.
      if not isinstance(filter, Filter):
        if len(filter) == 3:
          path, op, value = filter  # type: ignore
        elif len(filter) == 2:
          path, op = filter  # type: ignore
          value = None
        else:
          raise ValueError(f'Invalid filter: {filter}. Must be a tuple with 2 or 3 elements.')
        filter = Filter(path=normalize_path(path), op=op, value=value)

      if str(filter.path[0]) in udf_aliases:
        udf_filters.append(filter)
      else:
        filters.append(filter)

    self._validate_filters(filters, col_aliases, manifest)
    return filters, udf_filters

  def _normalize_searches(self, searches: Optional[Sequence[Search]],
                          manifest: DatasetManifest) -> None:
    """Validate searches."""
    if not searches:
      return

    for search in searches:
      search.path = normalize_path(search.path)
      field = manifest.data_schema.get_field(search.path)
      if field.dtype != DataType.STRING:
        raise ValueError(f'Invalid search path: {search.path}. '
                         f'Must be a string field, got dtype {field.dtype}')

  def _search_udfs(self, searches: Optional[Sequence[Search]],
                   manifest: DatasetManifest) -> list[DuckDBSearchUDF]:
    searches = searches or []
    """Create a UDF for each search for finding the location of the text with spans."""
    search_udfs: list[DuckDBSearchUDF] = []
    for search in searches:
      search_path = normalize_path(search.path)
      if search.query.type == 'keyword':
        udf = Column(path=search_path, signal_udf=SubstringSignal(query=search.query.search))
        search_udfs.append(
          DuckDBSearchUDF(
            udf=udf,
            search_path=search_path,
            output_path=(*_col_destination_path(udf), PATH_WILDCARD)))
      elif search.query.type == 'semantic' or search.query.type == 'concept':
        embedding = search.query.embedding
        if not embedding:
          raise ValueError(f'Please provide an embedding for semantic search. Got search: {search}')

        try:
          manifest.data_schema.get_field((*search_path, embedding))
        except Exception as e:
          raise ValueError(
            f'Embedding {embedding} has not been computed. '
            f'Please compute the embedding index before issuing a {search.query.type} query.'
          ) from e

        search_signal: Optional[Signal] = None
        if search.query.type == 'semantic':
          search_signal = SemanticSimilaritySignal(
            query=search.query.search, embedding=search.query.embedding)
        elif search.query.type == 'concept':
          search_signal = ConceptScoreSignal(
            namespace=search.query.concept_namespace,
            concept_name=search.query.concept_name,
            embedding=search.query.embedding)

          # Add the label UDF.
          concept_labels_signal = ConceptLabelsSignal(
            namespace=search.query.concept_namespace, concept_name=search.query.concept_name)
          concept_labels_udf = Column(path=search_path, signal_udf=concept_labels_signal)
          search_udfs.append(
            DuckDBSearchUDF(
              udf=concept_labels_udf,
              search_path=search_path,
              output_path=_col_destination_path(concept_labels_udf),
              sort=None))

        udf = Column(path=search_path, signal_udf=search_signal)

        output_path = _col_destination_path(udf)
        search_udfs.append(
          DuckDBSearchUDF(
            udf=udf,
            search_path=search_path,
            output_path=_col_destination_path(udf),
            sort=((*output_path, PATH_WILDCARD, 'score'), SortOrder.DESC)))
      else:
        raise ValueError(f'Unknown search operator {search.query.type}.')

    return search_udfs

  def _create_where(self,
                    manifest: DatasetManifest,
                    filters: list[Filter],
                    searches: Optional[Sequence[Search]] = []) -> list[str]:
    if not filters and not searches:
      return []
    searches = searches or []
    sql_filter_queries: list[str] = []

    # Add search where queries.
    for search in searches:
      duckdb_path = self._leaf_path_to_duckdb_path(
        normalize_path(search.path), manifest.data_schema)
      select_str = _select_sql(duckdb_path, flatten=False, unnest=False)
      if search.query.type == 'keyword':
        sql_op = 'ILIKE'
        query_val = _escape_like_value(search.query.search)
      elif search.query.type == 'semantic' or search.query.type == 'concept':
        # Semantic search and concepts don't yet filter.
        continue
      else:
        raise ValueError(f'Unknown search operator {search.query.type}.')

      filter_query = f'{select_str} {sql_op} {query_val}'

      sql_filter_queries.append(filter_query)

    # Add filter where queries.
    binary_ops = set(BinaryOp)
    unary_ops = set(UnaryOp)
    list_ops = set(ListOp)
    for f in filters:
      duckdb_path = self._leaf_path_to_duckdb_path(f.path, manifest.data_schema)
      select_str = _select_sql(
        duckdb_path, flatten=True, unnest=False, span_from=self._get_span_from(f.path, manifest))
      is_array = any(subpath == PATH_WILDCARD for subpath in f.path)

      nan_filter = ''
      field = manifest.data_schema.get_field(f.path)
      filter_nans = field.dtype and is_float(field.dtype)

      if f.op in binary_ops:
        sql_op = BINARY_OP_TO_SQL[cast(BinaryOp, f.op)]
        filter_val = cast(FeatureValue, f.value)
        if isinstance(filter_val, str):
          filter_val = _escape_string_literal(filter_val)
        elif isinstance(filter_val, bytes):
          filter_val = _bytes_to_blob_literal(filter_val)
        else:
          filter_val = str(filter_val)
        if is_array:
          nan_filter = 'NOT isnan(x) AND' if filter_nans else ''
          filter_query = (f'len(list_filter({select_str}, '
                          f'x -> {nan_filter} x {sql_op} {filter_val})) > 0')
        else:
          nan_filter = f'NOT isnan({select_str}) AND' if filter_nans else ''
          filter_query = f'{nan_filter} {select_str} {sql_op} {filter_val}'
      elif f.op in unary_ops:
        if f.op == UnaryOp.EXISTS:
          filter_query = f'len({select_str}) > 0' if is_array else f'{select_str} IS NOT NULL'
        else:
          raise ValueError(f'Unary op: {f.op} is not yet supported')
      elif f.op in list_ops:
        if f.op == ListOp.IN:
          filter_list_val = cast(FeatureListValue, f.value)
          if not isinstance(filter_list_val, list):
            raise ValueError('filter with array value can only use the IN comparison')
          wrapped_filter_val = [f"'{part}'" for part in filter_list_val]
          filter_val = f'({", ".join(wrapped_filter_val)})'
          filter_query = f'{select_str} IN {filter_val}'
        else:
          raise ValueError(f'List op: {f.op} is not yet supported')
      else:
        raise ValueError(f'Invalid filter op: {f.op}')
      sql_filter_queries.append(filter_query)
    return sql_filter_queries

  def _execute(self, query: str) -> duckdb.DuckDBPyConnection:
    """Execute a query in duckdb."""
    # FastAPI is multi-threaded so we have to create a thread-specific connection cursor to allow
    # these queries to be thread-safe.
    local_con = self.con.cursor()
    if not env('DEBUG', False):
      return local_con.execute(query)

    # Debug mode.
    log('Executing:')
    log(query)
    with DebugTimer('Query'):
      return local_con.execute(query)

  def _query(self, query: str) -> list[tuple]:
    result = self._execute(query)
    rows = result.fetchall()
    result.close()
    return rows

  def _query_df(self, query: str) -> pd.DataFrame:
    """Execute a query that returns a data frame."""
    result = self._execute(query)
    df = _replace_nan_with_none(result.df())
    result.close()
    return df

  def _path_to_col(self, path: Path, quote_each_part: bool = True) -> str:
    """Convert a path to a column name."""
    if isinstance(path, str):
      path = (path,)
    return '.'.join([
      f'{_escape_col_name(path_comp)}' if quote_each_part else str(path_comp) for path_comp in path
    ])

  @override
  def to_json(self, filepath: Union[str, pathlib.Path], jsonl: bool = True) -> None:
    self._execute(f"COPY t TO '{filepath}' (FORMAT JSON, ARRAY {'FALSE' if jsonl else 'TRUE'})")
    log(f'Dataset exported to {filepath}')

  @override
  def to_pandas(self) -> pd.DataFrame:
    return self._query_df('SELECT * FROM t')

  @override
  def to_csv(self, filepath: Union[str, pathlib.Path]) -> None:
    self._execute(f"COPY t TO '{filepath}' (FORMAT CSV, HEADER)")
    log(f'Dataset exported to {filepath}')

  @override
  def to_parquet(self, filepath: Union[str, pathlib.Path]) -> None:
    self._execute(f"COPY t TO '{filepath}' (FORMAT PARQUET)")
    log(f'Dataset exported to {filepath}')


def _escape_string_literal(string: str) -> str:
  string = string.replace("'", "''")
  return f"'{string}'"


def _escape_col_name(col_name: str) -> str:
  col_name = col_name.replace('"', '""')
  return f'"{col_name}"'


def _escape_like_value(value: str) -> str:
  value = value.replace('%', '\\%').replace('_', '\\_')
  return f"'%{value}%' ESCAPE '\\'"


def _inner_select(sub_paths: list[PathTuple],
                  inner_var: Optional[str] = None,
                  empty: bool = False,
                  span_from: Optional[PathTuple] = None) -> str:
  """Recursively generate the inner select statement for a list of sub paths."""
  current_sub_path = sub_paths[0]
  lambda_var = inner_var + 'x' if inner_var else 'x'
  if not inner_var:
    lambda_var = 'x'
    inner_var = _escape_col_name(current_sub_path[0])
    current_sub_path = current_sub_path[1:]
  # Select the path inside structs. E.g. x['a']['b']['c'] given current_sub_path = [a, b, c].
  path_key = inner_var + ''.join([f'[{_escape_string_literal(p)}]' for p in current_sub_path])
  if len(sub_paths) == 1:
    if span_from:
      derived_col = _select_sql(span_from, flatten=False, unnest=False)
      path_key = (f'{derived_col}[{path_key}.{VALUE_KEY}.{TEXT_SPAN_START_FEATURE}+1:'
                  f'{path_key}.{VALUE_KEY}.{TEXT_SPAN_END_FEATURE}]')
    return 'NULL' if empty else path_key
  return (f'list_transform({path_key}, {lambda_var} -> '
          f'{_inner_select(sub_paths[1:], lambda_var, empty, span_from)})')


def _split_path_into_subpaths_of_lists(leaf_path: PathTuple) -> list[PathTuple]:
  """Split a path into a subpath of lists.

  E.g. [a, b, c, *, d, *, *] gets splits [[a, b, c], [d], [], []].
  """
  sub_paths: list[PathTuple] = []
  offset = 0
  while offset <= len(leaf_path):
    new_offset = leaf_path.index(PATH_WILDCARD,
                                 offset) if PATH_WILDCARD in leaf_path[offset:] else len(leaf_path)
    sub_path = leaf_path[offset:new_offset]
    sub_paths.append(sub_path)
    offset = new_offset + 1
  return sub_paths


def _select_sql(path: PathTuple,
                flatten: bool,
                unnest: bool,
                empty: bool = False,
                span_from: Optional[PathTuple] = None) -> str:
  """Create a select column for a path.

  Args:
    path: A path to a feature. E.g. ['a', 'b', 'c'].
    flatten: Whether to flatten the result.
    unnest: Whether to unnest the result.
    empty: Whether to return an empty list (used for embedding signals that don't need the data).
    span_from: The path this span is derived from. If specified, the span will be resolved
      to a substring of the original string.
  """
  sub_paths = _split_path_into_subpaths_of_lists(path)
  selection = _inner_select(sub_paths, None, empty, span_from)
  # We only flatten when the result of a nested list to avoid segfault.
  is_result_nested_list = len(sub_paths) >= 3  # E.g. subPaths = [[a, b, c], *, *].
  if flatten and is_result_nested_list:
    selection = f'flatten({selection})'
  # We only unnest when the result is a list. // E.g. subPaths = [[a, b, c], *].
  is_result_a_list = len(sub_paths) >= 2
  if unnest and is_result_a_list:
    selection = f'unnest({selection})'
  return selection


def read_source_manifest(dataset_path: str) -> SourceManifest:
  """Read the manifest file."""
  with open_file(os.path.join(dataset_path, MANIFEST_FILENAME), 'r') as f:
    return SourceManifest.parse_raw(f.read())


def _signal_dir(enriched_path: PathTuple) -> str:
  """Get the filename prefix for a signal parquet file."""
  path_without_wildcards = (p for p in enriched_path if p != PATH_WILDCARD)
  return os.path.join(*path_without_wildcards)


def split_column_name(column: str, split_name: str) -> str:
  """Get the name of a split column."""
  return f'{column}.{split_name}'


def split_parquet_prefix(column_name: str, splitter_name: str) -> str:
  """Get the filename prefix for a split parquet file."""
  return f'{column_name}.{splitter_name}'


def _bytes_to_blob_literal(bytes: bytes) -> str:
  """Convert bytes to a blob literal."""
  escaped_hex = re.sub(r'(.{2})', r'\\x\1', bytes.hex())
  return f"'{escaped_hex}'::BLOB"


class SignalManifest(BaseModel):
  """The manifest that describes a signal computation including schema and parquet files."""
  # List of a parquet filepaths storing the data. The paths are relative to the manifest.
  files: list[str]

  # An identifier for this parquet table. Will be used as the view name in SQL.
  parquet_id: str

  data_schema: Schema
  signal: Signal

  # The column path that this signal is derived from.
  enriched_path: PathTuple

  # The name of the vector store. Present when the signal is an embedding.
  vector_store: Optional[str] = None

  @validator('signal', pre=True)
  def parse_signal(cls, signal: dict) -> Signal:
    """Parse a signal to its specific subclass instance."""
    return resolve_signal(signal)


def _merge_cells(dest_cell: Item, source_cell: Item) -> Item:
  if source_cell is None or isinstance(source_cell, float) and math.isnan(source_cell):
    # Nothing to merge here (missing value).
    return dest_cell
  if isinstance(dest_cell, dict):
    if isinstance(source_cell, list):
      raise ValueError(f'Failed to merge cells. Destination is a dict ({dest_cell!r}), '
                       f'but source is a list ({source_cell!r}).')
    if isinstance(source_cell, dict):
      res = {**dest_cell}
      for key, value in source_cell.items():
        res[key] = (value if key not in dest_cell else _merge_cells(dest_cell[key], value))
      return res
    else:
      return {VALUE_KEY: source_cell, **dest_cell}
  elif isinstance(dest_cell, list):
    if not isinstance(source_cell, list):
      raise ValueError('Failed to merge cells. Destination is a list, but source is not.')
    return [
      _merge_cells(dest_subcell, source_subcell)
      for dest_subcell, source_subcell in zip(dest_cell, source_cell)
    ]
  else:
    # The destination is a primitive.
    if isinstance(source_cell, list):
      raise ValueError(f'Failed to merge cells. Destination is a primitive ({dest_cell!r}), '
                       f'but source is a list ({source_cell!r}).')
    if isinstance(source_cell, dict):
      return {VALUE_KEY: dest_cell, **source_cell}
    else:
      # Primitives can be merged together if they are equal. This can happen if a user selects a
      # column that is the child of another.
      # NOTE: This can be removed if we fix https://github.com/lilacai/lilac/issues/166.
      if source_cell != dest_cell:
        raise ValueError(f'Cannot merge source "{source_cell!r}" into destination "{dest_cell!r}"')
      return dest_cell


def merge_series(destination: pd.Series, source: pd.Series) -> list[Item]:
  """Merge two series of values recursively."""
  return _merge_cells(destination.tolist(), source.tolist())


def _unique_alias(column: Column) -> str:
  """Get a unique alias for a selection column."""
  if column.signal_udf:
    return make_parquet_id(column.signal_udf, column.path)
  return '.'.join(map(str, column.path))


def _path_contains(parent_path: PathTuple, child_path: PathTuple) -> bool:
  """Check if a path contains another path."""
  if len(parent_path) > len(child_path):
    return False
  return all(parent_path[i] == child_path[i] for i in range(len(parent_path)))


def _path_to_udf_duckdb_path(path: PathTuple,
                             path_to_udf_col_name: dict[PathTuple, str]) -> Optional[PathTuple]:
  first_subpath, *rest_of_path = path
  for parent_path, udf_col_name in path_to_udf_col_name.items():
    # If the user selected udf(document.*.text) as "udf" and wanted to sort by "udf.len", we need to
    # sort by "udf.*.len" where the "*" came from the fact that the udf was applied to a list of
    # "text" fields.
    wildcards = [x for x in parent_path if x == PATH_WILDCARD]
    if _path_contains(parent_path, path):
      return (udf_col_name, *wildcards, *path[len(parent_path):])
    elif first_subpath == udf_col_name:
      return (udf_col_name, *wildcards, *rest_of_path)

  return None


def _col_destination_path(column: Column, is_computed_signal: Optional[bool] = False) -> PathTuple:
  """Get the destination path where the output of this selection column will be stored."""
  source_path = column.path

  if not column.signal_udf:
    return source_path

  signal_key = column.signal_udf.key(is_computed_signal=is_computed_signal)
  # If we are enriching a value we should store the signal data in the value's parent.
  if source_path[-1] == VALUE_KEY:
    dest_path = (*source_path[:-1], signal_key)
  else:
    dest_path = (*source_path, signal_key)

  return dest_path


def _root_column(manifest: SignalManifest) -> str:
  """Returns the root column of a signal manifest."""
  field_keys = manifest.data_schema.fields.keys()
  if len(field_keys) != 2:
    raise ValueError('Expected exactly two fields in signal manifest, '
                     f'the row UUID and root this signal is enriching. Got {field_keys}.')
  return next(filter(lambda field: field != UUID_COLUMN, manifest.data_schema.fields.keys()))


def _derived_from_path(path: PathTuple, schema: Schema) -> PathTuple:
  # Find the closest parent of `path` that is a signal root.
  for i in reversed(range(len(path))):
    sub_path = path[:i]
    if schema.get_field(sub_path).signal is not None:
      # Skip the signal name at the end to get the source path that was enriched.
      return sub_path[:-1]
  raise ValueError('Cannot find the source path for the enriched path: {path}')


def _make_schema_from_path(path: PathTuple, field: Field) -> Schema:
  """Returns a schema that contains only the given path."""
  for sub_path in reversed(path):
    if sub_path == PATH_WILDCARD:
      field = Field(repeated_field=field)
    else:
      field = Field(fields={sub_path: field})
  if not field.fields:
    raise ValueError(f'Invalid path: {path}. Must contain at least one field name.')
  return Schema(fields=field.fields)


def _replace_nan_with_none(df: pd.DataFrame) -> pd.DataFrame:
  """DuckDB returns np.nan for missing field in string column, replace with None for correctness."""
  # TODO(https://github.com/duckdb/duckdb/issues/4066): Remove this once duckdb fixes upstream.
  for col in df.columns:
    if is_object_dtype(df[col]):
      df[col].replace(np.nan, None, inplace=True)
  return df


def _offset_any_span(offset: int, item: Item, schema: Field) -> None:
  """Offsets any spans inplace by the given parent offset."""
  if schema.dtype == DataType.STRING_SPAN:
    item = cast(dict, item)
    item[VALUE_KEY][TEXT_SPAN_START_FEATURE] += offset
    item[VALUE_KEY][TEXT_SPAN_END_FEATURE] += offset
  if schema.fields:
    item = cast(dict, item)
    for key, sub_schema in schema.fields.items():
      _offset_any_span(offset, item[key], sub_schema)
  if schema.repeated_field:
    item = cast(list, item)
    for sub_item in item:
      _offset_any_span(offset, sub_item, schema.repeated_field)


def _schema_has_spans(field: Field) -> bool:
  if field.dtype and field.dtype == DataType.STRING_SPAN:
    return True
  if field.fields:
    children_have_spans = any(_schema_has_spans(sub_field) for sub_field in field.fields.values())
    if children_have_spans:
      return True
  if field.repeated_field:
    return _schema_has_spans(field.repeated_field)
  return False


def _normalize_bins(bins: Optional[Union[Sequence[Bin], Sequence[float]]]) -> Optional[list[Bin]]:
  if bins is None:
    return None
  if not isinstance(bins[0], (float, int)):
    return cast(list[Bin], bins)
  named_bins: list[Bin] = []
  for i in range(len(bins) + 1):
    start = cast(float, bins[i - 1]) if i > 0 else None
    end = cast(float, bins[i]) if i < len(bins) else None
    named_bins.append((str(i), start, end))
  return named_bins


def _auto_bins(stats: StatsResult, num_bins: int) -> list[Bin]:
  min_val = cast(float, stats.min_val)
  max_val = cast(float, stats.max_val)
  bin_width = (max_val - min_val) / num_bins
  bins: list[Bin] = []
  for i in range(num_bins):
    start = None if i == 0 else min_val + i * bin_width
    end = None if i == num_bins - 1 else min_val + (i + 1) * bin_width
    bins.append((str(i), start, end))
  return bins


def _settings_filepath(namespace: str, dataset_name: str) -> str:
  return os.path.join(
    get_dataset_output_dir(data_path(), namespace, dataset_name), DATASET_SETTINGS_FILENAME)<|MERGE_RESOLUTION|>--- conflicted
+++ resolved
@@ -19,15 +19,8 @@
 
 from ..auth import UserInfo
 from ..batch_utils import deep_flatten, deep_unflatten
-<<<<<<< HEAD
-from ..concepts.concept import ConceptColumnInfo
-from ..embeddings.vector_store import VectorDBIndex, VectorStore
-from ..embeddings.vector_store_numpy import NumpyVectorStore
+from ..embeddings.vector_store import VectorDBIndex
 from ..env import data_path, env
-=======
-from ..config import data_path, env
-from ..embeddings.vector_store import VectorDBIndex
->>>>>>> 25f1692a
 from ..schema import (
   MANIFEST_FILENAME,
   PATH_WILDCARD,
