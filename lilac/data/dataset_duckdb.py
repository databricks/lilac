"""The DuckDB implementation of the dataset database."""
import functools
import gc
import glob
import inspect
import itertools
import json
import math
import os
import pathlib
import re
import shutil
import sqlite3
import tempfile
import threading
import urllib.parse
from contextlib import closing
from datetime import datetime
from importlib import metadata
from typing import Any, Callable, Iterable, Iterator, Literal, Optional, Sequence, Union, cast

import duckdb
import numpy as np
import pandas as pd
import yaml
from pandas.api.types import is_object_dtype
from pydantic import BaseModel, SerializeAsAny, field_validator
from typing_extensions import override

from ..auth import UserInfo
from ..batch_utils import deep_flatten, deep_unflatten
from ..config import (
  OLD_CONFIG_FILENAME,
  DatasetConfig,
  EmbeddingConfig,
  SignalConfig,
  get_dataset_config,
)
from ..db_manager import remove_dataset_from_cache
from ..embeddings.vector_store import VectorDBIndex
from ..env import env
from ..project import (
  add_project_dataset_config,
  add_project_embedding_config,
  add_project_signal_config,
  delete_project_dataset_config,
  delete_project_signal_config,
  read_project_config,
)
from ..schema import (
  BOOLEAN,
  EMBEDDING,
  MANIFEST_FILENAME,
  PATH_WILDCARD,
  ROWID,
  SPAN_KEY,
  STRING,
  STRING_SPAN,
  TEXT_SPAN_END_FEATURE,
  TEXT_SPAN_START_FEATURE,
  TIMESTAMP,
  VALUE_KEY,
  Bin,
  Field,
  Item,
  MapFn,
  MapInfo,
  MapType,
  Path,
  PathKey,
  PathTuple,
  RichData,
  Schema,
  arrow_schema_to_schema,
  column_paths_match,
  is_float,
  is_integer,
  is_ordinal,
  is_temporal,
  merge_schemas,
  normalize_path,
  signal_type_supports_dtype,
)
from ..schema_duckdb import duckdb_schema, escape_col_name, escape_string_literal
from ..signal import Signal, TextEmbeddingSignal, VectorSignal, get_signal_by_type, resolve_signal
from ..signals.concept_labels import ConceptLabelsSignal
from ..signals.concept_scorer import ConceptSignal
from ..signals.filter_mask import FilterMaskSignal
from ..signals.semantic_similarity import SemanticSimilaritySignal
from ..signals.substring_search import SubstringSignal
from ..source import NoSource, SourceManifest
from ..tasks import (
  TaskExecutionType,
  TaskFn,
  TaskStepId,
  TaskType,
  get_is_dask_worker,
  get_task_manager,
  progress,
)
from ..utils import (
  DebugTimer,
  delete_file,
  get_dataset_output_dir,
  get_lilac_cache_dir,
  log,
  open_file,
)
from . import dataset
from .dataset import (
  BINARY_OPS,
  LIST_OPS,
  MAX_TEXT_LEN_DISTINCT_COUNT,
  MEDIA_AVG_TEXT_LEN,
  RAW_SQL_OPS,
  SAMPLE_AVG_TEXT_LENGTH,
  STRING_OPS,
  TOO_MANY_DISTINCT,
  UNARY_OPS,
  BinaryOp,
  Column,
  ColumnId,
  Dataset,
  DatasetManifest,
  FeatureListValue,
  FeatureValue,
  Filter,
  FilterLike,
  GroupsSortBy,
  MediaResult,
  Search,
  SearchResultInfo,
  SelectGroupsResult,
  SelectRowsResult,
  SelectRowsSchemaResult,
  SelectRowsSchemaUDF,
  SortOrder,
  SortResult,
  StatsResult,
  column_from_identifier,
  dataset_config_from_manifest,
  get_map_parquet_id,
  make_signal_parquet_id,
)
from .dataset_utils import (
  count_primitives,
  create_signal_schema,
  flatten_keys,
  get_parquet_filename,
  schema_contains_path,
  shard_id_to_range,
  sparse_to_dense_compute,
  wrap_in_dicts,
  write_embeddings_to_disk,
)

SIGNAL_MANIFEST_FILENAME = 'signal_manifest.json'
MAP_MANIFEST_SUFFIX = 'map_manifest.json'
LABELS_SQLITE_SUFFIX = '.labels.sqlite'
DATASET_SETTINGS_FILENAME = 'settings.json'
SOURCE_VIEW_NAME = 'source'

SQLITE_LABEL_COLNAME = 'label'
SQLITE_CREATED_COLNAME = 'created'

NUM_AUTO_BINS = 15

BINARY_OP_TO_SQL: dict[BinaryOp, str] = {
  'equals': '=',
  'not_equal': '!=',
  'greater': '>',
  'greater_equal': '>=',
  'less': '<',
  'less_equal': '<=',
}


class MapFnJobRequest(BaseModel):
  """The job information passed to worker for a map function."""

  job_id: int
  job_count: int


class DuckDBSearchUDF(BaseModel):
  """The transformation of searches to column UDFs."""

  udf: Column
  search_path: PathTuple
  output_path: PathTuple
  sort: Optional[tuple[PathTuple, SortOrder]] = None


class DuckDBSearchUDFs(BaseModel):
  """The transformation of searches to column UDFs with sorts."""

  udfs: list[Column]
  output_paths: list[PathTuple]
  sorts: list[tuple[PathTuple, SortOrder]]


class SignalManifest(BaseModel):
  """The manifest that describes a signal computation including schema and parquet files."""

  # List of a parquet filepaths storing the data. The paths are relative to the manifest.
  files: list[str]

  # An identifier for this parquet table. Will be used as the view name in SQL.
  parquet_id: str

  data_schema: Schema
  signal: SerializeAsAny[Signal]

  # The column path that this signal is derived from.
  enriched_path: PathTuple

  # The name of the vector store. Present when the signal is an embedding.
  vector_store: Optional[str] = None

  # The lilac python version that produced this signal.
  py_version: Optional[str] = None

  @field_validator('signal', mode='before')
  @classmethod
  def parse_signal(cls, signal: dict) -> Signal:
    """Parse a signal to its specific subclass instance."""
    return resolve_signal(signal)


class MapManifest(BaseModel):
  """The manifest that describes a signal computation including schema and parquet files."""

  # List of a parquet filepaths storing the data. The paths are relative to the manifest.
  files: list[str]

  # An identifier for this parquet table. Will be used as the view name in SQL.
  parquet_id: str

  data_schema: Schema

  # The lilac python version that produced this map output.
  py_version: Optional[str] = None


class DuckDBMapOutput:
  """The output of a map computation."""

  def __init__(self, con: duckdb.DuckDBPyConnection, query: str, output_column: str):
    self.con = con
    self.query = query
    self.output_column = output_column

  def __iter__(self) -> Iterator[Item]:
    cursor = self.con.cursor()
    pyarrow_reader = cursor.execute(self.query).fetch_record_batch(rows_per_batch=10_000)
    for batch in pyarrow_reader:
      yield from (row[self.output_column] for row in batch.to_pylist())

    pyarrow_reader.close()


class DuckDBQueryParams(BaseModel):
  """Representation of a DuckDB select query.

  Most dataset operations involve some combination of DuckDB SQL and Python. The SQL is more
  efficient but the Python is more flexible and enables more complex operations. This class
  encapsulates the set of available options for the initial DuckDB SQL query.

  The columns are not included in this interface for now, because there are too many ways
  that we use selects - all columns, one column, aliasing, unwrapping/flattening, etc.

  Functions that will eventually wrap DuckDBQueryParams:
      Exporters: choose the columns, choose some filters. Has some unique logic for "include" tags.
      to_pandas -> _get_selection
      to_json -> _get_selection
      to_parquet -> _get_selection
      to_csv -> _get_selection

      The megafunction. Needs to be sliced down featurewise to simplify.
      select_rows -> ???

      Compute on one column. No partial application. Has complicated caching logic.
      compute_concept/embedding -> _compute_disk_cached -> _select_iterable_values

      Compute on a whole row. Has complicated caching logic. Has complicated sharding logic.
      map/transform -> _map_worker -> _compute_disk_cached -> _select_iterable_values

  Searches and tag inclusions should be compiled down to the equivalent Filter operations.
  Sharding limit/offsets should be handled by computing and setting the desired offsets/limits/sort.
  """

  # Filters encompass anything that goes into a WHERE clause.
  filters: Sequence[Filter] = []
  # A column name to sort by.
  sort_by: Optional[str] = None
  sort_order: Optional[SortOrder] = SortOrder.ASC
  # If offset is specified, a sort must also be specified for stable results.
  offset: Optional[int] = None
  limit: Optional[int] = None


class DatasetDuckDB(Dataset):
  """The DuckDB implementation of the dataset database."""

  def __init__(
    self,
    namespace: str,
    dataset_name: str,
    vector_store: str = 'hnsw',
    project_dir: Optional[Union[str, pathlib.Path]] = None,
  ):
    super().__init__(namespace, dataset_name, project_dir)
    self.dataset_path = get_dataset_output_dir(self.project_dir, namespace, dataset_name)

    # TODO: Infer the manifest from the parquet files so this is lighter weight.
    self._source_manifest = read_source_manifest(self.dataset_path)
    self._signal_manifests: list[SignalManifest] = []
    self._map_manifests: list[MapManifest] = []
    self._label_schemas: dict[str, Schema] = {}
    self.con = duckdb.connect(database=':memory:')

    # Maps a path and embedding to the vector index. This is lazily generated as needed.
    self._vector_indices: dict[tuple[PathKey, str], VectorDBIndex] = {}
    self.vector_store = vector_store
    self._manifest_lock = threading.Lock()
    self._config_lock = threading.Lock()
    self._vector_index_lock = threading.Lock()
    self._label_file_lock: dict[str, threading.Lock] = {}

    # Create a join table from all the parquet files.
    manifest = self.manifest()

    # NOTE: This block is only for backwards compatibility.
    # Make sure the project reflects the dataset.
    project_config = read_project_config(self.project_dir)
    existing_dataset_config = get_dataset_config(project_config, self.namespace, self.dataset_name)
    if not existing_dataset_config:
      dataset_config = dataset_config_from_manifest(manifest)
      # Check if the old config file exists so we remember settings.
      old_config_filepath = os.path.join(self.dataset_path, OLD_CONFIG_FILENAME)
      if os.path.exists(old_config_filepath):
        with open(old_config_filepath) as f:
          old_config = DatasetConfig(**yaml.safe_load(f))
        dataset_config.settings = old_config.settings

      add_project_dataset_config(dataset_config, self.project_dir)

  def __getstate__(self) -> dict[str, Any]:
    """Return the state to pickle. This is necessary so we can pickle the dataset when using dask.

    This serializes the arguments to the constructor only as they are used to unpickle the dataset.
    """
    return {
      'namespace': self.namespace,
      'dataset_name': self.dataset_name,
      'vector_store': self.vector_store,
      'project_dir': self.project_dir,
    }

  def __setstate__(self, state: dict[str, Any]) -> None:
    """Unpickle the dataset. We go through the constructor."""
    self.__init__(**state)  # type: ignore

  @override
  def delete(self) -> None:
    """Deletes the dataset."""
    self.con.close()
    shutil.rmtree(self.dataset_path, ignore_errors=True)
    delete_project_dataset_config(self.namespace, self.dataset_name, self.project_dir)
    remove_dataset_from_cache(self.namespace, self.dataset_name)

  def _create_view(
    self, view_name: str, files: list[str], type: Literal['parquet', 'sqlite']
  ) -> None:
    inner_select: str
    if type == 'parquet':
      inner_select = f'SELECT * FROM read_parquet({files})'
    elif type == 'sqlite':
      if len(files) > 1:
        raise ValueError('Only one sqlite file is supported.')
      inner_select = f"""
        SELECT * FROM sqlite_scan('{files[0]}', '{view_name}')
      """
    else:
      raise ValueError(f'Unknown type: {type}')

    self.con.execute(
      f"""
      CREATE OR REPLACE VIEW {escape_col_name(view_name)} AS ({inner_select});
    """
    )

  # NOTE: This is cached, but when the latest mtime of any file in the dataset directory changes
  # the results are invalidated.
  @functools.cache
  def _recompute_joint_table(self, latest_mtime_micro_sec: int) -> DatasetManifest:
    del latest_mtime_micro_sec  # This is used as the cache key.
    merged_schema = self._source_manifest.data_schema.model_copy(deep=True)
    self._signal_manifests = []
    self._label_schemas = {}
    self._map_manifests = []
    # Make a joined view of all the column groups.
    self._create_view(
      SOURCE_VIEW_NAME,
      [os.path.join(self.dataset_path, f) for f in self._source_manifest.files],
      type='parquet',
    )

    # Add the signal column groups.
    for root, _, files in os.walk(self.dataset_path):
      for file in files:
        if file.endswith(SIGNAL_MANIFEST_FILENAME):
          with open_file(os.path.join(root, file)) as f:
            signal_manifest = SignalManifest.model_validate_json(f.read())
          self._signal_manifests.append(signal_manifest)
          signal_files = [os.path.join(root, f) for f in signal_manifest.files]
          if signal_files:
            self._create_view(signal_manifest.parquet_id, signal_files, type='parquet')
        elif file.endswith(LABELS_SQLITE_SUFFIX):
          label_name = file[0 : -len(LABELS_SQLITE_SUFFIX)]
          self._create_view(label_name, [os.path.join(root, file)], type='sqlite')
          # This mirrors the structure in DuckDBDatasetLabel.
          self._label_schemas[label_name] = Schema(
            fields={
              label_name: Field(
                fields={
                  'label': Field(dtype=STRING),
                  'created': Field(dtype=TIMESTAMP),
                },
                label=label_name,
              )
            }
          )
        elif file.endswith(MAP_MANIFEST_SUFFIX):
          with open_file(os.path.join(root, file)) as f:
            map_manifest = MapManifest.model_validate_json(f.read())
          map_files = [os.path.join(root, f) for f in map_manifest.files]
          self._create_view(map_manifest.parquet_id, map_files, type='parquet')
          if map_files:
            self._map_manifests.append(map_manifest)

    merged_schema = merge_schemas(
      [self._source_manifest.data_schema]
      + [m.data_schema for m in self._signal_manifests + self._map_manifests]
      + list(self._label_schemas.values())
    )

    # The logic below generates the following example query:
    # CREATE OR REPLACE VIEW t AS (
    #   SELECT
    #     source.*,
    #     "parquet_id1"."root_column" AS "parquet_id1",
    #     "parquet_id2"."root_column" AS "parquet_id2"
    #   FROM source JOIN "parquet_id1" USING (rowid,) JOIN "parquet_id2" USING (rowid,)
    # );
    # NOTE: "root_column" for each signal is defined as the top-level column.
    signal_column_selects = [
      (
        f'{escape_col_name(manifest.parquet_id)}.{escape_col_name(_root_column(manifest))} '
        f'AS {escape_col_name(manifest.parquet_id)}'
      )
      for manifest in self._signal_manifests
      if manifest.files
    ]
    map_column_selects = [
      (
        f'{escape_col_name(manifest.parquet_id)}.{escape_col_name(_root_column(manifest))} '
        f'AS {escape_col_name(manifest.parquet_id)}'
      )
      for manifest in self._map_manifests
      if manifest.files
    ]
    label_column_selects = []
    for label_name in self._label_schemas.keys():
      col_name = escape_col_name(label_name)
      # We use a case here because labels are sparse and we don't want to return an object at all
      # when there is no label.
      label_column_selects.append(
        f"""
        (CASE WHEN {col_name}.{SQLITE_LABEL_COLNAME} IS NULL THEN NULL ELSE {{
          {SQLITE_LABEL_COLNAME}: {col_name}.{SQLITE_LABEL_COLNAME},
          {SQLITE_CREATED_COLNAME}: {col_name}.{SQLITE_CREATED_COLNAME}
        }} END) as {col_name}
      """
      )

    select_sql = ', '.join(
      [f'{SOURCE_VIEW_NAME}.*'] + signal_column_selects + map_column_selects + label_column_selects
    )

    # Get parquet ids for signals, maps, and labels.
    parquet_ids = [
      manifest.parquet_id
      for manifest in self._signal_manifests + self._map_manifests
      if manifest.files
    ] + list(self._label_schemas.keys())
    join_sql = ' '.join(
      [SOURCE_VIEW_NAME]
      + [f'LEFT JOIN {escape_col_name(parquet_id)} USING ({ROWID})' for parquet_id in parquet_ids]
    )
    view_or_table = 'TABLE'
    # When in a dask worker, always use views to reduce memory overhead.
    if get_is_dask_worker():
      use_views = True
    else:
      use_views = bool(env('DUCKDB_USE_VIEWS', 0) or 0)

    if use_views:
      view_or_table = 'VIEW'
    sql_cmd = f"""
      CREATE OR REPLACE {view_or_table} t AS (SELECT {select_sql} FROM {join_sql})
    """
    self.con.execute(sql_cmd)
    # Get the total size of the table.
    size_query = 'SELECT COUNT() as count FROM t'
    size_query_result = cast(Any, self._query(size_query)[0])
    num_items = cast(int, size_query_result[0])

    for path, field in merged_schema.leafs.items():
      if field.dtype and field.dtype.type == 'map':
        map_dtype = cast(MapType, field.dtype)
        if map_dtype.key_type == STRING:
          # Find all the keys for this map and add them to the schema.
          self._add_map_keys_to_schema(path, field, merged_schema)

    return DatasetManifest(
      namespace=self.namespace,
      dataset_name=self.dataset_name,
      data_schema=merged_schema,
      num_items=num_items,
      source=self._source_manifest.source,
    )

  def _add_map_keys_to_schema(self, path: PathTuple, field: Field, merged_schema: Schema) -> None:
    """Adds the keys of a map to the schema."""
    value_column = 'key'
    duckdb_path = self._leaf_path_to_duckdb_path(path, merged_schema)
    inner_select = _select_sql(
      duckdb_path, flatten=False, unnest=True, path=path, schema=merged_schema
    )
    query = f"""
      SELECT DISTINCT unnest(map_keys({inner_select})) AS {value_column} FROM t
    """
    df = self._query_df(query)
    keys: list[str] = sorted(df[value_column])

    map_dtype = cast(MapType, field.dtype)
    field.fields = field.fields or {}
    for key in keys:
      field.fields[key] = Field(dtype=map_dtype.value_type)

  @override
  def manifest(self) -> DatasetManifest:
    # Use the latest modification time of all files under the dataset path as the cache key for
    # re-computing the manifest and the joined view.
    with self._manifest_lock:
      all_dataset_files = glob.iglob(os.path.join(self.dataset_path, '**'), recursive=True)
      latest_mtime = max(map(os.path.getmtime, all_dataset_files))
      latest_mtime_micro_sec = int(latest_mtime * 1e6)
      return self._recompute_joint_table(latest_mtime_micro_sec)

  def count(self, filters: Optional[list[FilterLike]] = None) -> int:
    """Count the number of rows."""
    raise NotImplementedError('count is not yet implemented for DuckDB.')

  def _get_vector_db_index(self, embedding: str, path: PathTuple) -> VectorDBIndex:
    # Refresh the manifest to make sure we have the latest signal manifests.
    self.manifest()
    index_key = (path, embedding)
    with self._vector_index_lock:
      if index_key in self._vector_indices:
        return self._vector_indices[index_key]

      manifests = [
        m
        for m in self._signal_manifests
        if schema_contains_path(m.data_schema, path)
        and m.vector_store
        and m.signal.name == embedding
      ]
      if not manifests:
        raise ValueError(f'No embedding found for path {path}.')
      if len(manifests) > 1:
        raise ValueError(f'Multiple embeddings found for path {path}. Got: {manifests}')
      manifest = manifests[0]
      if not manifest.vector_store:
        raise ValueError(
          f'Signal manifest for path {path} is not an embedding. '
          f'Got signal manifest: {manifest}'
        )

      base_path = os.path.join(
        self.dataset_path, _signal_dir(manifest.enriched_path), manifest.signal.name
      )
      path_id = f'{self.namespace}/{self.dataset_name}:{path}'
      with DebugTimer(
        f'Loading vector store "{manifest.vector_store}" for {path_id}'
        f' with embedding "{embedding}"'
      ):
        vector_index = VectorDBIndex(manifest.vector_store)
        vector_index.load(base_path)
      # Cache the vector index.
      self._vector_indices[index_key] = vector_index
      return vector_index

  def _select_iterable_values(
    self,
    unnest_input_path: Optional[PathTuple] = None,
    combine_columns: bool = False,
    resolve_span: bool = False,
    shard_cache_filepath: Optional[str] = None,
    overwrite: bool = False,
    query_options: Optional[DuckDBQueryParams] = None,
    shard_id: Optional[int] = None,
    shard_count: Optional[int] = None,
  ) -> Iterable[tuple[str, Item]]:
    """Returns an iterable of (rowid, item), discluding results in the cache filepath."""
    manifest = self.manifest()
    num_items = self.manifest().num_items

    (shard_start_idx, shard_end_idx) = shard_id_to_range(shard_id, shard_count, num_items)

    column: Optional[Column] = None
    cols = self._normalize_columns(
      [unnest_input_path or (PATH_WILDCARD,)], manifest.data_schema, combine_columns
    )
    select_queries: list[str] = []
    columns_to_merge: dict[str, dict[str, Column]] = {}

    unnest_column_alias: Optional[str] = None
    for column in cols:
      path = column.path

      select_sqls: list[str] = []
      final_col_name = column.alias or _unique_alias(column)
      if final_col_name not in columns_to_merge:
        columns_to_merge[final_col_name] = {}

      duckdb_paths = self._column_to_duckdb_paths(column, manifest.data_schema, combine_columns)
      span_from = self._resolve_span(path, manifest) if resolve_span or column.signal_udf else None

      for parquet_id, duckdb_path in duckdb_paths:
        sql = _select_sql(
          duckdb_path,
          flatten=False,
          unnest=False,
          path=path,
          schema=manifest.data_schema,
          empty=False,
          span_from=span_from,
        )
        column_alias = (
          final_col_name if len(duckdb_paths) == 1 else f'{final_col_name}/{parquet_id}'
        )
        if unnest_input_path:
          unnest_column_alias = column_alias

        select_sqls.append(f'{sql} AS {escape_string_literal(column_alias)}')
        columns_to_merge[final_col_name][column_alias] = column

      if select_sqls:
        select_queries.append(', '.join(select_sqls))

      if combine_columns:
        all_columns: dict[str, Column] = {}
        for col_dict in columns_to_merge.values():
          all_columns.update(col_dict)
        columns_to_merge = {'*': all_columns}

    options_clause = self._compile_select_options(query_options)

    # Fetch the data from DuckDB.
    con = self.con.cursor()

    # Create a view for the work of the shard before anti-joining.
    t_shard_table = f't_shard_{shard_id}'
    con.execute(
      f"""
      CREATE OR REPLACE VIEW {t_shard_table} as (
        SELECT * FROM (
          SELECT * FROM t {options_clause}
        )
        ORDER BY {ROWID}
        LIMIT {shard_end_idx - shard_start_idx}
        OFFSET {shard_start_idx}
      );
    """
    )
    select_sql = ', '.join(select_queries)

    # Anti-join removes input rows that are already in the cache so they do not get passed to the
    # map function.
    anti_join = ''
    use_jsonl_cache = False
    if not overwrite and shard_cache_filepath and os.path.exists(shard_cache_filepath):
      with open_file(shard_cache_filepath, 'r') as f:
        # Read the first line of the file
        first_line = f.readline()
      use_jsonl_cache = True if first_line.strip() else False

    t_cache_table = f't_cache_{shard_id}'
    if use_jsonl_cache:
      con.execute(
        f"""
        CREATE OR REPLACE VIEW {t_cache_table} as (
          SELECT {ROWID} FROM read_json_auto(
            '{shard_cache_filepath}',
            IGNORE_ERRORS=true,
            hive_partitioning=false,
            format='newline_delimited')
        );
      """
      )

      anti_join = f'ANTI JOIN {t_cache_table} USING({ROWID})'

    result = con.execute(
      f"""
      SELECT {ROWID}, {select_sql} FROM {t_shard_table}
      {anti_join}
    """
    )

    while True:
      df_chunk = result.fetch_df_chunk()
      if df_chunk.empty:
        break

      for final_col_name, temp_columns in columns_to_merge.items():
        for temp_col_name, column in temp_columns.items():
          if combine_columns:
            dest_path = _col_destination_path(column)
            spec = _split_path_into_subpaths_of_lists(dest_path)
            df_chunk[temp_col_name] = list(wrap_in_dicts(df_chunk[temp_col_name], spec))

          # If the temp col name is the same as the final name, we can skip merging. This happens
          # when we select a source leaf column.
          if temp_col_name == final_col_name:
            continue

          if final_col_name not in df_chunk:
            df_chunk[final_col_name] = df_chunk[temp_col_name]
          else:
            df_chunk[final_col_name] = merge_series(
              df_chunk[final_col_name], df_chunk[temp_col_name]
            )
          del df_chunk[temp_col_name]

      row_ids = df_chunk[ROWID].tolist()
      if combine_columns:
        # Since we aliased every column to `*`, the object will have only '*' as the key. We need
        # to elevate the all the columns under '*'.
        df_chunk = pd.DataFrame.from_records(df_chunk['*'])

      if unnest_input_path and unnest_column_alias:
        values = df_chunk[unnest_column_alias].tolist()
      else:
        values = df_chunk.to_dict('records')

      yield from zip(row_ids, values)

    con.close()

  def _compute_disk_cached(
    self,
    transform_fn: Union[Signal, Callable[[Iterable[Item]], Iterable[Optional[Item]]]],
    output_path: PathTuple,
    jsonl_cache_filepath: str,
    unnest_input_path: Optional[PathTuple] = None,
    overwrite: bool = False,
    query_options: Optional[DuckDBQueryParams] = None,
    combine_columns: bool = False,
    resolve_span: bool = False,
    shard_id: Optional[int] = None,
    shard_count: Optional[int] = None,
    task_step_id: Optional[TaskStepId] = None,
    task_step_description: Optional[str] = None,
  ) -> Iterable[Item]:
    manifest = self.manifest()

    os.makedirs(os.path.dirname(jsonl_cache_filepath), exist_ok=True)
    # Overwrite the file if overwrite is True.
    if overwrite and os.path.exists(jsonl_cache_filepath):
      delete_file(jsonl_cache_filepath)

    use_jsonl_cache = not overwrite and os.path.exists(jsonl_cache_filepath)

    # Compute the start index where the cache file left off.
    start_idx = 0
    if use_jsonl_cache:
      con = self.con.cursor()
      count_result = con.execute(
        f"""
        SELECT COUNT(*) FROM read_json_auto(
          '{jsonl_cache_filepath}',
          IGNORE_ERRORS=true,
          hive_partitioning=false,
          format='newline_delimited')
        """
      ).fetchone()
      if count_result:
        (start_idx,) = count_result
      con.close()

    rows = self._select_iterable_values(
      unnest_input_path=unnest_input_path,
      combine_columns=combine_columns,
      resolve_span=resolve_span,
      shard_cache_filepath=jsonl_cache_filepath,
      overwrite=overwrite,
      query_options=query_options,
      shard_id=shard_id,
      shard_count=shard_count,
    )

    # Tee the results so we can zip the row ids with the outputs.
    inputs_0, inputs_1 = itertools.tee(rows, 2)

    # Tee the values so we can use them for the deep flatten and the deep unflatten.
    input_values = (value for (_, value) in inputs_0)

    nested_spec = _split_path_into_subpaths_of_lists(output_path or ())

    output_items: Iterable[Optional[Item]]
    # Flatten the outputs back to the shape of the original data.
    # The output values are flat from the signal. This
    if unnest_input_path:
      input_values_0, input_values_1 = itertools.tee(input_values, 2)

      assert unnest_input_path is not None
      source_path = unnest_input_path

      if isinstance(transform_fn, VectorSignal):
        embedding_signal = transform_fn
        inputs_1, inputs_2 = itertools.tee(inputs_1, 2)
        vector_store = self._get_vector_db_index(embedding_signal.embedding, source_path)
        flat_keys = list(flatten_keys((rowid for (rowid, _) in inputs_2), input_values_0))
        dense_out = sparse_to_dense_compute(
          iter(flat_keys), lambda keys: embedding_signal.vector_compute(keys, vector_store)
        )
      elif isinstance(transform_fn, Signal):
        signal = transform_fn
        flat_input = cast(Iterator[Optional[RichData]], deep_flatten(input_values_0))
        dense_out = sparse_to_dense_compute(
          flat_input, lambda x: signal.compute(cast(Iterable[RichData], x))
        )
      else:
        map_fn = transform_fn
        assert not isinstance(map_fn, Signal)
        flat_input = cast(Iterator[Optional[RichData]], deep_flatten(input_values_0))
        dense_out = sparse_to_dense_compute(
          flat_input, lambda x: map_fn(cast(Iterable[RichData], x))
        )
      output_items = deep_unflatten(dense_out, input_values_1)

    else:
      assert not isinstance(transform_fn, Signal)
      output_items = transform_fn(input_values)

    output_items = cast(Iterable[Item], wrap_in_dicts(output_items, nested_spec))

    output_items = (
      {**item, ROWID: rowid} for (rowid, _), item in zip(inputs_1, output_items) if item
    )

    # Add progress.
    if task_step_id is not None:
      estimated_len = manifest.num_items
      # When sharding, compute the length of the work for the shard.
      (shard_start_idx, shard_end_idx) = shard_id_to_range(
        shard_id, shard_count, manifest.num_items
      )
      estimated_len = shard_end_idx - shard_start_idx

      output_items = progress(
        output_items,
        task_step_id=task_step_id,
        initial_id=start_idx,
        shard_id=shard_id,
        estimated_len=estimated_len,
        step_description=task_step_description,
      )

    output_items, jsonl_cache_items = itertools.tee(output_items, 2)
    # TODO(nsthorat): Support continuation of embeddings.
    try:
      if not isinstance(transform_fn, TextEmbeddingSignal):
        with open_file(jsonl_cache_filepath, 'a') as file:
          for item in output_items:
            json.dump(item, file)
            file.write('\n')
    except RuntimeError as e:
      # NOTE: A RuntimeError exception is thrown when the output_items iterator, which is a zip of
      # input and output items, yields a StopIterator exception.
      raise ValueError(
        'The signal generated a different number of outputs than was given as input. '
        'Please yield `None` for sparse signals. For signals that output multiple values, '
        'please yield an array for each input.'
      )
    except Exception as e:
      raise e

    return jsonl_cache_items

  def _reshard_cache(
    self,
    output_path: PathTuple,
    jsonl_cache_filepaths: list[str],
    schema: Optional[Schema] = None,
    is_tmp_output: bool = False,
    parquet_filename_prefix: Optional[str] = None,
    overwrite: bool = False,
  ) -> tuple[str, Schema, Optional[str]]:
    """Reshards the jsonl cache files into a single parquet file.

    When is_tmp_output is true, the results are still merged to a single iterable PyArrow reader.
    """
    # Merge all the shard outputs.
    jsonl_view_name = 'tmp_output'
    con = self.con.cursor()

    if schema and ROWID not in schema.fields:
      schema = schema.model_copy(deep=True)
      schema.fields[ROWID] = Field(dtype=STRING)

<<<<<<< HEAD
    # Potential bug: if a computation is interrupted, and then the num-workers, filtering, or limits
    # are updated, then shard assignment may not be consistent. Then, two workers may have processed
    # the same row, leading to duplicate rows in the result. A further complication is if
    # the map function changed in between the two computations, making it difficult to reconstruct.
    # which value is more recent. This could happen if you ran a map function, realized there was a
    # bug, interrupted it, updated and reran.
    #
    # Anyway this seems like a lot of unusual things have to happen so I'll leave the bug unfixed.
    con.execute(
      f"""
      CREATE OR REPLACE VIEW {jsonl_view_name} as (
        SELECT * FROM {'read_json' if schema else 'read_json_auto'}(
          {jsonl_cache_filepaths},
          {f'columns={duckdb_schema(schema)},' if schema else ''}
          hive_partitioning=false,
          ignore_errors=true,
          format='newline_delimited'
        )
      );
=======
    json_query = f"""
      SELECT * FROM {'read_json' if schema else 'read_json_auto'}(
        {jsonl_cache_filepaths},
        {f'columns={duckdb_schema(schema)},' if schema else ''}
        hive_partitioning=false,
        ignore_errors=true,
        format='newline_delimited'
      )
>>>>>>> e3721b44
    """
    con.execute(f'CREATE OR REPLACE VIEW "{jsonl_view_name}" as ({json_query});')

    parquet_filepath: Optional[str] = None
    reader = con.execute(f'SELECT * from {jsonl_view_name}').fetch_record_batch(
      rows_per_batch=10_000
    )
    output_schema = arrow_schema_to_schema(reader.schema)

    if not is_tmp_output:
      parquet_filepath = _get_parquet_filepath(
        dataset_path=self.dataset_path,
        output_path=output_path,
        parquet_filename_prefix=parquet_filename_prefix,
      )
      if overwrite and os.path.exists(parquet_filepath):
        # Delete the parquet file if it exists.
        delete_file(parquet_filepath)

      os.makedirs(os.path.dirname(parquet_filepath), exist_ok=True)

      con.execute(
        f"""COPY (SELECT * FROM '{jsonl_view_name}') TO '{parquet_filepath}' (FORMAT PARQUET);"""
      )

      con.close()

    if ROWID in output_schema.fields:
      del output_schema.fields[ROWID]

    return json_query, output_schema, parquet_filepath

  @override
  def compute_signal(
    self,
    signal: Signal,
    path: Path,
    overwrite: bool = False,
    task_step_id: Optional[TaskStepId] = None,
  ) -> None:
    if isinstance(signal, TextEmbeddingSignal):
      return self.compute_embedding(
        signal.name, path, overwrite=overwrite, task_step_id=task_step_id
      )

    input_path = normalize_path(path)

    manifest = self.manifest()

    signal_col = Column(path=input_path, alias='value', signal_udf=signal)
    output_path = _col_destination_path(signal_col, is_computed_signal=True)

    if not manifest.data_schema.has_field(input_path):
      raise ValueError(f'Cannot compute signal over non-existent path: {input_path}')
    if manifest.data_schema.get_field(input_path).dtype != STRING:
      raise ValueError('Cannot compute signal over a non-string field.')
    if manifest.data_schema.has_field(output_path) and not overwrite:
      raise ValueError('Signal already exists. Use overwrite=True to overwrite.')

    if task_step_id is None:
      # Make a dummy task step so we report progress via tqdm.
      task_step_id = ('', 0)

    # Update the project config before computing the signal.
    add_project_signal_config(
      self.namespace,
      self.dataset_name,
      SignalConfig(path=input_path, signal=signal),
      self.project_dir,
    )

    signal.setup()

    jsonl_cache_filepath = _jsonl_cache_filepath(
      namespace=self.namespace,
      dataset_name=self.dataset_name,
      key=output_path,
      project_dir=self.project_dir,
    )
    self._compute_disk_cached(
      transform_fn=signal,
      output_path=output_path,
      jsonl_cache_filepath=jsonl_cache_filepath,
      unnest_input_path=input_path,
      overwrite=overwrite,
      task_step_id=task_step_id,
      task_step_description=f'Computing signal {signal} over {input_path}',
    )

    signal_schema = create_signal_schema(signal, input_path, manifest.data_schema)

    _, inferred_schema, parquet_filepath = self._reshard_cache(
      output_path=output_path,
      schema=signal_schema,
      jsonl_cache_filepaths=[jsonl_cache_filepath],
      parquet_filename_prefix='data',
      overwrite=overwrite,
    )

    if not signal_schema:
      signal_schema = inferred_schema
      signal_schema.get_field(output_path).signal = signal.model_dump()

    assert parquet_filepath is not None
    parquet_filename = os.path.basename(parquet_filepath)
    output_dir = os.path.dirname(parquet_filepath)

    signal_manifest_filepath = os.path.join(output_dir, SIGNAL_MANIFEST_FILENAME)

    signal_manifest = SignalManifest(
      files=[parquet_filename],
      data_schema=signal_schema,
      signal=signal,
      enriched_path=input_path,
      parquet_id=make_signal_parquet_id(signal, input_path, is_computed_signal=True),
      py_version=metadata.version('lilac'),
    )
    with open_file(signal_manifest_filepath, 'w') as f:
      f.write(signal_manifest.model_dump_json(exclude_none=True, indent=2))

    log(f'Wrote signal output to {output_dir}')

  @override
  def compute_embedding(
    self,
    embedding: str,
    path: Path,
    overwrite: bool = False,
    task_step_id: Optional[TaskStepId] = None,
  ) -> None:
    input_path = normalize_path(path)
    add_project_embedding_config(
      self.namespace,
      self.dataset_name,
      EmbeddingConfig(path=input_path, embedding=embedding),
      self.project_dir,
    )

    manifest = self.manifest()
    field = manifest.data_schema.get_field(input_path)
    if field.dtype != STRING:
      raise ValueError('Cannot compute embedding over a non-string field.')

    if task_step_id is None:
      # Make a dummy task step so we report progress via tqdm.
      task_step_id = ('', 0)

    signal = get_signal_by_type(embedding, TextEmbeddingSignal)()

    signal.setup()

    signal_col = Column(path=input_path, alias='value', signal_udf=signal)

    output_path = _col_destination_path(signal_col, is_computed_signal=True)

    jsonl_cache_filepath = _jsonl_cache_filepath(
      namespace=self.namespace,
      dataset_name=self.dataset_name,
      key=output_path,
      project_dir=self.project_dir,
    )
    output_items = self._compute_disk_cached(
      signal,
      output_path=output_path,
      jsonl_cache_filepath=jsonl_cache_filepath,
      unnest_input_path=input_path,
      overwrite=overwrite,
      task_step_id=task_step_id,
      task_step_description=f'Computing embedding {signal} over {input_path}',
    )

    output_dir = os.path.join(self.dataset_path, _signal_dir(output_path))
    signal_schema = create_signal_schema(signal, input_path, manifest.data_schema)

    assert signal_schema, 'Signal schema should be defined for `TextEmbeddingSignal`.'

    row_ids = (item[ROWID] for item in output_items)

    write_embeddings_to_disk(
      vector_store=self.vector_store,
      rowids=row_ids,
      signal_items=output_items,
      output_dir=output_dir,
    )

    gc.collect()

    signal_manifest_filepath = os.path.join(output_dir, SIGNAL_MANIFEST_FILENAME)
    # If the signal manifest already exists, delete it as it will be rewritten after the new signal
    # outputs are run.
    if os.path.exists(signal_manifest_filepath):
      os.remove(signal_manifest_filepath)
      # Call manifest() to recreate all the views, otherwise this could be stale and point to a non
      # existent file.
      self.manifest()

    signal_manifest = SignalManifest(
      files=[],
      data_schema=signal_schema,
      signal=signal,
      enriched_path=input_path,
      parquet_id=make_signal_parquet_id(signal, input_path, is_computed_signal=True),
      vector_store=self.vector_store,
      py_version=metadata.version('lilac'),
    )

    with open_file(signal_manifest_filepath, 'w') as f:
      f.write(signal_manifest.model_dump_json(exclude_none=True, indent=2))

    log(f'Wrote embedding index to {output_dir}')

  @override
  def delete_signal(self, signal_path: Path) -> None:
    signal_path = normalize_path(signal_path)

    manifest = self.manifest()
    if not manifest.data_schema.has_field(signal_path):
      raise ValueError(f'Unknown signal path: {signal_path}')

    source_path = signal_path[:-1]  # Remove the inner most signal path.
    field = manifest.data_schema.get_field(signal_path)
    signal = field.signal
    if signal is None:
      raise ValueError(f'{signal_path} is not a signal.')

    # Delete the cache files.
    shard_cache_filepath = _jsonl_cache_filepath(
      namespace=self.namespace,
      dataset_name=self.dataset_name,
      key=signal_path,
      project_dir=self.project_dir,
    )
    if os.path.exists(shard_cache_filepath):
      os.remove(shard_cache_filepath)

    delete_project_signal_config(
      self.namespace,
      self.dataset_name,
      SignalConfig(path=source_path, signal=resolve_signal(signal)),
      self.project_dir,
    )

    output_dir = os.path.join(self.dataset_path, _signal_dir(signal_path))
    shutil.rmtree(output_dir, ignore_errors=True)

  def _validate_filters(
    self, filters: Sequence[Filter], col_aliases: dict[str, PathTuple], manifest: DatasetManifest
  ) -> None:
    for filter in filters:
      if filter.path[0] in col_aliases:
        # This is a filter on a column alias, which is always allowed.
        continue

      if filter.op in RAW_SQL_OPS:
        # Assume that raw SQL is correct.
        continue

      current_field = Field(fields=manifest.data_schema.fields)
      if filter.path == (ROWID,):
        return
      for path_part in filter.path:
        if path_part == VALUE_KEY:
          if not current_field.dtype:
            raise ValueError(f'Unable to filter on path {filter.path}. The field has no value.')
          continue
        if current_field.fields:
          if path_part not in current_field.fields:
            raise ValueError(
              f'Unable to filter on path {filter.path}. '
              f'Path part "{path_part}" not found in the dataset.'
            )
          current_field = current_field.fields[str(path_part)]
          continue
        elif current_field.repeated_field:
          current_field = current_field.repeated_field
          continue
        else:
          raise ValueError(
            f'Unable to filter on path {filter.path}. '
            f'Path part "{path_part}" is not defined on a primitive value.'
          )

      while current_field.repeated_field:
        current_field = current_field.repeated_field
        filter.path = (*filter.path, PATH_WILDCARD)

      if filter.op in BINARY_OPS and not current_field.dtype:
        raise ValueError(f'Unable to filter on path {filter.path}. The field has no value.')
      if filter.op in STRING_OPS:
        if current_field.dtype != STRING:
          raise ValueError(
            f'Unable to apply string filter to path {filter.path} of type {current_field.dtype}. '
          )
        if filter.op in ('length_shorter', 'length_shorter'):
          try:
            filter.value = int(filter.value)  # type: ignore
          except ValueError:
            raise ValueError(f'TypeError: String length {filter.value!r} should be an integer. ')

  def _validate_udfs(self, udf_cols: Sequence[Column], source_schema: Schema) -> None:
    for col in udf_cols:
      path = col.path

      # Signal transforms must operate on a leaf field.
      leaf = source_schema.leafs.get(path)
      if not leaf or not leaf.dtype:
        raise ValueError(
          f'Leaf "{path}" not found in dataset. ' 'Signal transforms must operate on a leaf field.'
        )

      # Signal transforms must have the same dtype as the leaf field.
      signal = cast(Signal, col.signal_udf)
      if not signal_type_supports_dtype(signal.input_type, leaf.dtype):
        raise ValueError(
          f'Leaf "{path}" has dtype "{leaf.dtype}" which is not supported '
          f'by "{signal.key()}" with signal input type "{signal.input_type}".'
        )

  def _validate_selection(self, columns: Sequence[Column], select_schema: Schema) -> None:
    # Validate all the columns and make sure they exist in the `select_schema`.
    for column in columns:
      current_field = Field(fields=select_schema.fields)
      path = column.path
      if path == (ROWID,):
        return
      for path_part in path:
        if path_part == VALUE_KEY:
          if not current_field.dtype:
            raise ValueError(f'Unable to select path {path}. The field that has no value.')
          continue
        if current_field.fields:
          if path_part not in current_field.fields:
            raise ValueError(
              f'Unable to select path {path}. ' f'Path part "{path_part}" not found in the dataset.'
            )
          current_field = current_field.fields[path_part]
          continue
        elif current_field.repeated_field:
          if path_part.isdigit():
            raise ValueError(
              f'Unable to select path {path}. Selecting a specific index of '
              'a repeated field is currently not supported.'
            )
          if path_part != PATH_WILDCARD:
            raise ValueError(
              f'Unable to select path {path}. ' f'Path part "{path_part}" should be a wildcard.'
            )
          current_field = current_field.repeated_field
        elif not current_field.dtype:
          raise ValueError(
            f'Unable to select path {path}. '
            f'Path part "{path_part}" is not defined on a primitive value.'
          )

  def _validate_columns(
    self, columns: Sequence[Column], source_schema: Schema, select_schema: Schema
  ) -> None:
    udf_cols = [col for col in columns if col.signal_udf]
    self._validate_udfs(udf_cols, source_schema)
    self._validate_selection(columns, select_schema)

  def _validate_sort_path(self, path: PathTuple, schema: Schema) -> None:
    current_field = Field(fields=schema.fields)
    if path == (ROWID,):
      return
    for path_part in path:
      if path_part == VALUE_KEY:
        if not current_field.dtype:
          raise ValueError(f'Unable to sort by path {path}. The field that has no value.')
        continue
      if current_field.fields:
        if path_part not in current_field.fields:
          raise ValueError(
            f'Unable to sort by path {path}. ' f'Path part "{path_part}" not found in the dataset.'
          )
        current_field = current_field.fields[path_part]
        continue
      elif current_field.repeated_field:
        if path_part.isdigit():
          raise ValueError(
            f'Unable to sort by path {path}. Selecting a specific index of '
            'a repeated field is currently not supported.'
          )
        if path_part != PATH_WILDCARD:
          raise ValueError(
            f'Unable to sort by path {path}. ' f'Path part "{path_part}" should be a wildcard.'
          )
        current_field = current_field.repeated_field
      elif not current_field.dtype:
        raise ValueError(
          f'Unable to sort by path {path}. '
          f'Path part "{path_part}" is not defined on a primitive value.'
        )
    if not current_field.dtype:
      raise ValueError(f'Unable to sort by path {path}. The field has no value.')

  @override
  @functools.cache  # Cache stats for leaf paths since we ask on every dataset page refresh.
  def stats(self, leaf_path: Path) -> StatsResult:
    if not leaf_path:
      raise ValueError('leaf_path must be provided')
    path = normalize_path(leaf_path)
    manifest = self.manifest()
    leaf = manifest.data_schema.get_field(path)
    # Find the inner-most leaf in case this field is repeated.
    while leaf.repeated_field:
      leaf = leaf.repeated_field
      path = (*path, PATH_WILDCARD)

    if not leaf.dtype:
      raise ValueError(f'Leaf "{path}" not found in dataset')

    if leaf.dtype.type == 'map':
      raise ValueError(
        f'Cannot compute stats on a map field "{path}". '
        'Provide a path to a key in that map instead.'
      )

    duckdb_path = self._leaf_path_to_duckdb_path(path, manifest.data_schema)
    inner_select = _select_sql(
      duckdb_path,
      flatten=True,
      unnest=True,
      path=path,
      schema=manifest.data_schema,
      span_from=self._resolve_span(path, manifest),
    )

    # Compute the average length of text fields.
    avg_text_length: Optional[int] = None
    if leaf.dtype in (STRING, STRING_SPAN):
      avg_length_query = f"""
        SELECT avg(length(val))
        FROM (SELECT {inner_select} AS val FROM t) USING SAMPLE {SAMPLE_AVG_TEXT_LENGTH};
      """
      row = self._query(avg_length_query)[0]
      if row[0] is not None:
        avg_text_length = int(row[0])

    total_count_query = f'SELECT count(val) FROM (SELECT {inner_select} as val FROM t)'
    total_count = int(self._query(total_count_query)[0][0])

    # Compute approximate count by sampling the data to avoid OOM.
    if avg_text_length and avg_text_length > MAX_TEXT_LEN_DISTINCT_COUNT:
      # Assume that every text field is unique.
      approx_count_distinct = manifest.num_items
    elif leaf.dtype == BOOLEAN:
      approx_count_distinct = 2
    else:
      sample_size = TOO_MANY_DISTINCT
      approx_count_query = f"""
        SELECT approx_count_distinct(val) as approxCountDistinct
        FROM (SELECT {inner_select} AS val FROM t) USING SAMPLE {sample_size};
      """
      row = self._query(approx_count_query)[0]
      approx_count_distinct = int(row[0])

      # Adjust the counts for the sample size.
      factor = max(1, total_count / sample_size)
      approx_count_distinct = round(approx_count_distinct * factor)

    result = StatsResult(
      path=path,
      total_count=total_count,
      approx_count_distinct=approx_count_distinct,
      avg_text_length=avg_text_length,
    )

    # Compute min/max values for ordinal leafs, without sampling the data.
    if is_ordinal(leaf.dtype):
      min_max_query = f"""
        SELECT MIN(val) AS minVal, MAX(val) AS maxVal
        FROM (SELECT {inner_select} as val FROM t)
        {'WHERE NOT isnan(val)' if is_float(leaf.dtype) else ''}
      """
      row = self._query(min_max_query)[0]
      result.min_val, result.max_val = row

    return result

  @override
  def select_groups(
    self,
    leaf_path: Path,
    filters: Optional[Sequence[FilterLike]] = None,
    sort_by: Optional[GroupsSortBy] = GroupsSortBy.COUNT,
    sort_order: Optional[SortOrder] = SortOrder.DESC,
    limit: Optional[int] = None,
    bins: Optional[Union[Sequence[Bin], Sequence[float]]] = None,
  ) -> SelectGroupsResult:
    if not leaf_path:
      raise ValueError('leaf_path must be provided')
    sort_by = sort_by or GroupsSortBy.COUNT
    sort_order = sort_order or SortOrder.DESC
    path = normalize_path(leaf_path)
    manifest = self.manifest()
    leaf = manifest.data_schema.get_field(path)
    # Find the inner-most leaf in case this field is repeated.
    while leaf.repeated_field:
      leaf = leaf.repeated_field
      path = (*path, PATH_WILDCARD)

    if not leaf.dtype:
      raise ValueError(f'Leaf "{path}" not found in dataset')

    if leaf.dtype.type == 'map':
      raise ValueError(
        f'Cannot compute groups on a map field "{path}". '
        'Provide a path to a key in that map instead.'
      )

    inner_val = 'inner_val'
    outer_select = inner_val
    # Normalize the bins to be `list[Bin]`.
    named_bins = _normalize_bins(bins or leaf.bins)
    stats = self.stats(leaf_path)

    leaf_is_float = is_float(leaf.dtype)
    leaf_is_integer = is_integer(leaf.dtype)
    if not leaf.categorical and (leaf_is_float or leaf_is_integer):
      if named_bins is None:
        # Auto-bin.
        named_bins = _auto_bins(stats, NUM_AUTO_BINS)

      sql_bounds = []
      for label, start, end in named_bins:
        if start is None:
          start = cast(float, "'-Infinity'")
        if end is None:
          end = cast(float, "'Infinity'")
        sql_bounds.append(f"('{label}', {start}, {end})")

      bin_index_col = 'col0'
      bin_min_col = 'col1'
      bin_max_col = 'col2'
      is_nan_filter = f'NOT isnan({inner_val}) AND' if leaf_is_float else ''

      # We cast the field to `double` so binning works for both `float` and `int` fields.
      outer_select = f"""(
        SELECT {bin_index_col} FROM (
          VALUES {', '.join(sql_bounds)}
        ) WHERE {is_nan_filter}
           {inner_val}::DOUBLE >= {bin_min_col} AND {inner_val}::DOUBLE < {bin_max_col}
      )"""
    else:
      if stats.approx_count_distinct >= dataset.TOO_MANY_DISTINCT:
        return SelectGroupsResult(too_many_distinct=True, counts=[], bins=named_bins)

    count_column = GroupsSortBy.COUNT.value
    value_column = GroupsSortBy.VALUE.value

    limit_query = f'LIMIT {limit}' if limit else ''
    duckdb_path = self._leaf_path_to_duckdb_path(path, manifest.data_schema)
    inner_select = _select_sql(
      duckdb_path,
      flatten=True,
      unnest=True,
      path=path,
      schema=manifest.data_schema,
      span_from=self._resolve_span(path, manifest),
    )

    filters, _ = self._normalize_filters(filters, col_aliases={}, udf_aliases={}, manifest=manifest)
    filter_queries = self._create_where(manifest, filters)

    where_query = ''
    if filter_queries:
      where_query = f"WHERE {' AND '.join(filter_queries)}"

    query = f"""
      SELECT {outer_select} AS {value_column}, COUNT() AS {count_column}
      FROM (SELECT {inner_select} AS {inner_val} FROM t {where_query})
      GROUP BY {value_column}
      ORDER BY {sort_by.value} {sort_order.value}, {value_column}
      {limit_query}
    """
    df = self._query_df(query)
    counts = list(df.itertuples(index=False, name=None))
    if is_temporal(leaf.dtype):
      # Replace any NaT with None and pd.Timestamp to native datetime objects.
      counts = [(None if pd.isnull(val) else val.to_pydatetime(), count) for val, count in counts]

    return SelectGroupsResult(too_many_distinct=False, counts=counts, bins=named_bins)

  def _topk_udf_to_sort_by(
    self,
    udf_columns: list[Column],
    filters: list[Filter],
    sort_by: list[PathTuple],
    limit: Optional[int],
    sort_order: Optional[SortOrder],
  ) -> Optional[Column]:
    for f in filters:
      # If the user provides a list of row ids, avoid sorting.
      if f.path == (ROWID,):
        if f.op in ('equals', 'in'):
          return None
    if (sort_order != SortOrder.DESC) or (not limit) or (not sort_by):
      return None
    if len(sort_by) < 1:
      return None
    primary_sort_by = sort_by[0]
    udf_cols_to_sort_by = [
      udf_col
      for udf_col in udf_columns
      if udf_col.alias == primary_sort_by[0]
      or _path_contains(_col_destination_path(udf_col), primary_sort_by)
    ]
    if not udf_cols_to_sort_by:
      return None
    udf_col = udf_cols_to_sort_by[0]
    if udf_col.signal_udf and not isinstance(udf_col.signal_udf, VectorSignal):
      return None
    return udf_col

  def _normalize_columns(
    self, columns: Optional[Sequence[ColumnId]], schema: Schema, combine_columns: bool
  ) -> list[Column]:
    """Normalizes the columns to a list of `Column` objects."""
    cols = [column_from_identifier(col) for col in columns or []]
    star_in_cols = any(col.path == (PATH_WILDCARD,) for col in cols)
    if not cols or star_in_cols:
      # Select all columns.
      if not combine_columns:
        # Select all leafs as top-level.
        for path in schema.leafs.keys():
          cols.append(Column(path))
      else:
        cols.extend([Column((name,)) for name in schema.fields.keys() if name != ROWID])

      if star_in_cols:
        cols = [col for col in cols if col.path != (PATH_WILDCARD,)]

    return cols

  def _merge_sorts(
    self,
    search_udfs: list[DuckDBSearchUDF],
    sort_by: Optional[Sequence[Path]],
    sort_order: Optional[SortOrder],
  ) -> list[SortResult]:
    # True when the user has explicitly sorted by the alias of a search UDF (e.g. in ASC order).
    is_explicit_search_sort = False
    for sort_by_path in sort_by or []:
      for search_udf in search_udfs:
        if column_paths_match(sort_by_path, search_udf.output_path):
          is_explicit_search_sort = True
          break

    sort_results: list[SortResult] = []
    if sort_by and not is_explicit_search_sort:
      if not sort_order:
        raise ValueError('`sort_order` is required when `sort_by` is specified.')
      # If the user has explicitly set a sort by, and it's not a search UDF alias, override.
      sort_results = [
        SortResult(path=normalize_path(sort_by), order=sort_order) for sort_by in sort_by if sort_by
      ]
    else:
      search_udfs_with_sort = [search_udf for search_udf in search_udfs if search_udf.sort]
      if search_udfs_with_sort:
        # Override the sort by the last search sort order when the user hasn't provided an
        # explicit sort order.
        last_search_udf = search_udfs_with_sort[-1]
        assert last_search_udf.sort, 'Expected search UDFs with sort to have a sort.'
        udf_sort_path, udf_sort_order = last_search_udf.sort
        sort_results = [
          SortResult(
            path=udf_sort_path,
            order=sort_order or udf_sort_order,
            search_index=len(search_udfs_with_sort) - 1,
          )
        ]

    return sort_results

  @override
  def select_rows(
    self,
    columns: Optional[Sequence[ColumnId]] = None,
    searches: Optional[Sequence[Search]] = None,
    filters: Optional[Sequence[FilterLike]] = None,
    sort_by: Optional[Sequence[Path]] = None,
    sort_order: Optional[SortOrder] = SortOrder.DESC,
    limit: Optional[int] = None,
    offset: Optional[int] = 0,
    task_step_id: Optional[TaskStepId] = None,
    resolve_span: bool = False,
    combine_columns: bool = False,
    user: Optional[UserInfo] = None,
  ) -> SelectRowsResult:
    manifest = self.manifest()
    cols = self._normalize_columns(columns, manifest.data_schema, combine_columns)
    offset = offset or 0
    schema = manifest.data_schema

    searches = searches or []
    search_udfs = self._search_udfs(searches, manifest)

    cols.extend([search_udf.udf for search_udf in search_udfs])
    udf_columns = [col for col in cols if col.signal_udf]
    if combine_columns:
      schema = self.select_rows_schema(
        [Column(path=PATH_WILDCARD)] + udf_columns,
        sort_by,
        sort_order,
        searches,
        combine_columns=True,
      ).data_schema

    self._validate_columns(cols, manifest.data_schema, schema)

    temp_rowid_selected = False
    for col in cols:
      if col.path == (ROWID,):
        temp_rowid_selected = False
        break
      if isinstance(col.signal_udf, VectorSignal):
        temp_rowid_selected = True
    if temp_rowid_selected:
      cols.append(Column(ROWID))

    # Set extra information on any concept signals.
    for udf_col in udf_columns:
      if isinstance(udf_col.signal_udf, (ConceptSignal, ConceptLabelsSignal)):
        # Concept are access controlled so we tell it about the user.
        udf_col.signal_udf.set_user(user)

    # Decide on the exact sorting order.
    sort_results = self._merge_sorts(search_udfs, sort_by, sort_order)
    sort_by = cast(
      list[PathTuple], [(sort.alias,) if sort.alias else sort.path for sort in sort_results]
    )
    # Choose the first sort order as we only support a single sort order for now.
    sort_order = sort_results[0].order if sort_results else None

    col_aliases: dict[str, PathTuple] = {col.alias: col.path for col in cols if col.alias}
    udf_aliases: dict[str, PathTuple] = {
      col.alias: col.path for col in cols if col.signal_udf and col.alias
    }
    path_to_udf_col_name: dict[PathTuple, str] = {}
    for col in cols:
      if col.signal_udf:
        alias = col.alias or _unique_alias(col)
        dest_path = _col_destination_path(col)
        path_to_udf_col_name[dest_path] = alias

    # Filtering and searching.
    where_query = ''
    filters, udf_filters = self._normalize_filters(filters, col_aliases, udf_aliases, manifest)
    # Add search where queries.
    for search in searches:
      search_path = normalize_path(search.path)
      duckdb_path = self._leaf_path_to_duckdb_path(search_path, manifest.data_schema)
      select_str = _select_sql(
        duckdb_path, flatten=False, unnest=False, path=search_path, schema=manifest.data_schema
      )
      if search.type == 'keyword':
        filters.append(Filter(path=search_path, op='ilike', value=search.query))
      elif search.type == 'semantic' or search.type == 'concept':
        # Semantic search and concepts don't yet filter.
        continue
      elif search.type == 'metadata':
        # Make a regular filter query.
        filter = Filter(path=search_path, op=search.op, value=search.value)
        filters.append(filter)
      else:
        raise ValueError(f'Unknown search operator {search.type}.')

    filter_queries = self._create_where(manifest, filters)
    if filter_queries:
      where_query = f"WHERE {' AND '.join(filter_queries)}"

    total_num_rows = manifest.num_items
    con = self.con.cursor()

    topk_udf_col = self._topk_udf_to_sort_by(udf_columns, filters, sort_by, limit, sort_order)
    if topk_udf_col:
      rowids: Optional[list[str]] = None
      if where_query:
        # If there are filters, we need to send rowids to the top k query.
        df = con.execute(f'SELECT {ROWID} FROM t {where_query}').df()
        total_num_rows = len(df)
        rowids = [rowid for rowid in df[ROWID]]

      if rowids is not None and len(rowids) == 0:
        where_query = 'WHERE false'
      else:
        topk_signal = cast(VectorSignal, topk_udf_col.signal_udf)
        # The input is an embedding.
        vector_index = self._get_vector_db_index(topk_signal.embedding, topk_udf_col.path)
        k = (limit or 0) + offset
        path_id = f'{self.namespace}/{self.dataset_name}:{topk_udf_col.path}'
        with DebugTimer(
          f'Computing topk on {path_id} with embedding "{topk_signal.embedding}" '
          f'and vector store "{vector_index._vector_store.name}"'
        ):
          topk = topk_signal.vector_compute_topk(k, vector_index, rowids)
        topk_rowids = list(dict.fromkeys([cast(str, rowid) for (rowid, *_), _ in topk]))
        # Update the offset to account for the number of unique rowids.
        offset = len(dict.fromkeys([cast(str, rowid) for (rowid, *_), _ in topk[:offset]]))

        # Ignore all the other filters and filter DuckDB results only by the top k rowids.
        rowid_filter = Filter(path=(ROWID,), op='in', value=topk_rowids)
        filter_query = self._create_where(manifest, [rowid_filter])[0]
        where_query = f'WHERE {filter_query}'

    # Map a final column name to a list of temporary namespaced column names that need to be merged.
    columns_to_merge: dict[str, dict[str, Column]] = {}
    temp_column_to_offset_column: dict[str, tuple[str, Field]] = {}
    select_queries: list[str] = []

    for column in cols:
      path = column.path
      # If the signal is vector-based, we don't need to select the actual data, just the rowids
      # plus an arbitrarily nested array of `None`s`.
      empty = bool(column.signal_udf and schema.get_field(path).dtype == EMBEDDING)

      select_sqls: list[str] = []
      final_col_name = column.alias or _unique_alias(column)
      if final_col_name not in columns_to_merge:
        columns_to_merge[final_col_name] = {}

      duckdb_paths = self._column_to_duckdb_paths(column, schema, combine_columns)
      span_from = self._resolve_span(path, manifest) if resolve_span or column.signal_udf else None

      for parquet_id, duckdb_path in duckdb_paths:
        sql = _select_sql(
          duckdb_path,
          flatten=False,
          unnest=False,
          path=path,
          schema=schema,
          empty=empty,
          span_from=span_from,
        )
        temp_column_name = (
          final_col_name if len(duckdb_paths) == 1 else f'{final_col_name}/{parquet_id}'
        )
        select_sqls.append(f'{sql} AS {escape_string_literal(temp_column_name)}')
        columns_to_merge[final_col_name][temp_column_name] = column

        udf_schema = column.signal_udf and column.signal_udf.fields()
        if span_from and udf_schema and _schema_has_spans(udf_schema):
          sql = _select_sql(
            duckdb_path,
            flatten=False,
            unnest=False,
            path=path,
            schema=schema,
            empty=empty,
            span_from=None,
          )
          temp_offset_column_name = f'{temp_column_name}/offset'
          temp_offset_column_name = temp_offset_column_name.replace("'", "\\'")
          select_sqls.append(f'{sql} AS {escape_string_literal(temp_offset_column_name)}')
          temp_column_to_offset_column[temp_column_name] = (temp_offset_column_name, udf_schema)

      # `select_sqls` can be empty if this column points to a path that will be created by a UDF.
      if select_sqls:
        select_queries.append(', '.join(select_sqls))

    sort_sql_before_udf: list[str] = []
    sort_sql_after_udf: list[str] = []

    for path in sort_by:
      # We only allow sorting by nodes with a value.
      first_subpath = str(path[0])
      rest_of_path = path[1:]
      signal_alias = '.'.join(map(str, path))

      udf_path = _path_to_udf_duckdb_path(path, path_to_udf_col_name)
      if not udf_path:
        # Re-route the path if it starts with an alias by pointing it to the actual path.
        if first_subpath in col_aliases:
          path = (*col_aliases[first_subpath], *rest_of_path)
        self._validate_sort_path(path, schema)
        sql_path = self._leaf_path_to_duckdb_path(path, schema)
      else:
        sql_path = udf_path

      sort_sql = _select_sql(sql_path, flatten=True, unnest=False, path=path, schema=schema)
      has_repeated_field = any(subpath == PATH_WILDCARD for subpath in sql_path)
      if has_repeated_field:
        sort_sql = (
          f'list_min({sort_sql})' if sort_order == SortOrder.ASC else f'list_max({sort_sql})'
        )

      # Separate sort columns into two groups: those that need to be sorted before and after UDFs.
      if udf_path:
        sort_sql_after_udf.append(sort_sql)
      else:
        sort_sql_before_udf.append(sort_sql)

    order_query = ''
    if sort_sql_before_udf:
      order_query = (
        f'ORDER BY {", ".join(sort_sql_before_udf)} ' f'{cast(SortOrder, sort_order).value}'
      )

    limit_query = ''
    if limit:
      if topk_udf_col:
        limit_query = f'LIMIT {limit + offset}'
      elif sort_sql_after_udf:
        limit_query = ''
      else:
        limit_query = f'LIMIT {limit} OFFSET {offset}'

    if not topk_udf_col and where_query:
      total_num_rows = cast(tuple, con.execute(f'SELECT COUNT(*) FROM t {where_query}').fetchone())[
        0
      ]

    # Fetch the data from DuckDB.
    df = con.execute(
      f"""
      SELECT {', '.join(select_queries)} FROM t
      {where_query}
      {order_query}
      {limit_query}
    """
    ).df()
    df = _replace_nan_with_none(df)

    # Run UDFs on the transformed columns.
    for udf_col in udf_columns:
      signal = cast(Signal, udf_col.signal_udf)
      signal_alias = udf_col.alias or _unique_alias(udf_col)
      temp_signal_cols = columns_to_merge[signal_alias]
      if len(temp_signal_cols) != 1:
        raise ValueError(
          f'Unable to compute signal {signal.name}. Signal UDFs only operate on leafs, but got '
          f'{len(temp_signal_cols)} underlying columns that contain data related to {udf_col.path}.'
        )
      signal_column = list(temp_signal_cols.keys())[0]
      input = df[signal_column]

      path_id = f'{self.namespace}/{self.dataset_name}:{udf_col.path}'
      with DebugTimer(f'Computing signal "{signal.name}" on {path_id}'):
        signal.setup()

        step_description = f'Computing {signal.key()} on {path_id}'

        if isinstance(signal, VectorSignal):
          embedding_signal = signal
          vector_store = self._get_vector_db_index(embedding_signal.embedding, udf_col.path)
          flat_keys = list(flatten_keys(df[ROWID], input))
          signal_out = sparse_to_dense_compute(
            iter(flat_keys), lambda keys: embedding_signal.vector_compute(keys, vector_store)
          )
          # Add progress.
          if task_step_id is not None:
            signal_out = progress(
              signal_out,
              task_step_id=task_step_id,
              estimated_len=len(flat_keys),
              step_description=step_description,
            )
          df[signal_column] = list(deep_unflatten(signal_out, input))
        else:
          num_rich_data = count_primitives(input)
          flat_input = cast(Iterator[Optional[RichData]], deep_flatten(input))
          signal_out = sparse_to_dense_compute(
            flat_input, lambda x: signal.compute(cast(Iterable[RichData], x))
          )
          # Add progress.
          if task_step_id is not None:
            signal_out = progress(
              signal_out,
              task_step_id=task_step_id,
              estimated_len=num_rich_data,
              step_description=step_description,
            )
          signal_out_list = list(signal_out)
          if signal_column in temp_column_to_offset_column:
            offset_column_name, field = temp_column_to_offset_column[signal_column]
            nested_spans: Iterable[Item] = df[offset_column_name]
            flat_spans = deep_flatten(nested_spans)
            for text_span, item in zip(flat_spans, signal_out_list):
              _offset_any_span(cast(int, text_span[SPAN_KEY][TEXT_SPAN_START_FEATURE]), item, field)

          if len(signal_out_list) != num_rich_data:
            raise ValueError(
              f'The signal generated {len(signal_out_list)} values but the input data had '
              f"{num_rich_data} values. This means the signal either didn't generate a "
              '"None" for a sparse output, or generated too many items.'
            )

          df[signal_column] = list(deep_unflatten(signal_out_list, input))

        signal.teardown()

    if not df.empty and (udf_filters or sort_sql_after_udf):
      # Re-upload the udf outputs to duckdb so we can filter/sort on them.
      rel = con.from_df(df)

      if udf_filters:
        udf_filter_queries = self._create_where(manifest, udf_filters)
        if udf_filter_queries:
          rel = rel.filter(' AND '.join(udf_filter_queries))
          count = rel.count('*').fetchone()
          assert count is not None
          (total_num_rows,) = count

      if sort_sql_after_udf:
        if not sort_order:
          raise ValueError('`sort_order` is required when `sort_by` is specified.')
        rel = rel.order(f'{", ".join(sort_sql_after_udf)} {sort_order.value}')

      if limit:
        rel = rel.limit(limit, offset)

      df = _replace_nan_with_none(rel.df())

    if temp_rowid_selected:
      del df[ROWID]
      del columns_to_merge[ROWID]

    if combine_columns:
      all_columns: dict[str, Column] = {}
      for col_dict in columns_to_merge.values():
        all_columns.update(col_dict)
      columns_to_merge = {'*': all_columns}

    for offset_column, _ in temp_column_to_offset_column.values():
      del df[offset_column]

    for final_col_name, temp_columns in columns_to_merge.items():
      for temp_col_name, column in temp_columns.items():
        if combine_columns:
          dest_path = _col_destination_path(column)
          spec = _split_path_into_subpaths_of_lists(dest_path)
          df[temp_col_name] = list(wrap_in_dicts(df[temp_col_name], spec))

        # If the temp col name is the same as the final name, we can skip merging. This happens when
        # we select a source leaf column.
        if temp_col_name == final_col_name:
          continue

        if final_col_name not in df:
          df[final_col_name] = df[temp_col_name]
        else:
          df[final_col_name] = merge_series(df[final_col_name], df[temp_col_name])
        del df[temp_col_name]

    con.close()

    if combine_columns:
      # Since we aliased every column to `*`, the object will have only '*' as the key. We need to
      # elevate the all the columns under '*'.
      df = pd.DataFrame.from_records(df['*'])

    return SelectRowsResult(df, total_num_rows)

  @override
  def select_rows_schema(
    self,
    columns: Optional[Sequence[ColumnId]] = None,
    sort_by: Optional[Sequence[Path]] = None,
    sort_order: Optional[SortOrder] = None,
    searches: Optional[Sequence[Search]] = None,
    combine_columns: bool = False,
  ) -> SelectRowsSchemaResult:
    """Returns the schema of the result of `select_rows` above with the same arguments."""
    if not combine_columns:
      raise NotImplementedError(
        'select_rows_schema with combine_columns=False is not yet supported.'
      )
    manifest = self.manifest()
    cols = self._normalize_columns(columns, manifest.data_schema, combine_columns)

    searches = searches or []
    search_udfs = self._search_udfs(searches, manifest)
    cols.extend([search_udf.udf for search_udf in search_udfs])

    udfs: list[SelectRowsSchemaUDF] = []
    col_schemas: list[Schema] = []
    for col in cols:
      dest_path = _col_destination_path(col)
      if col.signal_udf:
        udfs.append(SelectRowsSchemaUDF(path=dest_path, alias=col.alias))
        field = col.signal_udf.fields()
        assert field, f'Signal {col.signal_udf.name} needs `Signal.fields` defined when run as UDF.'
        field.signal = col.signal_udf.model_dump()
      elif manifest.data_schema.has_field(dest_path):
        field = manifest.data_schema.get_field(dest_path)
      else:
        # This column might refer to an output of a udf. We postpone validation to later.
        continue
      col_schemas.append(_make_schema_from_path(dest_path, field))

    sort_results = self._merge_sorts(search_udfs, sort_by, sort_order)

    search_results = [
      SearchResultInfo(search_path=search_udf.search_path, result_path=search_udf.output_path)
      for search_udf in search_udfs
    ]

    new_schema = merge_schemas(col_schemas)

    # Now that we have the new schema, we can validate all the column selections.
    self._validate_columns(cols, manifest.data_schema, new_schema)

    return SelectRowsSchemaResult(
      data_schema=new_schema, udfs=udfs, search_results=search_results, sorts=sort_results or None
    )

  @override
  def add_labels(
    self,
    name: str,
    row_ids: Optional[Sequence[str]] = None,
    searches: Optional[Sequence[Search]] = None,
    filters: Optional[Sequence[FilterLike]] = None,
    value: Optional[str] = 'true',
  ) -> int:
    created = datetime.now()

    # If filters and searches are defined with row_ids, add this as a filter.
    if row_ids and (searches or filters):
      filters = list(filters) if filters else []
      filters.append(Filter(path=(ROWID,), op='in', value=list(row_ids)))

    insert_row_ids: Iterable[str]
    if row_ids and not searches and not filters:
      insert_row_ids = row_ids
    else:
      insert_row_ids = (
        row[ROWID] for row in self.select_rows(columns=[ROWID], searches=searches, filters=filters)
      )

    # Check if the label file exists.
    labels_filepath = get_labels_sqlite_filename(self.dataset_path, name)

    if labels_filepath not in self._label_file_lock:
      self._label_file_lock[labels_filepath] = threading.Lock()

    with self._label_file_lock[labels_filepath]:
      # We don't cache sqlite connections as they cannot be shared across threads.
      sqlite_con = sqlite3.connect(labels_filepath)
      sqlite_cur = sqlite_con.cursor()

      # Create the table if it doesn't exist.
      sqlite_cur.execute(
        f"""
        CREATE TABLE IF NOT EXISTS "{name}" (
          {ROWID} VARCHAR NOT NULL PRIMARY KEY,
          label VARCHAR NOT NULL,
          created DATETIME)
      """
      )

      num_labels = 0
      for row_id in insert_row_ids:
        # We use ON CONFLICT to resolve the same row UUID being labeled again. In this case, we
        # overwrite the existing label with the new label.
        sqlite_cur.execute(
          f"""
            INSERT INTO "{name}" VALUES (?, ?, ?)
            ON CONFLICT({ROWID}) DO UPDATE SET label=excluded.label;
          """,
          (row_id, value, created.isoformat()),
        )
        num_labels += 1
      sqlite_con.commit()
      sqlite_con.close()

    return num_labels

  @override
  def get_label_names(self) -> list[str]:
    self.manifest()
    return list(self._label_schemas.keys())

  @override
  def remove_labels(
    self,
    name: str,
    row_ids: Optional[Sequence[str]] = None,
    searches: Optional[Sequence[Search]] = None,
    filters: Optional[Sequence[FilterLike]] = None,
  ) -> int:
    # Check if the label file exists.
    labels_filepath = get_labels_sqlite_filename(self.dataset_path, name)

    if not os.path.exists(labels_filepath):
      raise ValueError(f'Label with name "{name}" does not exist.')

    # If filters and searches are defined with row_ids, add this as a filter.
    if row_ids and (searches or filters):
      filters = list(filters) if filters else []
      filters.append(Filter(path=(ROWID,), op='in', value=list(row_ids)))

    remove_row_ids: Sequence[str]
    if row_ids and not searches and not filters:
      remove_row_ids = row_ids
    else:
      remove_row_ids = [
        row[ROWID] for row in self.select_rows(columns=[ROWID], searches=searches, filters=filters)
      ]

    if labels_filepath not in self._label_file_lock:
      self._label_file_lock[labels_filepath] = threading.Lock()

    with self._label_file_lock[labels_filepath]:
      with closing(sqlite3.connect(labels_filepath)) as conn:
        conn.executemany(
          f"""
            DELETE FROM "{name}"
            WHERE {ROWID} = ?
          """,
          [(x,) for x in remove_row_ids],
        )
        conn.commit()
        count = conn.execute(f'SELECT COUNT(*) FROM "{name}"').fetchone()[0]
        if count == 0:
          delete_file(labels_filepath)

    return len(remove_row_ids)

  @override
  def media(self, item_id: str, leaf_path: Path) -> MediaResult:
    raise NotImplementedError('Media is not yet supported for the DuckDB implementation.')

  def _resolve_span(
    self, span_path: PathTuple, manifest: DatasetManifest
  ) -> Optional[tuple[Optional[str], PathTuple]]:
    schema = manifest.data_schema
    if not schema.has_field(span_path):
      return None
    span_field = schema.get_field(span_path)
    if not span_field.dtype == STRING_SPAN:
      return None

    if span_field.map and span_field.map.input_path:
      return (metadata.version('lilac'), span_field.map.input_path)

    # Find the manifest that contains the span path.
    manifests: list[Union[SignalManifest, MapManifest]] = (
      self._signal_manifests + self._map_manifests
    )
    span_manifest = next(
      filter(
        lambda s: schema_contains_path(s.data_schema, span_path),
        manifests,
      )
    )

    # Find the original text, which is the closest parent of `path` above the signal root.
    for i in reversed(range(len(span_path))):
      sub_path = span_path[:i]
      sub_field = schema.get_field(sub_path)
      if sub_field.map and sub_field.map.input_path:
        return (span_manifest.py_version, sub_field.map.input_path)
      if sub_field.dtype == STRING:
        return (span_manifest.py_version, sub_path)

    raise ValueError('Cannot find the source path for the enriched path: {path}')

  def _leaf_path_to_duckdb_path(self, leaf_path: PathTuple, schema: Schema) -> PathTuple:
    [(_, duckdb_path), *rest] = self._column_to_duckdb_paths(
      Column(leaf_path), schema, combine_columns=False
    )
    return duckdb_path

  def _column_to_duckdb_paths(
    self, column: Column, schema: Schema, combine_columns: bool
  ) -> list[tuple[str, PathTuple]]:
    path = column.path
    if path[0] in self._label_schemas:
      # This is a label column if it exists in label schemas.
      return [(path[0], path)]

    is_petal = schema.get_field(path).dtype is not None

    # NOTE: The order of this array matters as we check the source and map manifests for fields
    # before reading signal manifests, via source_or_map_has_path.
    parquet_manifests: list[Union[SourceManifest, SignalManifest, MapManifest]] = [
      self._source_manifest,
      *self._map_manifests,
      *self._signal_manifests,
    ]
    duckdb_paths: list[tuple[str, PathTuple]] = []

    if path == (ROWID,):
      return [('source', path)]

    for m in parquet_manifests:
      if not m.files:
        continue
      # Skip this parquet file if it doesn't contain the path.
      # if not schema_contains_path(m.data_schema, path):
      #   continue
      if not m.data_schema.has_field(path):
        continue

      # If the path is a petal, and the manifest owns its petal value, then this is the relevant
      # manifest.
      field = m.data_schema.get_field(path)
      manifest_has_petal_value = field.dtype is not None
      if not manifest_has_petal_value and is_petal and not combine_columns:
        continue

      # Skip this parquet file if the path doesn't have a dtype.
      if column.signal_udf and not m.data_schema.get_field(path).dtype:
        continue

      duckdb_path = path
      parquet_id = 'source'

      if isinstance(m, SignalManifest):
        duckdb_path = (m.parquet_id, *path[1:])
        parquet_id = m.parquet_id
      elif isinstance(m, MapManifest):
        duckdb_path = (m.parquet_id, *path[1:])
        parquet_id = m.parquet_id

      duckdb_paths.append((parquet_id, duckdb_path))

    if not duckdb_paths:
      # This path is probably a result of a udf. Make sure the result schema contains it.
      if not schema.has_field(path):
        raise ValueError(
          f'Invalid path "{path}": No manifest contains path. Valid paths: '
          f'{list(schema.leafs.keys())}'
        )

    return duckdb_paths

  def _normalize_filters(
    self,
    filter_likes: Optional[Sequence[FilterLike]],
    col_aliases: dict[str, PathTuple],
    udf_aliases: dict[str, PathTuple],
    manifest: DatasetManifest,
  ) -> tuple[list[Filter], list[Filter]]:
    """Normalize `FilterLike` to `Filter` and split into filters on source and filters on UDFs."""
    filter_likes = filter_likes or []
    filters: list[Filter] = []
    udf_filters: list[Filter] = []

    for filter in filter_likes:
      # Normalize `FilterLike` to `Filter`.
      if not isinstance(filter, Filter):
        if len(filter) == 3:
          path, op, value = filter  # type: ignore
        elif len(filter) == 2:
          path, op = filter  # type: ignore
          value = None
        else:
          raise ValueError(f'Invalid filter: {filter}. Must be a tuple with 2 or 3 elements.')
        filter = Filter(path=normalize_path(path), op=op, value=value)

      if str(filter.path[0]) in udf_aliases:
        udf_filters.append(filter)
      else:
        filters.append(filter)

    self._validate_filters(filters, col_aliases, manifest)
    return filters, udf_filters

  def _search_udfs(
    self, searches: Optional[Sequence[Search]], manifest: DatasetManifest
  ) -> list[DuckDBSearchUDF]:
    searches = searches or []
    """Create a UDF for each search for finding the location of the text with spans."""
    search_udfs: list[DuckDBSearchUDF] = []
    for search in searches:
      search_path = normalize_path(search.path)
      if search.type == 'keyword':
        udf = Column(path=search_path, signal_udf=SubstringSignal(query=search.query))
        search_udfs.append(
          DuckDBSearchUDF(
            udf=udf,
            search_path=search_path,
            output_path=(*_col_destination_path(udf), PATH_WILDCARD),
          )
        )
      elif search.type == 'metadata':
        udf = Column(
          path=search_path, signal_udf=FilterMaskSignal(op=search.op, value=search.value)
        )
        search_udfs.append(
          DuckDBSearchUDF(udf=udf, search_path=search_path, output_path=_col_destination_path(udf))
        )
      elif search.type == 'semantic' or search.type == 'concept':
        embedding = search.embedding
        if not embedding:
          raise ValueError(f'Please provide an embedding for semantic search. Got search: {search}')

        try:
          manifest.data_schema.get_field((*search_path, embedding))
        except Exception as e:
          raise ValueError(
            f'Embedding {embedding} has not been computed. '
            f'Please compute the embedding index before issuing a {search.type} query.'
          ) from e

        search_signal: Optional[Signal] = None
        if search.type == 'semantic':
          search_signal = SemanticSimilaritySignal(
            query=search.query, embedding=search.embedding, query_type=search.query_type
          )
        elif search.type == 'concept':
          search_signal = ConceptSignal(
            namespace=search.concept_namespace,
            concept_name=search.concept_name,
            embedding=search.embedding,
          )

          # Add the label UDF.
          concept_labels_signal = ConceptLabelsSignal(
            namespace=search.concept_namespace, concept_name=search.concept_name
          )
          concept_labels_udf = Column(path=search_path, signal_udf=concept_labels_signal)
          search_udfs.append(
            DuckDBSearchUDF(
              udf=concept_labels_udf,
              search_path=search_path,
              output_path=_col_destination_path(concept_labels_udf),
              sort=None,
            )
          )

        udf = Column(path=search_path, signal_udf=search_signal)

        output_path = _col_destination_path(udf)
        search_udfs.append(
          DuckDBSearchUDF(
            udf=udf,
            search_path=search_path,
            output_path=_col_destination_path(udf),
            sort=((*output_path, PATH_WILDCARD, 'score'), SortOrder.DESC),
          )
        )
      else:
        raise ValueError(f'Unknown search operator {search.type}.')

    return search_udfs

  def _create_where(
    self,
    manifest: DatasetManifest,
    filters: Sequence[Filter],
  ) -> list[str]:
    if not filters:
      return []
    sql_filter_queries: list[str] = []

    # Add filter where queries.
    for f in filters:
      if f.op in RAW_SQL_OPS:
        sql_filter_queries.append(f.path[0])
        continue
      duckdb_path = self._leaf_path_to_duckdb_path(f.path, manifest.data_schema)
      select_str = _select_sql(
        duckdb_path,
        flatten=True,
        unnest=False,
        path=f.path,
        schema=manifest.data_schema,
        span_from=self._resolve_span(f.path, manifest),
      )
      is_array = any(subpath == PATH_WILDCARD for subpath in f.path)
      if len(f.path) > 1 and manifest.data_schema.has_field(f.path[:-1]):
        # Accessing a key in a map always returns an array.
        parent_field = manifest.data_schema.get_field(f.path[:-1])
        if parent_field.dtype and parent_field.dtype.type == 'map':
          is_array = True

      nan_filter = ''
      field = manifest.data_schema.get_field(f.path)
      filter_nans = field.dtype and is_float(field.dtype)

      if f.op in BINARY_OPS:
        sql_op = BINARY_OP_TO_SQL[cast(BinaryOp, f.op)]
        filter_val = cast(FeatureValue, f.value)
        if isinstance(filter_val, str):
          filter_val = escape_string_literal(filter_val)
        elif isinstance(filter_val, bytes):
          filter_val = _bytes_to_blob_literal(filter_val)
        else:
          filter_val = str(filter_val)
        if is_array:
          nan_filter = 'NOT isnan(x) AND' if filter_nans else ''
          filter_query = (
            f'len(list_filter({select_str}, ' f'x -> {nan_filter} x {sql_op} {filter_val})) > 0'
          )
        else:
          nan_filter = f'NOT isnan({select_str}) AND' if filter_nans else ''
          filter_query = f'{nan_filter} {select_str} {sql_op} {filter_val}'
      elif f.op in STRING_OPS:
        if f.op == 'length_shorter':
          filter_val = cast(int, f.value)
          filter_query = f'length({select_str}) <= {filter_val}'
        elif f.op == 'length_longer':
          filter_val = cast(int, f.value)
          filter_query = f'length({select_str}) >= {filter_val}'
        elif f.op == 'ilike':
          filter_val = cast(str, f.value)
          filter_query = f'{select_str} ILIKE {_escape_like_value(filter_val)}'
        elif f.op == 'regex_matches':
          filter_val = cast(str, f.value)
          filter_query = f'regexp_matches({select_str}, {escape_string_literal(filter_val)})'
        elif f.op == 'not_regex_matches':
          filter_val = cast(str, f.value)
          filter_query = f'NOT regexp_matches({select_str}, {escape_string_literal(filter_val)})'
        else:
          raise ValueError(f'String op: {f.op} is not yet supported')
      elif f.op in UNARY_OPS:
        if f.op == 'exists':
          filter_query = (
            f'ifnull(len({select_str}), 0) > 0' if is_array else f'{select_str} IS NOT NULL'
          )
        elif f.op == 'not_exists':
          filter_query = (
            f'ifnull(len({select_str}), 0) = 0' if is_array else f'{select_str} IS NULL'
          )
        else:
          raise ValueError(f'Unary op: {f.op} is not yet supported')
      elif f.op in LIST_OPS:
        if f.op == 'in':
          filter_list_val = cast(FeatureListValue, f.value)
          if not isinstance(filter_list_val, list):
            raise ValueError('filter with array value can only use the IN comparison')
          wrapped_filter_val = [f"'{part}'" for part in filter_list_val]
          filter_val = f'({", ".join(wrapped_filter_val)})'
          filter_query = f'{select_str} IN {filter_val}'
        else:
          raise ValueError(f'List op: {f.op} is not yet supported')
      else:
        raise ValueError(f'Invalid filter op: {f.op}')
      sql_filter_queries.append(filter_query)
    return sql_filter_queries

  def _execute(self, query: str) -> duckdb.DuckDBPyConnection:
    """Execute a query in duckdb."""
    # FastAPI is multi-threaded so we have to create a thread-specific connection cursor to allow
    # these queries to be thread-safe.
    local_con = self.con.cursor()
    if not env('DEBUG', False):
      return local_con.execute(query)

    # Debug mode.
    log('Executing:')
    log(query)
    with DebugTimer('Query'):
      return local_con.execute(query)

  def _query(self, query: str) -> list[tuple]:
    result = self._execute(query)
    rows = result.fetchall()
    result.close()
    return rows

  def _query_df(self, query: str) -> pd.DataFrame:
    """Execute a query that returns a data frame."""
    result = self._execute(query)
    df = _replace_nan_with_none(result.df())
    result.close()
    return df

  def _path_to_col(self, path: Path, quote_each_part: bool = True) -> str:
    """Convert a path to a column name."""
    if isinstance(path, str):
      path = (path,)
    return '.'.join(
      [f'{escape_col_name(path_comp)}' if quote_each_part else str(path_comp) for path_comp in path]
    )

  def _compile_include_exclude_filters(
    self,
    include_labels: Optional[Sequence[str]] = None,
    exclude_labels: Optional[Sequence[str]] = None,
  ) -> Sequence[Filter]:
    exclude_labels = exclude_labels or []
    manifest = self.manifest()

    filters = []

    if include_labels:
      include_filters = [Filter(path=(label,), op='exists') for label in include_labels]
      include_labels_query = f"({' OR '.join(self._create_where(manifest, include_filters))})"
      filters.append(Filter(path=(include_labels_query,), op='raw_sql'))

    for label in exclude_labels:
      filters.append(Filter(path=(label,), op='not_exists'))
    return filters

  def _get_selection(
    self,
    columns: Optional[Sequence[ColumnId]] = None,
  ) -> str:
    """Get the selection clause for download a dataset.

    filter_sql enables the user to specify arbitrary SQL filters, for clauses that break the column
    filtering abstraction.
    """
    manifest = self.manifest()
    cols = self._normalize_columns(columns, manifest.data_schema, combine_columns=False)
    schema = manifest.data_schema
    self._validate_columns(cols, manifest.data_schema, schema)

    select_queries: list[str] = []
    for column in cols:
      col_name = column.alias or _unique_alias(column)
      duckdb_paths = self._column_to_duckdb_paths(column, schema, combine_columns=False)
      if not duckdb_paths:
        raise ValueError(f'Cannot download path {column.path} which does not exist in the dataset.')
      if len(duckdb_paths) > 1:
        raise ValueError(
          f'Cannot download path {column.path} which spans multiple parquet files: {duckdb_paths}'
        )
      _, duckdb_path = duckdb_paths[0]
      sql = _select_sql(duckdb_path, flatten=False, unnest=False, path=column.path, schema=schema)
      select_queries.append(f'{sql} AS {escape_string_literal(col_name)}')
    selection = ', '.join(select_queries)
    return f'SELECT {selection} FROM t'

  def _compile_select_options(self, query_options: Optional[DuckDBQueryParams]) -> str:
    """Compiles SQL WHERE/ORDER BY/LIMIT clauses for select queries."""
    if query_options is None:
      return ''
    manifest = self.manifest()
    where_clause = ''
    filter_queries = self._create_where(manifest, query_options.filters)
    if filter_queries:
      where_clause = f"WHERE {' AND '.join(filter_queries)}"

    limit_clause = ''
    if query_options.limit:
      limit_clause = f'LIMIT {query_options.limit}'
      if query_options.offset:
        limit_clause += f' OFFSET {query_options.offset}'

    return f'{where_clause} {limit_clause}'

  @override
  def map(
    self,
    map_fn: MapFn,
    input_path: Optional[Path] = None,
    output_column: Optional[str] = None,
    nest_under: Optional[Path] = None,
    overwrite: bool = False,
    combine_columns: bool = False,
    resolve_span: bool = False,
    limit: Optional[int] = None,
    filters: Optional[Sequence[FilterLike]] = None,
    num_jobs: int = 1,
    execution_type: TaskExecutionType = 'threads',
  ) -> Iterable[Item]:
    is_tmp_output = output_column is None

    manifest = self.manifest()

    input_path = normalize_path(input_path) if input_path else None
    if input_path:
      input_field = manifest.data_schema.get_field(input_path)
      if not input_field.dtype:
        raise ValueError(
          f'Input path {input_path} is not a leaf path. This is currently unsupported. If you '
          'require this, please file an issue and we will prioritize.'
        )

    # Validate output_column and nest_under.
    if nest_under is not None:
      nest_under = normalize_path(nest_under)
      if output_column is None:
        raise ValueError('When using `nest_under`, you must specify an output column name.')

      # Make sure nest_under does not contain any repeated values.
      for path_part in nest_under:
        if path_part == PATH_WILDCARD:
          raise ValueError('Nesting map outputs under a repeated field is not yet supported.')

      if not manifest.data_schema.has_field(nest_under):
        raise ValueError(f'The `nest_under` column {nest_under} does not exist.')

    # If the user didn't provide an output_column, we make a temporary one so that we can store the
    # output JSON objects in the cache, represented in the right hierarchy.
    if output_column is None:
      output_column = cast(str, getattr(map_fn, 'name', None)) or map_fn.__name__

    if nest_under is not None:
      output_path = (*nest_under, output_column)
    else:
      output_path = (output_column,)

    parquet_filepath: Optional[str] = None
    if not is_tmp_output:
      if manifest.data_schema.has_field(output_path):
        if overwrite:
          field = manifest.data_schema.get_field(output_path)
          if field.map is None:
            raise ValueError(f'{output_path} is not a map column so it cannot be overwritten.')
          # Delete the parquet file and map manifest.
          assert output_column is not None
          parquet_filepath = os.path.join(
            self.dataset_path, get_parquet_filename(output_column, shard_index=0, num_shards=1)
          )
          if os.path.exists(parquet_filepath):
            delete_file(parquet_filepath)

          map_manifest_filepath = os.path.join(
            self.dataset_path, f'{output_column}.{MAP_MANIFEST_SUFFIX}'
          )
          if os.path.exists(map_manifest_filepath):
            delete_file(map_manifest_filepath)

        else:
          raise ValueError(
            f'Cannot map to path "{output_column}" which already exists in the dataset. '
            'Use overwrite=True to overwrite the column.'
          )
    filters, _ = self._normalize_filters(
      filter_likes=filters, col_aliases={}, udf_aliases={}, manifest=self.manifest()
    )

    num_jobs = get_task_manager().get_num_workers() if num_jobs == -1 else num_jobs

    jsonl_cache_filepaths: list[str] = []

    output_col_desc_suffix = f' to "{output_column}"' if output_column else ''
    task_id = get_task_manager().task_id(
      name=f'[{self.namespace}/{self.dataset_name}][{num_jobs} shards] map '
      f'"{map_fn.__name__}"{output_col_desc_suffix}',
      type=TaskType.DATASET_MAP,
    )
    subtasks: list[tuple[TaskFn, list[Any]]] = []
    for i in range(num_jobs):
      jsonl_cache_filepath = _jsonl_cache_filepath(
        namespace=self.namespace,
        dataset_name=self.dataset_name,
        key=output_path,
        project_dir=self.project_dir,
        is_temporary=is_tmp_output,
        shard_id=i,
        shard_count=num_jobs,
      )
      subtasks.append(
        (
          self._map_worker,
          [
            map_fn,
            output_path,
            jsonl_cache_filepath,
            i,
            num_jobs,
            input_path,
            overwrite,
            DuckDBQueryParams(filters=filters, limit=limit),
            combine_columns,
            resolve_span,
            (task_id, 0),
          ],
        )
      )

      jsonl_cache_filepaths.append(jsonl_cache_filepath)

    # Execute all the subtasks in parallel.
    get_task_manager().execute_sharded(
      task_id,
      type=execution_type,
      subtasks=subtasks,
    )
    # Wait for the tasks to finish before reading the outputs.
    get_task_manager().wait([task_id])

    json_query, map_schema, parquet_filepath = self._reshard_cache(
      output_path=output_path,
      jsonl_cache_filepaths=jsonl_cache_filepaths,
      is_tmp_output=is_tmp_output,
    )

    result = DuckDBMapOutput(con=self.con, query=json_query, output_column=output_column)

    if is_tmp_output:
      return result

    assert parquet_filepath is not None

    map_field_root = map_schema.get_field(output_path)

    map_source: str = ''
    try:
      map_source = inspect.getsource(map_fn)
    except Exception:
      pass
    map_field_root.map = MapInfo(
      fn_name=map_fn.__name__,
      input_path=input_path,
      fn_source=map_source,
      date_created=datetime.now(),
    )

    parquet_dir = os.path.dirname(parquet_filepath)
    map_manifest_filepath = os.path.join(parquet_dir, f'{output_column}.{MAP_MANIFEST_SUFFIX}')
    parquet_filename = os.path.basename(parquet_filepath)
    map_manifest = MapManifest(
      files=[parquet_filename],
      data_schema=map_schema,
      parquet_id=get_map_parquet_id(output_path),
      py_version=metadata.version('lilac'),
    )
    with open_file(map_manifest_filepath, 'w') as f:
      f.write(map_manifest.model_dump_json(exclude_none=True, indent=2))

    log(f'Wrote map output to {parquet_filepath}')

    # Promote any new string columns as media fields if the length is above a threshold.
    for path, field in map_schema.leafs.items():
      if field.dtype in (STRING, STRING_SPAN):
        stats = self.stats(path)
        if stats.avg_text_length and stats.avg_text_length >= MEDIA_AVG_TEXT_LEN:
          self.add_media_field(path)

    return result

  @override
  def transform(
    self,
    transform_fn: Callable[[Iterable[Item]], Iterable[Item]],
    output_column: str,
    input_path: Optional[Path] = None,
    nest_under: Optional[Path] = None,
    overwrite: bool = False,
    combine_columns: bool = False,
    resolve_span: bool = False,
  ) -> None:
    manifest = self.manifest()
    input_path = normalize_path(input_path) if input_path else None
    if input_path:
      input_field = manifest.data_schema.get_field(input_path)
      if not input_field.dtype:
        raise ValueError(
          f'Input path {input_path} is not a leaf path. This is currently unsupported. If you '
          'require this, please file an issue and we will prioritize.'
        )

    # Validate output_column and nest_under.
    if nest_under is not None:
      nest_under = normalize_path(nest_under)
      if output_column is None:
        raise ValueError('When using `nest_under`, you must specify an output column name.')

      # Make sure nest_under does not contain any repeated values.
      for path_part in nest_under:
        if path_part == PATH_WILDCARD:
          raise ValueError('Nesting map outputs under a repeated field is not yet supported.')

      if not manifest.data_schema.has_field(nest_under):
        raise ValueError(f'The `nest_under` column {nest_under} does not exist.')

    if nest_under is not None:
      output_path = (*nest_under, output_column)
    else:
      output_path = (output_column,)

    parquet_filepath: Optional[str] = None
    if manifest.data_schema.has_field(output_path):
      if overwrite:
        field = manifest.data_schema.get_field(output_path)
        if field.map is None:
          raise ValueError(f'{output_path} is not a map column so it cannot be overwritten.')
        # Delete the parquet file and map manifest.
        assert output_column is not None
        parquet_filepath = os.path.join(
          self.dataset_path, get_parquet_filename(output_column, shard_index=0, num_shards=1)
        )
        if os.path.exists(parquet_filepath):
          delete_file(parquet_filepath)

        map_manifest_filepath = os.path.join(
          self.dataset_path, f'{output_column}.{MAP_MANIFEST_SUFFIX}'
        )
        if os.path.exists(map_manifest_filepath):
          delete_file(map_manifest_filepath)

      else:
        raise ValueError(
          f'Cannot map to path "{output_column}" which already exists in the dataset. '
          'Use overwrite=True to overwrite the column.'
        )

    task_ids = []
    jsonl_cache_filepaths: list[str] = []
    output_col_desc_suffix = f' to "{output_column}"' if output_column else ''
    task_id = get_task_manager().task_id(
      name=f'[{self.namespace}/{self.dataset_name}] transform '
      f'"{transform_fn.__name__}"{output_col_desc_suffix}',
    )
    jsonl_cache_filepath = _jsonl_cache_filepath(
      namespace=self.namespace,
      dataset_name=self.dataset_name,
      key=output_path,
      project_dir=self.project_dir,
      shard_id=0,
      shard_count=1,
    )
    get_task_manager().execute(
      task_id,
      'processes',
      self._map_worker,
      transform_fn,
      output_path,
      jsonl_cache_filepath,
      0,
      1,
      input_path,
      overwrite,
      None,
      combine_columns,
      resolve_span,
      (task_id, 0),
      True,  # entire_input
    )
    task_ids.append(task_id)
    jsonl_cache_filepaths.append(jsonl_cache_filepath)

    # Wait for the tasks to finish before reading the outputs.
    get_task_manager().wait(task_ids)

    _, map_schema, parquet_filepath = self._reshard_cache(
      output_path=output_path, jsonl_cache_filepaths=jsonl_cache_filepaths
    )

    assert parquet_filepath is not None

    map_field_root = map_schema.get_field(output_path)

    map_field_root.map = MapInfo(
      fn_name=transform_fn.__name__,
      input_path=input_path,
      fn_source=inspect.getsource(transform_fn),
      date_created=datetime.now(),
    )

    parquet_dir = os.path.dirname(parquet_filepath)
    map_manifest_filepath = os.path.join(parquet_dir, f'{output_column}.{MAP_MANIFEST_SUFFIX}')
    parquet_filename = os.path.basename(parquet_filepath)
    map_manifest = MapManifest(
      files=[parquet_filename],
      data_schema=map_schema,
      parquet_id=get_map_parquet_id(output_path),
      py_version=metadata.version('lilac'),
    )
    with open_file(map_manifest_filepath, 'w') as f:
      f.write(map_manifest.model_dump_json(exclude_none=True, indent=2))

    parquet_filepath = os.path.join(self.dataset_path, parquet_filepath)
    log(f'Wrote transform output to {parquet_filepath}')

  def _map_worker(
    self,
    map_fn: MapFn,
    output_path: PathTuple,
    jsonl_cache_filepath: str,
    job_id: int,
    job_count: int,
    unnest_input_path: Optional[PathTuple] = None,
    overwrite: bool = False,
    query_options: Optional[DuckDBQueryParams] = None,
    combine_columns: bool = False,
    resolve_span: bool = False,
    task_step_id: Optional[TaskStepId] = None,
    entire_input: bool = False,
  ) -> None:
    map_sig = inspect.signature(map_fn)
    if len(map_sig.parameters) > 2 or len(map_sig.parameters) == 0:
      raise ValueError(
        f'Invalid map function {map_fn.__name__}. Must have 1 or 2 arguments: '
        f'(item: Item, job_id: int).'
      )

    has_job_id_arg = len(map_sig.parameters) == 2

    if not entire_input:

      def _map_iterable(items: Iterable[RichData]) -> Iterable[Optional[Item]]:
        for item in items:
          args: Union[tuple[Item], tuple[Item, int]] = (
            (item,) if not has_job_id_arg else (item, job_id)
          )
          yield map_fn(*args)
    else:

      def _map_iterable(items: Iterable[RichData]) -> Iterable[Optional[Item]]:
        return map_fn(items)

    self._compute_disk_cached(
      _map_iterable,
      output_path=output_path,
      jsonl_cache_filepath=jsonl_cache_filepath,
      unnest_input_path=unnest_input_path,
      overwrite=overwrite,
      query_options=query_options,
      combine_columns=combine_columns,
      resolve_span=resolve_span,
      shard_id=job_id,
      shard_count=job_count,
      task_step_id=task_step_id,
      task_step_description=f'[Shard {job_id}/{job_count}] map "{map_fn.__name__}" '
      f'to "{output_path}"',
    )

  @override
  def to_json(
    self,
    filepath: Union[str, pathlib.Path],
    jsonl: bool = True,
    columns: Optional[Sequence[ColumnId]] = None,
    filters: Optional[Sequence[FilterLike]] = None,
    include_labels: Optional[Sequence[str]] = None,
    exclude_labels: Optional[Sequence[str]] = None,
  ) -> None:
    filters, _ = self._normalize_filters(
      filter_likes=filters, col_aliases={}, udf_aliases={}, manifest=self.manifest()
    )
    filters.extend(self._compile_include_exclude_filters(include_labels, exclude_labels))
    select_from_clause = self._get_selection(columns)
    options_clauses = self._compile_select_options(DuckDBQueryParams(filters=filters))
    filepath = os.path.expanduser(filepath)
    self._execute(
      f"COPY ({select_from_clause} {options_clauses}) TO '{filepath}' "
      f"(FORMAT JSON, ARRAY {'FALSE' if jsonl else 'TRUE'})"
    )
    log(f'Dataset exported to {filepath}')

  @override
  def to_pandas(
    self,
    columns: Optional[Sequence[ColumnId]] = None,
    filters: Optional[Sequence[FilterLike]] = None,
    include_labels: Optional[Sequence[str]] = None,
    exclude_labels: Optional[Sequence[str]] = None,
  ) -> pd.DataFrame:
    filters, _ = self._normalize_filters(
      filter_likes=filters, col_aliases={}, udf_aliases={}, manifest=self.manifest()
    )
    filters.extend(self._compile_include_exclude_filters(include_labels, exclude_labels))
    select_from_clause = self._get_selection(columns)
    options_clauses = self._compile_select_options(DuckDBQueryParams(filters=filters))
    return self._query_df(f'{select_from_clause} {options_clauses}')

  @override
  def to_csv(
    self,
    filepath: Union[str, pathlib.Path],
    columns: Optional[Sequence[ColumnId]] = None,
    filters: Optional[Sequence[FilterLike]] = None,
    include_labels: Optional[Sequence[str]] = None,
    exclude_labels: Optional[Sequence[str]] = None,
  ) -> None:
    filters, _ = self._normalize_filters(
      filter_likes=filters, col_aliases={}, udf_aliases={}, manifest=self.manifest()
    )
    filters.extend(self._compile_include_exclude_filters(include_labels, exclude_labels))
    select_from_clause = self._get_selection(columns)
    options_clauses = self._compile_select_options(DuckDBQueryParams(filters=filters))
    filepath = os.path.expanduser(filepath)
    self._execute(
      f"COPY ({select_from_clause} {options_clauses}) TO '{filepath}' (FORMAT CSV, HEADER)"
    )
    log(f'Dataset exported to {filepath}')

  @override
  def to_parquet(
    self,
    filepath: Union[str, pathlib.Path],
    columns: Optional[Sequence[ColumnId]] = None,
    filters: Optional[Sequence[FilterLike]] = None,
    include_labels: Optional[Sequence[str]] = None,
    exclude_labels: Optional[Sequence[str]] = None,
  ) -> None:
    filters, _ = self._normalize_filters(
      filter_likes=filters, col_aliases={}, udf_aliases={}, manifest=self.manifest()
    )
    filters.extend(self._compile_include_exclude_filters(include_labels, exclude_labels))
    select_from_clause = self._get_selection(columns)
    options_clauses = self._compile_select_options(DuckDBQueryParams(filters=filters))
    filepath = os.path.expanduser(filepath)
    self._execute(f"COPY ({select_from_clause} {options_clauses}) TO '{filepath}' (FORMAT PARQUET)")
    log(f'Dataset exported to {filepath}')


def _escape_like_value(value: str) -> str:
  value = value.replace('%', '\\%').replace('_', '\\_')
  value = escape_string_literal(f'%{value}%')
  return f"{value} ESCAPE '\\'"


def _inner_select(
  sub_paths: list[PathTuple],
  path: PathTuple,
  schema: Schema,
  inner_var: Optional[str] = None,
  empty: bool = False,
  span_from: Optional[tuple[Optional[str], PathTuple]] = None,
) -> str:
  """Recursively generate the inner select statement for a list of sub paths."""
  current_sub_path = sub_paths[0]
  lambda_var = inner_var + 'x' if inner_var else 'x'
  if not inner_var:
    lambda_var = 'x'
    inner_var = escape_col_name(current_sub_path[0])
    current_sub_path = current_sub_path[1:]
  # Select the path inside structs. E.g. x['a']['b']['c'] given current_sub_path = [a, b, c].
  path_key = inner_var + ''.join([f'[{escape_string_literal(p)}]' for p in current_sub_path])
  if len(sub_paths) == 1:
    if span_from:
      py_version, span_path = span_from
      # Older signal manifests (w/o py_version) store spans under `VALUE_KEY` instead of `SPAN_KEY`.
      # TODO(smilkov): Remove this once we bump the semver to breaking.
      span_key = SPAN_KEY if py_version else VALUE_KEY
      derived_col = _select_sql(span_path, flatten=False, unnest=False, path=path, schema=schema)
      path_key = (
        f'{derived_col}[{path_key}.{span_key}.{TEXT_SPAN_START_FEATURE}+1:'
        f'{path_key}.{span_key}.{TEXT_SPAN_END_FEATURE}]'
      )
    return 'NULL' if empty else path_key
  return (
    f'list_transform({path_key}, {lambda_var} -> '
    f'{_inner_select(sub_paths[1:], path, schema, lambda_var, empty, span_from)})'
  )


def _split_path_into_subpaths_of_lists(leaf_path: PathTuple) -> list[PathTuple]:
  """Split a path into a subpath of lists.

  E.g. [a, b, c, *, d, *, *] gets splits [[a, b, c], [d], [], []].
  """
  sub_paths: list[PathTuple] = []
  offset = 0
  while offset <= len(leaf_path):
    new_offset = (
      leaf_path.index(PATH_WILDCARD, offset)
      if PATH_WILDCARD in leaf_path[offset:]
      else len(leaf_path)
    )
    sub_path = leaf_path[offset:new_offset]
    sub_paths.append(sub_path)
    offset = new_offset + 1
  return sub_paths


def _select_sql(
  sql_path: tuple[str, ...],
  flatten: bool,
  unnest: bool,
  path: PathTuple,
  schema: Schema,
  empty: bool = False,
  span_from: Optional[tuple[Optional[str], PathTuple]] = None,
) -> str:
  """Create a select column for a path.

  Args:
    sql_path: An internal sql path to the joined wide duckdb table. E.g. ['a', 'b', 'c'].
    flatten: Whether to flatten the result.
    unnest: Whether to unnest the result.
    path: The original path.
    schema: The schema of the dataset.
    empty: Whether to return an empty list (used for embedding signals that don't need the data).
    span_from: The path this span is derived from. If specified, the span will be resolved
      to a substring of the original string.
  """
  sub_paths = _split_path_into_subpaths_of_lists(sql_path)
  selection = _inner_select(sub_paths, path, schema, None, empty, span_from)
  # We only flatten when the result is a deeply nested list to avoid segfault.
  # The nesting list level is a func of subpaths, e.g. subPaths = [[a, b, c], *, *] is 2 levels.
  nesting_level = len(sub_paths) - 1

  # If the parent field is a map, accessing a key returns a list, which increases the nesting level:
  # https://duckdb.org/docs/sql/data_types/map.html
  if len(path) > 1 and schema.has_field(path[:-1]):
    parent_field = schema.get_field(path[:-1])
    if parent_field.dtype and parent_field.dtype.type == 'map':
      nesting_level += 1

  is_result_nested_list = nesting_level >= 2
  if flatten and is_result_nested_list:
    selection = f'flatten({selection})'
  # We only unnest when the result is a list. // E.g. subPaths = [[a, b, c], *].
  is_result_a_list = nesting_level >= 1
  if unnest and is_result_a_list:
    selection = f'unnest({selection})'
  return selection


def read_source_manifest(dataset_path: str) -> SourceManifest:
  """Read the manifest file."""
  manifest_filepath = os.path.join(dataset_path, MANIFEST_FILENAME)
  if not os.path.exists(manifest_filepath):
    raise ValueError(
      f'Dataset manifest does not exist at path: {manifest_filepath}. '
      'Please check that the dataset name is correct and that you set the lilac project dir '
      'correctly. To set the project dir call: `ll.set_project_dir("path/to/project")`.'
    )
  # TODO(nsthorat): Overwrite the source manifest with a "source" added if the source is not defined
  # by reading the config yml.
  with open_file(manifest_filepath, 'r') as f:
    source_manifest = SourceManifest.model_validate_json(f.read())

  # For backwards compatibility, check if the config has the source and write it back to the
  # source manifest.
  # This can be deleted after some time of migrating people.
  if source_manifest.source == NoSource():
    config_path = os.path.join(dataset_path, OLD_CONFIG_FILENAME)
    if os.path.exists(config_path):
      with open_file(config_path, 'r') as f:
        dataset_config = DatasetConfig(**yaml.safe_load(f))
        if dataset_config.source:
          source_manifest.source = dataset_config.source
      with open_file(os.path.join(dataset_path, MANIFEST_FILENAME), 'w') as f:
        f.write(source_manifest.model_dump_json(indent=2, exclude_none=True))

  return source_manifest


def _signal_dir(enriched_path: PathTuple) -> str:
  """Get the filename prefix for a signal parquet file."""
  path_without_wildcards = (p for p in enriched_path if p != PATH_WILDCARD)
  return os.path.join(*path_without_wildcards)


def _get_parquet_filepath(
  dataset_path: str,
  output_path: PathTuple,
  parquet_filename_prefix: Optional[str] = None,
) -> str:
  # The final parquet file is not sharded.
  parquet_filename = get_parquet_filename(
    parquet_filename_prefix or output_path[-1], shard_index=0, num_shards=1
  )
  path_prefix: Optional[PathTuple]
  if parquet_filename_prefix:
    path_prefix = output_path
  else:
    path_prefix = output_path[:-1] if len(output_path) > 1 else None

  path_prefix = tuple([p for p in output_path if p != PATH_WILDCARD]) if path_prefix else None

  subdir = os.path.join(*path_prefix) if path_prefix else ''

  parquet_rel_filepath = os.path.join(subdir, parquet_filename)
  # Sanitize the filepath name by url-encoding it.
  parquet_rel_filepath = os.path.join(
    *[urllib.parse.quote(p, safe='') for p in parquet_rel_filepath.split(os.sep)]
  )
  return os.path.join(dataset_path, parquet_rel_filepath)


def _jsonl_cache_filepath(
  namespace: str,
  dataset_name: str,
  key: Union[list[str], PathTuple],
  project_dir: Union[str, pathlib.Path],
  is_temporary: bool = False,
  shard_id: Optional[int] = None,
  shard_count: Optional[int] = None,
) -> str:
  """Get the filepath for a map function's cache file."""
  tmp_dir: Optional[tempfile.TemporaryDirectory] = None
  if not is_temporary:
    cache_dir = os.path.join(get_lilac_cache_dir(project_dir), namespace, dataset_name)
  else:
    tmp_dir = tempfile.TemporaryDirectory()
    cache_dir = tmp_dir.name

  filename_prefix = key[-1]

  job_range_suffix = ''
  if shard_id is not None and shard_count:
    job_range_suffix = f'.{shard_id:05d}-of-{shard_count:05d}'

  # The key becomes the subdir.
  key_subdir = key[:-1] if len(key) > 1 else None
  subdir = os.path.join(*key_subdir) if key_subdir else ''
  return os.path.join(
    cache_dir,
    subdir,
    f'{filename_prefix}{job_range_suffix}.jsonl',
  )


def split_column_name(column: str, split_name: str) -> str:
  """Get the name of a split column."""
  return f'{column}.{split_name}'


def split_parquet_prefix(column_name: str, splitter_name: str) -> str:
  """Get the filename prefix for a split parquet file."""
  return f'{column_name}.{splitter_name}'


def _bytes_to_blob_literal(bytes: bytes) -> str:
  """Convert bytes to a blob literal."""
  escaped_hex = re.sub(r'(.{2})', r'\\x\1', bytes.hex())
  return f"'{escaped_hex}'::BLOB"


def _merge_cells(dest_cell: Item, source_cell: Item) -> Item:
  if source_cell is None or isinstance(source_cell, float) and math.isnan(source_cell):
    # Nothing to merge here (missing value).
    return dest_cell
  if isinstance(dest_cell, dict):
    if isinstance(source_cell, list):
      raise ValueError(
        f'Failed to merge cells. Destination is a dict ({dest_cell!r}), '
        f'but source is a list ({source_cell!r}).'
      )
    if isinstance(source_cell, dict):
      res = {**dest_cell}
      for key, value in source_cell.items():
        res[key] = value if key not in dest_cell else _merge_cells(dest_cell[key], value)
      return res
    else:
      return {VALUE_KEY: source_cell, **dest_cell}
  elif isinstance(dest_cell, list):
    if not isinstance(source_cell, list):
      raise ValueError('Failed to merge cells. Destination is a list, but source is not.')
    return [
      _merge_cells(dest_subcell, source_subcell)
      for dest_subcell, source_subcell in zip(dest_cell, source_cell)
    ]
  else:
    # The destination is a primitive.
    if isinstance(source_cell, list):
      raise ValueError(
        f'Failed to merge cells. Destination is a primitive ({dest_cell!r}), '
        f'but source is a list ({source_cell!r}).'
      )
    if isinstance(source_cell, dict):
      return {VALUE_KEY: dest_cell, **source_cell}
    else:
      # Primitives can be merged together if they are equal. This can happen if a user selects a
      # column that is the child of another.
      # NOTE: This can be removed if we fix https://github.com/lilacai/lilac/issues/166.
      if isinstance(dest_cell, float):
        # For floats, explicitly check closeness as precision issues can lead to them not being
        # exactly equal.
        if not math.isclose(source_cell, dest_cell, abs_tol=1e-5):
          raise ValueError(
            f'Cannot merge source "{source_cell!r}" into destination "{dest_cell!r}"'
          )
      else:
        if source_cell != dest_cell:
          raise ValueError(
            f'Cannot merge source "{source_cell!r}" into destination "{dest_cell!r}"'
          )
      return dest_cell


def merge_series(destination: pd.Series, source: pd.Series) -> list[Item]:
  """Merge two series of values recursively."""
  return _merge_cells(destination.tolist(), source.tolist())


def _unique_alias(column: Column) -> str:
  """Get a unique alias for a selection column."""
  if column.signal_udf:
    return make_signal_parquet_id(column.signal_udf, column.path)
  path = tuple(column.path)
  while path[-1] == PATH_WILDCARD:
    path = path[:-1]
  return '.'.join(path)


def _path_contains(parent_path: PathTuple, child_path: PathTuple) -> bool:
  """Check if a path contains another path."""
  if len(parent_path) > len(child_path):
    return False
  return all(parent_path[i] == child_path[i] for i in range(len(parent_path)))


def _path_to_udf_duckdb_path(
  path: PathTuple, path_to_udf_col_name: dict[PathTuple, str]
) -> Optional[PathTuple]:
  first_subpath, *rest_of_path = path
  for parent_path, udf_col_name in path_to_udf_col_name.items():
    # If the user selected udf(document.*.text) as "udf" and wanted to sort by "udf.len", we need to
    # sort by "udf.*.len" where the "*" came from the fact that the udf was applied to a list of
    # "text" fields.
    wildcards = [x for x in parent_path if x == PATH_WILDCARD]
    if _path_contains(parent_path, path):
      return (udf_col_name, *wildcards, *path[len(parent_path) :])
    elif first_subpath == udf_col_name:
      return (udf_col_name, *wildcards, *rest_of_path)

  return None


def _col_destination_path(column: Column, is_computed_signal: bool = False) -> PathTuple:
  """Get the destination path where the output of this selection column will be stored."""
  source_path = column.path

  if not column.signal_udf:
    return source_path

  signal_key = column.signal_udf.key(is_computed_signal=is_computed_signal)
  return (*source_path, signal_key)


def _root_column(manifest: Union[SignalManifest, MapManifest]) -> str:
  """Returns the root column of a signal manifest."""
  field_keys = list(manifest.data_schema.fields.keys())
  if len(field_keys) > 2:
    raise ValueError(
      'Expected at most two fields in signal manifest, '
      f'the rowid and root this signal is enriching. Got {field_keys}.'
    )
  return next(filter(lambda field: field != ROWID, manifest.data_schema.fields.keys()))


def _make_schema_from_path(path: PathTuple, field: Field) -> Schema:
  """Returns a schema that contains only the given path."""
  for sub_path in reversed(path):
    if sub_path == PATH_WILDCARD:
      field = Field(repeated_field=field)
    else:
      field = Field(fields={sub_path: field})
  if not field.fields:
    raise ValueError(f'Invalid path: {path}. Must contain at least one field name.')
  return Schema(fields=field.fields)


def _replace_nan_with_none(df: pd.DataFrame) -> pd.DataFrame:
  """DuckDB returns np.nan for missing field in string column, replace with None for correctness."""
  # TODO(https://github.com/duckdb/duckdb/issues/4066): Remove this once duckdb fixes upstream.
  for col in df.columns:
    if is_object_dtype(df[col]):
      df[col].replace(np.nan, None, inplace=True)
  return df


def _offset_any_span(offset: int, item: Item, schema: Field) -> None:
  """Offsets any spans inplace by the given parent offset."""
  if schema.dtype == STRING_SPAN:
    item = cast(dict, item)
    item[SPAN_KEY][TEXT_SPAN_START_FEATURE] += offset
    item[SPAN_KEY][TEXT_SPAN_END_FEATURE] += offset
  if schema.fields:
    item = cast(dict, item)
    for key, sub_schema in schema.fields.items():
      _offset_any_span(offset, item[key], sub_schema)
  if schema.repeated_field:
    item = cast(list, item)
    for sub_item in item:
      _offset_any_span(offset, sub_item, schema.repeated_field)


def _schema_has_spans(field: Field) -> bool:
  if field.dtype and field.dtype == STRING_SPAN:
    return True
  if field.fields:
    children_have_spans = any(_schema_has_spans(sub_field) for sub_field in field.fields.values())
    if children_have_spans:
      return True
  if field.repeated_field:
    return _schema_has_spans(field.repeated_field)
  return False


def _normalize_bins(bins: Optional[Union[Sequence[Bin], Sequence[float]]]) -> Optional[list[Bin]]:
  if bins is None:
    return None
  if not isinstance(bins[0], (float, int)):
    return cast(list[Bin], bins)
  named_bins: list[Bin] = []
  for i in range(len(bins) + 1):
    start = cast(float, bins[i - 1]) if i > 0 else None
    end = cast(float, bins[i]) if i < len(bins) else None
    named_bins.append((str(i), start, end))
  return named_bins


def _auto_bins(stats: StatsResult, num_bins: int) -> list[Bin]:
  min_val = cast(float, stats.min_val)
  max_val = cast(float, stats.max_val)
  bin_width = (max_val - min_val) / num_bins
  bins: list[Bin] = []
  for i in range(num_bins):
    start = None if i == 0 else min_val + i * bin_width
    end = None if i == num_bins - 1 else min_val + (i + 1) * bin_width
    bins.append((str(i), start, end))
  return bins


def get_labels_sqlite_filename(dataset_output_dir: str, label_name: str) -> str:
  """Get the filepath to the labels file."""
  return os.path.join(dataset_output_dir, f'{label_name}{LABELS_SQLITE_SUFFIX}')<|MERGE_RESOLUTION|>--- conflicted
+++ resolved
@@ -923,7 +923,6 @@
       schema = schema.model_copy(deep=True)
       schema.fields[ROWID] = Field(dtype=STRING)
 
-<<<<<<< HEAD
     # Potential bug: if a computation is interrupted, and then the num-workers, filtering, or limits
     # are updated, then shard assignment may not be consistent. Then, two workers may have processed
     # the same row, leading to duplicate rows in the result. A further complication is if
@@ -932,18 +931,6 @@
     # bug, interrupted it, updated and reran.
     #
     # Anyway this seems like a lot of unusual things have to happen so I'll leave the bug unfixed.
-    con.execute(
-      f"""
-      CREATE OR REPLACE VIEW {jsonl_view_name} as (
-        SELECT * FROM {'read_json' if schema else 'read_json_auto'}(
-          {jsonl_cache_filepaths},
-          {f'columns={duckdb_schema(schema)},' if schema else ''}
-          hive_partitioning=false,
-          ignore_errors=true,
-          format='newline_delimited'
-        )
-      );
-=======
     json_query = f"""
       SELECT * FROM {'read_json' if schema else 'read_json_auto'}(
         {jsonl_cache_filepaths},
@@ -952,7 +939,6 @@
         ignore_errors=true,
         format='newline_delimited'
       )
->>>>>>> e3721b44
     """
     con.execute(f'CREATE OR REPLACE VIEW "{jsonl_view_name}" as ({json_query});')
 
