"""The DuckDB implementation of the dataset database."""
import functools
import gc
import glob
import inspect
import itertools
import json
import math
import os
import pathlib
import re
import shutil
import sqlite3
import tempfile
import threading
import urllib.parse
from contextlib import closing
from datetime import datetime
from importlib import metadata
from typing import Any, Callable, Iterable, Iterator, Literal, Optional, Sequence, Union, cast

import duckdb
import numpy as np
import pandas as pd
import pyarrow as pa
import yaml
from pandas.api.types import is_object_dtype
from pydantic import BaseModel, SerializeAsAny, field_validator
from typing_extensions import override

from ..auth import UserInfo
from ..batch_utils import deep_flatten, deep_unflatten
from ..config import (
  OLD_CONFIG_FILENAME,
  DatasetConfig,
  EmbeddingConfig,
  SignalConfig,
  get_dataset_config,
)
from ..db_manager import remove_dataset_from_cache
from ..embeddings.vector_store import VectorDBIndex
from ..env import env
from ..project import (
  add_project_dataset_config,
  add_project_embedding_config,
  add_project_signal_config,
  delete_project_dataset_config,
  delete_project_signal_config,
  read_project_config,
)
from ..schema import (
  BOOLEAN,
  EMBEDDING,
  MANIFEST_FILENAME,
  PATH_WILDCARD,
  ROWID,
  SPAN_KEY,
  STRING,
  STRING_SPAN,
  TEXT_SPAN_END_FEATURE,
  TEXT_SPAN_START_FEATURE,
  TIMESTAMP,
  VALUE_KEY,
  Bin,
  Field,
  Item,
  MapFn,
  MapInfo,
  MapType,
  Path,
  PathKey,
  PathTuple,
  RichData,
  Schema,
  arrow_schema_to_schema,
  column_paths_match,
  is_float,
  is_integer,
  is_ordinal,
  is_temporal,
  merge_schemas,
  normalize_path,
  signal_type_supports_dtype,
)
from ..schema_duckdb import duckdb_schema, escape_col_name, escape_string_literal
from ..signal import Signal, TextEmbeddingSignal, VectorSignal, get_signal_by_type, resolve_signal
from ..signals.concept_labels import ConceptLabelsSignal
from ..signals.concept_scorer import ConceptSignal
from ..signals.filter_mask import FilterMaskSignal
from ..signals.semantic_similarity import SemanticSimilaritySignal
from ..signals.substring_search import SubstringSignal
from ..source import NoSource, SourceManifest
from ..tasks import TaskFn, TaskStepId, TaskType, get_is_dask_worker, get_task_manager, progress
from ..utils import (
  DebugTimer,
  delete_file,
  get_dataset_output_dir,
  get_lilac_cache_dir,
  log,
  open_file,
)
from . import dataset
from .dataset import (
  BINARY_OPS,
  LIST_OPS,
  MAX_TEXT_LEN_DISTINCT_COUNT,
  MEDIA_AVG_TEXT_LEN,
  SAMPLE_AVG_TEXT_LENGTH,
  STRING_OPS,
  TOO_MANY_DISTINCT,
  UNARY_OPS,
  BinaryOp,
  Column,
  ColumnId,
  Dataset,
  DatasetManifest,
  FeatureListValue,
  FeatureValue,
  Filter,
  FilterLike,
  GroupsSortBy,
  MediaResult,
  Search,
  SearchResultInfo,
  SelectGroupsResult,
  SelectRowsResult,
  SelectRowsSchemaResult,
  SelectRowsSchemaUDF,
  SortOrder,
  SortResult,
  StatsResult,
  column_from_identifier,
  dataset_config_from_manifest,
  get_map_parquet_id,
  make_signal_parquet_id,
)
from .dataset_utils import (
  count_primitives,
  create_signal_schema,
  flatten_keys,
  get_parquet_filename,
  schema_contains_path,
  shard_id_to_range,
  sparse_to_dense_compute,
  wrap_in_dicts,
  write_embeddings_to_disk,
)

SIGNAL_MANIFEST_FILENAME = 'signal_manifest.json'
MAP_MANIFEST_SUFFIX = 'map_manifest.json'
LABELS_SQLITE_SUFFIX = '.labels.sqlite'
DATASET_SETTINGS_FILENAME = 'settings.json'
SOURCE_VIEW_NAME = 'source'

SQLITE_LABEL_COLNAME = 'label'
SQLITE_CREATED_COLNAME = 'created'

NUM_AUTO_BINS = 15

BINARY_OP_TO_SQL: dict[BinaryOp, str] = {
  'equals': '=',
  'not_equal': '!=',
  'greater': '>',
  'greater_equal': '>=',
  'less': '<',
  'less_equal': '<=',
}


class MapFnJobRequest(BaseModel):
  """The job information passed to worker for a map function."""

  job_id: int
  job_count: int


class DuckDBSearchUDF(BaseModel):
  """The transformation of searches to column UDFs."""

  udf: Column
  search_path: PathTuple
  output_path: PathTuple
  sort: Optional[tuple[PathTuple, SortOrder]] = None


class DuckDBSearchUDFs(BaseModel):
  """The transformation of searches to column UDFs with sorts."""

  udfs: list[Column]
  output_paths: list[PathTuple]
  sorts: list[tuple[PathTuple, SortOrder]]


class SignalManifest(BaseModel):
  """The manifest that describes a signal computation including schema and parquet files."""

  # List of a parquet filepaths storing the data. The paths are relative to the manifest.
  files: list[str]

  # An identifier for this parquet table. Will be used as the view name in SQL.
  parquet_id: str

  data_schema: Schema
  signal: SerializeAsAny[Signal]

  # The column path that this signal is derived from.
  enriched_path: PathTuple

  # The name of the vector store. Present when the signal is an embedding.
  vector_store: Optional[str] = None

  # The lilac python version that produced this signal.
  py_version: Optional[str] = None

  @field_validator('signal', mode='before')
  @classmethod
  def parse_signal(cls, signal: dict) -> Signal:
    """Parse a signal to its specific subclass instance."""
    return resolve_signal(signal)


class MapManifest(BaseModel):
  """The manifest that describes a signal computation including schema and parquet files."""

  # List of a parquet filepaths storing the data. The paths are relative to the manifest.
  files: list[str]

  # An identifier for this parquet table. Will be used as the view name in SQL.
  parquet_id: str

  data_schema: Schema

  # The lilac python version that produced this map output.
  py_version: Optional[str] = None


class DuckDBMapOutput:
  """The output of a map computation."""

  def __init__(self, pyarrow_reader: pa.RecordBatchReader, output_column: str):
    self.pyarrow_reader = pyarrow_reader
    self.output_column = output_column

  def __iter__(self) -> Iterator[Item]:
    for batch in self.pyarrow_reader:
      yield from (row[self.output_column] for row in batch.to_pylist())

    # TODO(nsthorat): Implement next() and allow multiple iterations once we actually write to
    # JSONL. We can't do this now because the memory connection to the jsonl file does not persist.
    self.pyarrow_reader.close()


class DatasetDuckDB(Dataset):
  """The DuckDB implementation of the dataset database."""

  def __init__(
    self,
    namespace: str,
    dataset_name: str,
    vector_store: str = 'hnsw',
    project_dir: Optional[Union[str, pathlib.Path]] = None,
  ):
    super().__init__(namespace, dataset_name, project_dir)
    self.dataset_path = get_dataset_output_dir(self.project_dir, namespace, dataset_name)

    # TODO: Infer the manifest from the parquet files so this is lighter weight.
    self._source_manifest = read_source_manifest(self.dataset_path)
    self._signal_manifests: list[SignalManifest] = []
    self._map_manifests: list[MapManifest] = []
    self._label_schemas: dict[str, Schema] = {}
    self.con = duckdb.connect(database=':memory:')

    # Maps a path and embedding to the vector index. This is lazily generated as needed.
    self._vector_indices: dict[tuple[PathKey, str], VectorDBIndex] = {}
    self.vector_store = vector_store
    self._manifest_lock = threading.Lock()
    self._config_lock = threading.Lock()
    self._vector_index_lock = threading.Lock()
    self._label_file_lock: dict[str, threading.Lock] = {}

    # Create a join table from all the parquet files.
    manifest = self.manifest()

    # NOTE: This block is only for backwards compatibility.
    # Make sure the project reflects the dataset.
    project_config = read_project_config(self.project_dir)
    existing_dataset_config = get_dataset_config(project_config, self.namespace, self.dataset_name)
    if not existing_dataset_config:
      dataset_config = dataset_config_from_manifest(manifest)
      # Check if the old config file exists so we remember settings.
      old_config_filepath = os.path.join(self.dataset_path, OLD_CONFIG_FILENAME)
      if os.path.exists(old_config_filepath):
        with open(old_config_filepath) as f:
          old_config = DatasetConfig(**yaml.safe_load(f))
        dataset_config.settings = old_config.settings

      add_project_dataset_config(dataset_config, self.project_dir)

  def __getstate__(self) -> dict[str, Any]:
    """Return the state to pickle. This is necessary so we can pickle the dataset when using dask.

    This serializes the arguments to the constructor only as they are used to unpickle the dataset.
    """
    return {
      'namespace': self.namespace,
      'dataset_name': self.dataset_name,
      'vector_store': self.vector_store,
      'project_dir': self.project_dir,
    }

  def __setstate__(self, state: dict[str, Any]) -> None:
    """Unpickle the dataset. We go through the constructor."""
    self.__init__(**state)  # type: ignore

  @override
  def delete(self) -> None:
    """Deletes the dataset."""
    self.con.close()
    shutil.rmtree(self.dataset_path, ignore_errors=True)
    delete_project_dataset_config(self.namespace, self.dataset_name, self.project_dir)
    remove_dataset_from_cache(self.namespace, self.dataset_name)

  def _create_view(
    self, view_name: str, files: list[str], type: Literal['parquet', 'sqlite']
  ) -> None:
    inner_select: str
    if type == 'parquet':
      inner_select = f'SELECT * FROM read_parquet({files})'
    elif type == 'sqlite':
      if len(files) > 1:
        raise ValueError('Only one sqlite file is supported.')
      inner_select = f"""
        SELECT * FROM sqlite_scan('{files[0]}', '{view_name}')
      """
    else:
      raise ValueError(f'Unknown type: {type}')

    self.con.execute(
      f"""
      CREATE OR REPLACE VIEW {escape_col_name(view_name)} AS ({inner_select});
    """
    )

  # NOTE: This is cached, but when the latest mtime of any file in the dataset directory changes
  # the results are invalidated.
  @functools.cache
  def _recompute_joint_table(self, latest_mtime_micro_sec: int) -> DatasetManifest:
    del latest_mtime_micro_sec  # This is used as the cache key.
    merged_schema = self._source_manifest.data_schema.model_copy(deep=True)
    self._signal_manifests = []
    self._label_schemas = {}
    self._map_manifests = []
    # Make a joined view of all the column groups.
    self._create_view(
      SOURCE_VIEW_NAME,
      [os.path.join(self.dataset_path, f) for f in self._source_manifest.files],
      type='parquet',
    )

    # Add the signal column groups.
    for root, _, files in os.walk(self.dataset_path):
      for file in files:
        if file.endswith(SIGNAL_MANIFEST_FILENAME):
          with open_file(os.path.join(root, file)) as f:
            signal_manifest = SignalManifest.model_validate_json(f.read())
          self._signal_manifests.append(signal_manifest)
          signal_files = [os.path.join(root, f) for f in signal_manifest.files]
          if signal_files:
            self._create_view(signal_manifest.parquet_id, signal_files, type='parquet')
        elif file.endswith(LABELS_SQLITE_SUFFIX):
          label_name = file[0 : -len(LABELS_SQLITE_SUFFIX)]
          self._create_view(label_name, [os.path.join(root, file)], type='sqlite')
          # This mirrors the structure in DuckDBDatasetLabel.
          self._label_schemas[label_name] = Schema(
            fields={
              label_name: Field(
                fields={
                  'label': Field(dtype=STRING),
                  'created': Field(dtype=TIMESTAMP),
                },
                label=label_name,
              )
            }
          )
        elif file.endswith(MAP_MANIFEST_SUFFIX):
          with open_file(os.path.join(root, file)) as f:
            map_manifest = MapManifest.model_validate_json(f.read())
          map_files = [os.path.join(root, f) for f in map_manifest.files]
          self._create_view(map_manifest.parquet_id, map_files, type='parquet')
          if map_files:
            self._map_manifests.append(map_manifest)

    merged_schema = merge_schemas(
      [self._source_manifest.data_schema]
      + [m.data_schema for m in self._signal_manifests + self._map_manifests]
      + list(self._label_schemas.values())
    )

    # The logic below generates the following example query:
    # CREATE OR REPLACE VIEW t AS (
    #   SELECT
    #     source.*,
    #     "parquet_id1"."root_column" AS "parquet_id1",
    #     "parquet_id2"."root_column" AS "parquet_id2"
    #   FROM source JOIN "parquet_id1" USING (rowid,) JOIN "parquet_id2" USING (rowid,)
    # );
    # NOTE: "root_column" for each signal is defined as the top-level column.
    signal_column_selects = [
      (
        f'{escape_col_name(manifest.parquet_id)}.{escape_col_name(_root_column(manifest))} '
        f'AS {escape_col_name(manifest.parquet_id)}'
      )
      for manifest in self._signal_manifests
      if manifest.files
    ]
    map_column_selects = [
      (
        f'{escape_col_name(manifest.parquet_id)}.{escape_col_name(_root_column(manifest))} '
        f'AS {escape_col_name(manifest.parquet_id)}'
      )
      for manifest in self._map_manifests
      if manifest.files
    ]
    label_column_selects = []
    for label_name in self._label_schemas.keys():
      col_name = escape_col_name(label_name)
      # We use a case here because labels are sparse and we don't want to return an object at all
      # when there is no label.
      label_column_selects.append(
        f"""
        (CASE WHEN {col_name}.{SQLITE_LABEL_COLNAME} IS NULL THEN NULL ELSE {{
          {SQLITE_LABEL_COLNAME}: {col_name}.{SQLITE_LABEL_COLNAME},
          {SQLITE_CREATED_COLNAME}: {col_name}.{SQLITE_CREATED_COLNAME}
        }} END) as {col_name}
      """
      )

    select_sql = ', '.join(
      [f'{SOURCE_VIEW_NAME}.*'] + signal_column_selects + map_column_selects + label_column_selects
    )

    # Get parquet ids for signals, maps, and labels.
    parquet_ids = [
      manifest.parquet_id
      for manifest in self._signal_manifests + self._map_manifests
      if manifest.files
    ] + list(self._label_schemas.keys())
    join_sql = ' '.join(
      [SOURCE_VIEW_NAME]
      + [f'LEFT JOIN {escape_col_name(parquet_id)} USING ({ROWID})' for parquet_id in parquet_ids]
    )
    view_or_table = 'TABLE'
    # When in a dask worker, always use views to reduce memory overhead.
    if get_is_dask_worker():
      use_views = True
    else:
      use_views = bool(env('DUCKDB_USE_VIEWS', 0) or 0)

    if use_views:
      view_or_table = 'VIEW'
    sql_cmd = f"""
      CREATE OR REPLACE {view_or_table} t AS (SELECT {select_sql} FROM {join_sql})
    """
    self.con.execute(sql_cmd)
    # Get the total size of the table.
    size_query = 'SELECT COUNT() as count FROM t'
    size_query_result = cast(Any, self._query(size_query)[0])
    num_items = cast(int, size_query_result[0])

    for path, field in merged_schema.leafs.items():
      if field.dtype and field.dtype.type == 'map':
        map_dtype = cast(MapType, field.dtype)
        if map_dtype.key_type == STRING:
          # Find all the keys for this map and add them to the schema.
          self._add_map_keys_to_schema(path, field, merged_schema)

    return DatasetManifest(
      namespace=self.namespace,
      dataset_name=self.dataset_name,
      data_schema=merged_schema,
      num_items=num_items,
      source=self._source_manifest.source,
    )

  def _add_map_keys_to_schema(self, path: PathTuple, field: Field, merged_schema: Schema) -> None:
    """Adds the keys of a map to the schema."""
    value_column = 'key'
    duckdb_path = self._leaf_path_to_duckdb_path(path, merged_schema)
    inner_select = _select_sql(
      duckdb_path, flatten=False, unnest=True, path=path, schema=merged_schema
    )
    query = f"""
      SELECT DISTINCT unnest(map_keys({inner_select})) AS {value_column} FROM t
    """
    df = self._query_df(query)
    keys: list[str] = sorted(df[value_column])

    map_dtype = cast(MapType, field.dtype)
    field.fields = field.fields or {}
    for key in keys:
      field.fields[key] = Field(dtype=map_dtype.value_type)

  @override
  def manifest(self) -> DatasetManifest:
    # Use the latest modification time of all files under the dataset path as the cache key for
    # re-computing the manifest and the joined view.
    with self._manifest_lock:
      all_dataset_files = glob.iglob(os.path.join(self.dataset_path, '**'), recursive=True)
      latest_mtime = max(map(os.path.getmtime, all_dataset_files))
      latest_mtime_micro_sec = int(latest_mtime * 1e6)
      return self._recompute_joint_table(latest_mtime_micro_sec)

  def count(self, filters: Optional[list[FilterLike]] = None) -> int:
    """Count the number of rows."""
    raise NotImplementedError('count is not yet implemented for DuckDB.')

  def _get_vector_db_index(self, embedding: str, path: PathTuple) -> VectorDBIndex:
    # Refresh the manifest to make sure we have the latest signal manifests.
    self.manifest()
    index_key = (path, embedding)
    with self._vector_index_lock:
      if index_key in self._vector_indices:
        return self._vector_indices[index_key]

      manifests = [
        m
        for m in self._signal_manifests
        if schema_contains_path(m.data_schema, path)
        and m.vector_store
        and m.signal.name == embedding
      ]
      if not manifests:
        raise ValueError(f'No embedding found for path {path}.')
      if len(manifests) > 1:
        raise ValueError(f'Multiple embeddings found for path {path}. Got: {manifests}')
      manifest = manifests[0]
      if not manifest.vector_store:
        raise ValueError(
          f'Signal manifest for path {path} is not an embedding. '
          f'Got signal manifest: {manifest}'
        )

      base_path = os.path.join(
        self.dataset_path, _signal_dir(manifest.enriched_path), manifest.signal.name
      )
      path_id = f'{self.namespace}/{self.dataset_name}:{path}'
      with DebugTimer(
        f'Loading vector store "{manifest.vector_store}" for {path_id}'
        f' with embedding "{embedding}"'
      ):
        vector_index = VectorDBIndex(manifest.vector_store)
        vector_index.load(base_path)
      # Cache the vector index.
      self._vector_indices[index_key] = vector_index
      return vector_index

  def _select_iterable_values(
    self,
    unnest_input_path: Optional[PathTuple] = None,
    combine_columns: bool = False,
    resolve_span: bool = False,
    shard_cache_filepath: Optional[str] = None,
    overwrite: bool = False,
    shard_id: Optional[int] = None,
    shard_count: Optional[int] = None,
  ) -> Iterable[tuple[str, Item]]:
    """Returns an iterable of (rowid, item), discluding results in the cache filepath."""
    manifest = self.manifest()
    num_items = self.manifest().num_items

    (shard_start_idx, shard_end_idx) = shard_id_to_range(shard_id, shard_count, num_items)

    column: Optional[Column] = None
    cols = self._normalize_columns(
      [unnest_input_path or (PATH_WILDCARD,)], manifest.data_schema, combine_columns
    )
    select_queries: list[str] = []
    columns_to_merge: dict[str, dict[str, Column]] = {}

    unnest_column_alias: Optional[str] = None
    for column in cols:
      path = column.path

      select_sqls: list[str] = []
      final_col_name = column.alias or _unique_alias(column)
      if final_col_name not in columns_to_merge:
        columns_to_merge[final_col_name] = {}

      duckdb_paths = self._column_to_duckdb_paths(column, manifest.data_schema, combine_columns)
      span_from = self._resolve_span(path, manifest) if resolve_span or column.signal_udf else None

      for parquet_id, duckdb_path in duckdb_paths:
        sql = _select_sql(
          duckdb_path,
          flatten=False,
          unnest=False,
          path=path,
          schema=manifest.data_schema,
          empty=False,
          span_from=span_from,
        )
        column_alias = (
          final_col_name if len(duckdb_paths) == 1 else f'{final_col_name}/{parquet_id}'
        )
        if unnest_input_path:
          unnest_column_alias = column_alias

        select_sqls.append(f'{sql} AS {escape_string_literal(column_alias)}')
        columns_to_merge[final_col_name][column_alias] = column

      if select_sqls:
        select_queries.append(', '.join(select_sqls))

      if combine_columns:
        all_columns: dict[str, Column] = {}
        for col_dict in columns_to_merge.values():
          all_columns.update(col_dict)
        columns_to_merge = {'*': all_columns}

    # Fetch the data from DuckDB.
    con = self.con.cursor()

    # Create a view for the work of the shard before anti-joining.
    con.execute(
      f"""
      CREATE OR REPLACE VIEW t_shard as (
        SELECT * FROM t
        ORDER BY {ROWID}
        LIMIT {shard_end_idx - shard_start_idx}
        OFFSET {shard_start_idx}
      );
    """
    )
    select_sql = ', '.join(select_queries)

    # Anti-join removes input rows that are already in the cache so they do not get passed to the
    # map function.
    anti_join = ''
    use_jsonl_cache = False
    if not overwrite and shard_cache_filepath and os.path.exists(shard_cache_filepath):
      with open_file(shard_cache_filepath, 'r') as f:
        # Read the first line of the file
        first_line = f.readline()
      use_jsonl_cache = True if first_line.strip() else False

    if use_jsonl_cache:
      con.execute(
        f"""
        CREATE OR REPLACE VIEW t_cache as (
          SELECT {ROWID} FROM read_json_auto(
            '{shard_cache_filepath}',
            IGNORE_ERRORS=true,
            hive_partitioning=false,
            format='newline_delimited')
        );
      """
      )

      anti_join = f'ANTI JOIN t_cache USING({ROWID})'

    result = con.execute(
      f"""
      SELECT {ROWID}, {select_sql} FROM t_shard
      {anti_join}
    """
    )

    while True:
      df_chunk = result.fetch_df_chunk()
      if df_chunk.empty:
        break

      for final_col_name, temp_columns in columns_to_merge.items():
        for temp_col_name, column in temp_columns.items():
          if combine_columns:
            dest_path = _col_destination_path(column)
            spec = _split_path_into_subpaths_of_lists(dest_path)
            df_chunk[temp_col_name] = list(wrap_in_dicts(df_chunk[temp_col_name], spec))

          # If the temp col name is the same as the final name, we can skip merging. This happens
          # when we select a source leaf column.
          if temp_col_name == final_col_name:
            continue

          if final_col_name not in df_chunk:
            df_chunk[final_col_name] = df_chunk[temp_col_name]
          else:
            df_chunk[final_col_name] = merge_series(
              df_chunk[final_col_name], df_chunk[temp_col_name]
            )
          del df_chunk[temp_col_name]

      row_ids = df_chunk[ROWID].tolist()
      if combine_columns:
        # Since we aliased every column to `*`, the object will have only '*' as the key. We need
        # to elevate the all the columns under '*'.
        df_chunk = pd.DataFrame.from_records(df_chunk['*'])

      if unnest_input_path and unnest_column_alias:
        values = df_chunk[unnest_column_alias].tolist()
      else:
        values = df_chunk.to_dict('records')

      yield from zip(row_ids, values)

    con.close()

  def _compute_disk_cached(
    self,
    transform_fn: Union[Signal, Callable[[Iterable[Item]], Iterable[Optional[Item]]]],
    output_path: PathTuple,
    jsonl_cache_filepath: str,
    unnest_input_path: Optional[PathTuple] = None,
    overwrite: bool = False,
    combine_columns: bool = False,
    resolve_span: bool = False,
    shard_id: Optional[int] = None,
    shard_count: Optional[int] = None,
    task_step_id: Optional[TaskStepId] = None,
    task_step_description: Optional[str] = None,
  ) -> Iterable[Item]:
    manifest = self.manifest()

    os.makedirs(os.path.dirname(jsonl_cache_filepath), exist_ok=True)
    # Overwrite the file if overwrite is True.
    if overwrite and os.path.exists(jsonl_cache_filepath):
      delete_file(jsonl_cache_filepath)

    use_jsonl_cache = not overwrite and os.path.exists(jsonl_cache_filepath)

    # Compute the start index where the cache file left off.
    start_idx = 0
    if use_jsonl_cache:
      con = self.con.cursor()
      count_result = con.execute(
        f"""
        SELECT COUNT(*) FROM read_json_auto(
          '{jsonl_cache_filepath}',
          IGNORE_ERRORS=true,
          hive_partitioning=false,
          format='newline_delimited')
        """
      ).fetchone()
      if count_result:
        (start_idx,) = count_result
      con.close()

    rows = self._select_iterable_values(
      unnest_input_path=unnest_input_path,
      combine_columns=combine_columns,
      resolve_span=resolve_span,
      shard_cache_filepath=jsonl_cache_filepath,
      overwrite=overwrite,
      shard_id=shard_id,
      shard_count=shard_count,
    )

    # Tee the results so we can zip the row ids with the outputs.
    inputs_0, inputs_1 = itertools.tee(rows, 2)

    # Tee the values so we can use them for the deep flatten and the deep unflatten.
    input_values = (value for (_, value) in inputs_0)

    nested_spec = _split_path_into_subpaths_of_lists(output_path or ())

    output_items: Iterable[Optional[Item]]
    # Flatten the outputs back to the shape of the original data.
    # The output values are flat from the signal. This
    if unnest_input_path:
      input_values_0, input_values_1 = itertools.tee(input_values, 2)

      assert unnest_input_path is not None
      source_path = unnest_input_path

      if isinstance(transform_fn, VectorSignal):
        embedding_signal = transform_fn
        inputs_1, inputs_2 = itertools.tee(inputs_1, 2)
        vector_store = self._get_vector_db_index(embedding_signal.embedding, source_path)
        flat_keys = list(flatten_keys((rowid for (rowid, _) in inputs_2), input_values_0))
        dense_out = sparse_to_dense_compute(
          iter(flat_keys), lambda keys: embedding_signal.vector_compute(keys, vector_store)
        )
      elif isinstance(transform_fn, Signal):
        signal = transform_fn
        flat_input = cast(Iterator[Optional[RichData]], deep_flatten(input_values_0))
        dense_out = sparse_to_dense_compute(
          flat_input, lambda x: signal.compute(cast(Iterable[RichData], x))
        )
      else:
        map_fn = transform_fn
        assert not isinstance(map_fn, Signal)
        flat_input = cast(Iterator[Optional[RichData]], deep_flatten(input_values_0))
        dense_out = sparse_to_dense_compute(
          flat_input, lambda x: map_fn(cast(Iterable[RichData], x))
        )
      output_items = deep_unflatten(dense_out, input_values_1)

    else:
      assert not isinstance(transform_fn, Signal)
      output_items = transform_fn(input_values)

    output_items = cast(Iterable[Item], wrap_in_dicts(output_items, nested_spec))

    output_items = (
      {**item, ROWID: rowid} for (rowid, _), item in zip(inputs_1, output_items) if item
    )

    # Add progress.
    if task_step_id is not None:
      estimated_len = manifest.num_items
      # When sharding, compute the length of the work for the shard.
      (shard_start_idx, shard_end_idx) = shard_id_to_range(
        shard_id, shard_count, manifest.num_items
      )
      estimated_len = shard_end_idx - shard_start_idx

      output_items = progress(
        output_items,
        task_step_id=task_step_id,
        initial_id=start_idx,
        shard_id=shard_id,
        estimated_len=estimated_len,
        step_description=task_step_description,
      )

    output_items, jsonl_cache_items = itertools.tee(output_items, 2)
    # TODO(nsthorat): Support continuation of embeddings.
    try:
      if not isinstance(transform_fn, TextEmbeddingSignal):
        with open_file(jsonl_cache_filepath, 'a') as file:
          for item in output_items:
            json.dump(item, file)
            file.write('\n')
    except RuntimeError as e:
      # NOTE: A RuntimeError exception is thrown when the output_items iterator, which is a zip of
      # input and output items, yields a StopIterator exception.
      raise ValueError(
        'The signal generated a different number of outputs than was given as input. '
        'Please yield `None` for sparse signals. For signals that output multiple values, '
        'please yield an array for each input.'
      )
    except Exception as e:
      raise e

    return jsonl_cache_items

  def _reshard_cache(
    self,
    output_path: PathTuple,
    jsonl_cache_filepaths: list[str],
    schema: Optional[Schema] = None,
    is_tmp_output: bool = False,
    parquet_filename_prefix: Optional[str] = None,
    overwrite: bool = False,
  ) -> tuple[pa.RecordBatchReader, Schema, Optional[str]]:
    """Reshards the jsonl cache files into a single parquet file.

    When is_tmp_output is true, the results are still merged to a single iterable PyArrow reader.
    """
    # Merge all the shard outputs.
    jsonl_view_name = 'tmp_output'
    con = self.con.cursor()

    if schema and ROWID not in schema.fields:
      schema = schema.model_copy(deep=True)
      schema.fields[ROWID] = Field(dtype=STRING)

    con.execute(
      f"""
      CREATE OR REPLACE VIEW {jsonl_view_name} as (
        SELECT * FROM {'read_json' if schema else 'read_json_auto'}(
          {jsonl_cache_filepaths},
          {f'columns={duckdb_schema(schema)},' if schema else ''}
          hive_partitioning=false,
          ignore_errors=true,
          format='newline_delimited'
        )
      );
    """
    )

    parquet_filepath: Optional[str] = None
    reader = con.execute(f'SELECT * from {jsonl_view_name}').fetch_record_batch(
      rows_per_batch=10_000
    )
    output_schema = arrow_schema_to_schema(reader.schema)

    if not is_tmp_output:
      parquet_filepath = _get_parquet_filepath(
        dataset_path=self.dataset_path,
        output_path=output_path,
        parquet_filename_prefix=parquet_filename_prefix,
      )
      if overwrite and os.path.exists(parquet_filepath):
        # Delete the parquet file if it exists.
        delete_file(parquet_filepath)

      os.makedirs(os.path.dirname(parquet_filepath), exist_ok=True)

      con.execute(
        f"""COPY (SELECT * FROM '{jsonl_view_name}') TO '{parquet_filepath}' (FORMAT PARQUET);"""
      )

      con.close()

    if ROWID in output_schema.fields:
      del output_schema.fields[ROWID]

    return reader, output_schema, parquet_filepath

  @override
  def compute_signal(
    self,
    signal: Signal,
    path: Path,
    overwrite: bool = False,
    task_step_id: Optional[TaskStepId] = None,
  ) -> None:
    if isinstance(signal, TextEmbeddingSignal):
      return self.compute_embedding(
        signal.name, path, overwrite=overwrite, task_step_id=task_step_id
      )

    input_path = normalize_path(path)

    manifest = self.manifest()

    signal_col = Column(path=input_path, alias='value', signal_udf=signal)
    output_path = _col_destination_path(signal_col, is_computed_signal=True)

    if not manifest.data_schema.has_field(input_path):
      raise ValueError(f'Cannot compute signal over non-existent path: {input_path}')
    if manifest.data_schema.get_field(input_path).dtype != STRING:
      raise ValueError('Cannot compute signal over a non-string field.')
    if manifest.data_schema.has_field(output_path) and not overwrite:
      raise ValueError('Signal already exists. Use overwrite=True to overwrite.')

    if task_step_id is None:
      # Make a dummy task step so we report progress via tqdm.
      task_step_id = ('', 0)

    # Update the project config before computing the signal.
    add_project_signal_config(
      self.namespace,
      self.dataset_name,
      SignalConfig(path=input_path, signal=signal),
      self.project_dir,
    )

    signal.setup()

    jsonl_cache_filepath = _jsonl_cache_filepath(
      namespace=self.namespace,
      dataset_name=self.dataset_name,
      key=output_path,
      project_dir=self.project_dir,
    )
    self._compute_disk_cached(
      transform_fn=signal,
      output_path=output_path,
      jsonl_cache_filepath=jsonl_cache_filepath,
      unnest_input_path=input_path,
      overwrite=overwrite,
      task_step_id=task_step_id,
      task_step_description=f'Computing signal {signal} over {input_path}',
    )

    signal_schema = create_signal_schema(signal, input_path, manifest.data_schema)

    _, inferred_schema, parquet_filepath = self._reshard_cache(
      output_path=output_path,
      schema=signal_schema,
      jsonl_cache_filepaths=[jsonl_cache_filepath],
      parquet_filename_prefix='data',
      overwrite=overwrite,
    )

    if not signal_schema:
      signal_schema = inferred_schema
      signal_schema.get_field(output_path).signal = signal.model_dump()

    assert parquet_filepath is not None
    parquet_filename = os.path.basename(parquet_filepath)
    output_dir = os.path.dirname(parquet_filepath)

    signal_manifest_filepath = os.path.join(output_dir, SIGNAL_MANIFEST_FILENAME)

    signal_manifest = SignalManifest(
      files=[parquet_filename],
      data_schema=signal_schema,
      signal=signal,
      enriched_path=input_path,
      parquet_id=make_signal_parquet_id(signal, input_path, is_computed_signal=True),
      py_version=metadata.version('lilac'),
    )
    with open_file(signal_manifest_filepath, 'w') as f:
      f.write(signal_manifest.model_dump_json(exclude_none=True, indent=2))

    log(f'Wrote signal output to {output_dir}')

  @override
  def compute_embedding(
    self,
    embedding: str,
    path: Path,
    overwrite: bool = False,
    task_step_id: Optional[TaskStepId] = None,
  ) -> None:
    input_path = normalize_path(path)
    add_project_embedding_config(
      self.namespace,
      self.dataset_name,
      EmbeddingConfig(path=input_path, embedding=embedding),
      self.project_dir,
    )

    manifest = self.manifest()
    field = manifest.data_schema.get_field(input_path)
    if field.dtype != STRING:
      raise ValueError('Cannot compute embedding over a non-string field.')

    if task_step_id is None:
      # Make a dummy task step so we report progress via tqdm.
      task_step_id = ('', 0)

    signal = get_signal_by_type(embedding, TextEmbeddingSignal)()

    signal.setup()

    signal_col = Column(path=input_path, alias='value', signal_udf=signal)

    output_path = _col_destination_path(signal_col, is_computed_signal=True)

    jsonl_cache_filepath = _jsonl_cache_filepath(
      namespace=self.namespace,
      dataset_name=self.dataset_name,
      key=output_path,
      project_dir=self.project_dir,
    )
    output_items = self._compute_disk_cached(
      signal,
      output_path=output_path,
      jsonl_cache_filepath=jsonl_cache_filepath,
      unnest_input_path=input_path,
      overwrite=overwrite,
      task_step_id=task_step_id,
      task_step_description=f'Computing embedding {signal} over {input_path}',
    )

    output_dir = os.path.join(self.dataset_path, _signal_dir(output_path))
    signal_schema = create_signal_schema(signal, input_path, manifest.data_schema)

    assert signal_schema, 'Signal schema should be defined for `TextEmbeddingSignal`.'

    row_ids = (item[ROWID] for item in output_items)

    write_embeddings_to_disk(
      vector_store=self.vector_store,
      rowids=row_ids,
      signal_items=output_items,
      output_dir=output_dir,
    )

    gc.collect()

    signal_manifest_filepath = os.path.join(output_dir, SIGNAL_MANIFEST_FILENAME)
    # If the signal manifest already exists, delete it as it will be rewritten after the new signal
    # outputs are run.
    if os.path.exists(signal_manifest_filepath):
      os.remove(signal_manifest_filepath)
      # Call manifest() to recreate all the views, otherwise this could be stale and point to a non
      # existent file.
      self.manifest()

    signal_manifest = SignalManifest(
      files=[],
      data_schema=signal_schema,
      signal=signal,
      enriched_path=input_path,
      parquet_id=make_signal_parquet_id(signal, input_path, is_computed_signal=True),
      vector_store=self.vector_store,
      py_version=metadata.version('lilac'),
    )

    with open_file(signal_manifest_filepath, 'w') as f:
      f.write(signal_manifest.model_dump_json(exclude_none=True, indent=2))

    log(f'Wrote embedding index to {output_dir}')

  @override
  def delete_signal(self, signal_path: Path) -> None:
    signal_path = normalize_path(signal_path)

    manifest = self.manifest()
    if not manifest.data_schema.has_field(signal_path):
      raise ValueError(f'Unknown signal path: {signal_path}')

    source_path = signal_path[:-1]  # Remove the inner most signal path.
    field = manifest.data_schema.get_field(signal_path)
    signal = field.signal
    if signal is None:
      raise ValueError(f'{signal_path} is not a signal.')

    # Delete the cache files.
    shard_cache_filepath = _jsonl_cache_filepath(
      namespace=self.namespace,
      dataset_name=self.dataset_name,
      key=signal_path,
      project_dir=self.project_dir,
    )
    if os.path.exists(shard_cache_filepath):
      os.remove(shard_cache_filepath)

    delete_project_signal_config(
      self.namespace,
      self.dataset_name,
      SignalConfig(path=source_path, signal=resolve_signal(signal)),
      self.project_dir,
    )

    output_dir = os.path.join(self.dataset_path, _signal_dir(signal_path))
    shutil.rmtree(output_dir, ignore_errors=True)

  def _validate_filters(
    self, filters: Sequence[Filter], col_aliases: dict[str, PathTuple], manifest: DatasetManifest
  ) -> None:
    for filter in filters:
      if filter.path[0] in col_aliases:
        # This is a filter on a column alias, which is always allowed.
        continue

      current_field = Field(fields=manifest.data_schema.fields)
      if filter.path == (ROWID,):
        return
      for path_part in filter.path:
        if path_part == VALUE_KEY:
          if not current_field.dtype:
            raise ValueError(f'Unable to filter on path {filter.path}. The field has no value.')
          continue
        if current_field.fields:
          if path_part not in current_field.fields:
            raise ValueError(
              f'Unable to filter on path {filter.path}. '
              f'Path part "{path_part}" not found in the dataset.'
            )
          current_field = current_field.fields[str(path_part)]
          continue
        elif current_field.repeated_field:
          current_field = current_field.repeated_field
          continue
        else:
          raise ValueError(
            f'Unable to filter on path {filter.path}. '
            f'Path part "{path_part}" is not defined on a primitive value.'
          )

      while current_field.repeated_field:
        current_field = current_field.repeated_field
        filter.path = (*filter.path, PATH_WILDCARD)

      if filter.op in BINARY_OPS and not current_field.dtype:
        raise ValueError(f'Unable to filter on path {filter.path}. The field has no value.')
      if filter.op in STRING_OPS:
        if current_field.dtype != STRING:
          raise ValueError(
            f'Unable to apply string filter to path {filter.path} of type {current_field.dtype}. '
          )
        if filter.op in ('length_shorter', 'length_shorter'):
          try:
            filter.value = int(filter.value)  # type: ignore
          except ValueError:
            raise ValueError(f'TypeError: String length {filter.value!r} should be an integer. ')

  def _validate_udfs(self, udf_cols: Sequence[Column], source_schema: Schema) -> None:
    for col in udf_cols:
      path = col.path

      # Signal transforms must operate on a leaf field.
      leaf = source_schema.leafs.get(path)
      if not leaf or not leaf.dtype:
        raise ValueError(
          f'Leaf "{path}" not found in dataset. ' 'Signal transforms must operate on a leaf field.'
        )

      # Signal transforms must have the same dtype as the leaf field.
      signal = cast(Signal, col.signal_udf)
      if not signal_type_supports_dtype(signal.input_type, leaf.dtype):
        raise ValueError(
          f'Leaf "{path}" has dtype "{leaf.dtype}" which is not supported '
          f'by "{signal.key()}" with signal input type "{signal.input_type}".'
        )

  def _validate_selection(self, columns: Sequence[Column], select_schema: Schema) -> None:
    # Validate all the columns and make sure they exist in the `select_schema`.
    for column in columns:
      current_field = Field(fields=select_schema.fields)
      path = column.path
      if path == (ROWID,):
        return
      for path_part in path:
        if path_part == VALUE_KEY:
          if not current_field.dtype:
            raise ValueError(f'Unable to select path {path}. The field that has no value.')
          continue
        if current_field.fields:
          if path_part not in current_field.fields:
            raise ValueError(
              f'Unable to select path {path}. ' f'Path part "{path_part}" not found in the dataset.'
            )
          current_field = current_field.fields[path_part]
          continue
        elif current_field.repeated_field:
          if path_part.isdigit():
            raise ValueError(
              f'Unable to select path {path}. Selecting a specific index of '
              'a repeated field is currently not supported.'
            )
          if path_part != PATH_WILDCARD:
            raise ValueError(
              f'Unable to select path {path}. ' f'Path part "{path_part}" should be a wildcard.'
            )
          current_field = current_field.repeated_field
        elif not current_field.dtype:
          raise ValueError(
            f'Unable to select path {path}. '
            f'Path part "{path_part}" is not defined on a primitive value.'
          )

  def _validate_columns(
    self, columns: Sequence[Column], source_schema: Schema, select_schema: Schema
  ) -> None:
    udf_cols = [col for col in columns if col.signal_udf]
    self._validate_udfs(udf_cols, source_schema)
    self._validate_selection(columns, select_schema)

  def _validate_sort_path(self, path: PathTuple, schema: Schema) -> None:
    current_field = Field(fields=schema.fields)
    if path == (ROWID,):
      return
    for path_part in path:
      if path_part == VALUE_KEY:
        if not current_field.dtype:
          raise ValueError(f'Unable to sort by path {path}. The field that has no value.')
        continue
      if current_field.fields:
        if path_part not in current_field.fields:
          raise ValueError(
            f'Unable to sort by path {path}. ' f'Path part "{path_part}" not found in the dataset.'
          )
        current_field = current_field.fields[path_part]
        continue
      elif current_field.repeated_field:
        if path_part.isdigit():
          raise ValueError(
            f'Unable to sort by path {path}. Selecting a specific index of '
            'a repeated field is currently not supported.'
          )
        if path_part != PATH_WILDCARD:
          raise ValueError(
            f'Unable to sort by path {path}. ' f'Path part "{path_part}" should be a wildcard.'
          )
        current_field = current_field.repeated_field
      elif not current_field.dtype:
        raise ValueError(
          f'Unable to sort by path {path}. '
          f'Path part "{path_part}" is not defined on a primitive value.'
        )
    if not current_field.dtype:
      raise ValueError(f'Unable to sort by path {path}. The field has no value.')

  @override
  @functools.cache  # Cache stats for leaf paths since we ask on every dataset page refresh.
  def stats(self, leaf_path: Path) -> StatsResult:
    if not leaf_path:
      raise ValueError('leaf_path must be provided')
    path = normalize_path(leaf_path)
    manifest = self.manifest()
    leaf = manifest.data_schema.get_field(path)
    # Find the inner-most leaf in case this field is repeated.
    while leaf.repeated_field:
      leaf = leaf.repeated_field
      path = (*path, PATH_WILDCARD)

    if not leaf.dtype:
      raise ValueError(f'Leaf "{path}" not found in dataset')

    if leaf.dtype.type == 'map':
      raise ValueError(
        f'Cannot compute stats on a map field "{path}". '
        'Provide a path to a key in that map instead.'
      )

    duckdb_path = self._leaf_path_to_duckdb_path(path, manifest.data_schema)
    inner_select = _select_sql(
      duckdb_path,
      flatten=True,
      unnest=True,
      path=path,
      schema=manifest.data_schema,
      span_from=self._resolve_span(path, manifest),
    )

    # Compute the average length of text fields.
    avg_text_length: Optional[int] = None
    if leaf.dtype in (STRING, STRING_SPAN):
      avg_length_query = f"""
        SELECT avg(length(val))
        FROM (SELECT {inner_select} AS val FROM t) USING SAMPLE {SAMPLE_AVG_TEXT_LENGTH};
      """
      row = self._query(avg_length_query)[0]
      if row[0] is not None:
        avg_text_length = int(row[0])

    total_count_query = f'SELECT count(val) FROM (SELECT {inner_select} as val FROM t)'
    total_count = int(self._query(total_count_query)[0][0])

    # Compute approximate count by sampling the data to avoid OOM.
    if avg_text_length and avg_text_length > MAX_TEXT_LEN_DISTINCT_COUNT:
      # Assume that every text field is unique.
      approx_count_distinct = manifest.num_items
    elif leaf.dtype == BOOLEAN:
      approx_count_distinct = 2
    else:
      sample_size = TOO_MANY_DISTINCT
      approx_count_query = f"""
        SELECT approx_count_distinct(val) as approxCountDistinct
        FROM (SELECT {inner_select} AS val FROM t) USING SAMPLE {sample_size};
      """
      row = self._query(approx_count_query)[0]
      approx_count_distinct = int(row[0])

      # Adjust the counts for the sample size.
      factor = max(1, total_count / sample_size)
      approx_count_distinct = round(approx_count_distinct * factor)

    result = StatsResult(
      path=path,
      total_count=total_count,
      approx_count_distinct=approx_count_distinct,
      avg_text_length=avg_text_length,
    )

    # Compute min/max values for ordinal leafs, without sampling the data.
    if is_ordinal(leaf.dtype):
      min_max_query = f"""
        SELECT MIN(val) AS minVal, MAX(val) AS maxVal
        FROM (SELECT {inner_select} as val FROM t)
        {'WHERE NOT isnan(val)' if is_float(leaf.dtype) else ''}
      """
      row = self._query(min_max_query)[0]
      result.min_val, result.max_val = row

    return result

  @override
  def select_groups(
    self,
    leaf_path: Path,
    filters: Optional[Sequence[FilterLike]] = None,
    sort_by: Optional[GroupsSortBy] = GroupsSortBy.COUNT,
    sort_order: Optional[SortOrder] = SortOrder.DESC,
    limit: Optional[int] = None,
    bins: Optional[Union[Sequence[Bin], Sequence[float]]] = None,
  ) -> SelectGroupsResult:
    if not leaf_path:
      raise ValueError('leaf_path must be provided')
    sort_by = sort_by or GroupsSortBy.COUNT
    sort_order = sort_order or SortOrder.DESC
    path = normalize_path(leaf_path)
    manifest = self.manifest()
    leaf = manifest.data_schema.get_field(path)
    # Find the inner-most leaf in case this field is repeated.
    while leaf.repeated_field:
      leaf = leaf.repeated_field
      path = (*path, PATH_WILDCARD)

    if not leaf.dtype:
      raise ValueError(f'Leaf "{path}" not found in dataset')

    if leaf.dtype.type == 'map':
      raise ValueError(
        f'Cannot compute groups on a map field "{path}". '
        'Provide a path to a key in that map instead.'
      )

    inner_val = 'inner_val'
    outer_select = inner_val
    # Normalize the bins to be `list[Bin]`.
    named_bins = _normalize_bins(bins or leaf.bins)
    stats = self.stats(leaf_path)

    leaf_is_float = is_float(leaf.dtype)
    leaf_is_integer = is_integer(leaf.dtype)
    if not leaf.categorical and (leaf_is_float or leaf_is_integer):
      if named_bins is None:
        # Auto-bin.
        named_bins = _auto_bins(stats, NUM_AUTO_BINS)

      sql_bounds = []
      for label, start, end in named_bins:
        if start is None:
          start = cast(float, "'-Infinity'")
        if end is None:
          end = cast(float, "'Infinity'")
        sql_bounds.append(f"('{label}', {start}, {end})")

      bin_index_col = 'col0'
      bin_min_col = 'col1'
      bin_max_col = 'col2'
      is_nan_filter = f'NOT isnan({inner_val}) AND' if leaf_is_float else ''

      # We cast the field to `double` so binning works for both `float` and `int` fields.
      outer_select = f"""(
        SELECT {bin_index_col} FROM (
          VALUES {', '.join(sql_bounds)}
        ) WHERE {is_nan_filter}
           {inner_val}::DOUBLE >= {bin_min_col} AND {inner_val}::DOUBLE < {bin_max_col}
      )"""
    else:
      if stats.approx_count_distinct >= dataset.TOO_MANY_DISTINCT:
        return SelectGroupsResult(too_many_distinct=True, counts=[], bins=named_bins)

    count_column = GroupsSortBy.COUNT.value
    value_column = GroupsSortBy.VALUE.value

    limit_query = f'LIMIT {limit}' if limit else ''
    duckdb_path = self._leaf_path_to_duckdb_path(path, manifest.data_schema)
    inner_select = _select_sql(
      duckdb_path,
      flatten=True,
      unnest=True,
      path=path,
      schema=manifest.data_schema,
      span_from=self._resolve_span(path, manifest),
    )

    filters, _ = self._normalize_filters(filters, col_aliases={}, udf_aliases={}, manifest=manifest)
    filter_queries = self._create_where(manifest, filters, searches=[])

    where_query = ''
    if filter_queries:
      where_query = f"WHERE {' AND '.join(filter_queries)}"

    query = f"""
      SELECT {outer_select} AS {value_column}, COUNT() AS {count_column}
      FROM (SELECT {inner_select} AS {inner_val} FROM t {where_query})
      GROUP BY {value_column}
      ORDER BY {sort_by.value} {sort_order.value}, {value_column}
      {limit_query}
    """
    df = self._query_df(query)
    counts = list(df.itertuples(index=False, name=None))
    if is_temporal(leaf.dtype):
      # Replace any NaT with None and pd.Timestamp to native datetime objects.
      counts = [(None if pd.isnull(val) else val.to_pydatetime(), count) for val, count in counts]

    return SelectGroupsResult(too_many_distinct=False, counts=counts, bins=named_bins)

  def _topk_udf_to_sort_by(
    self,
    udf_columns: list[Column],
    filters: list[Filter],
    sort_by: list[PathTuple],
    limit: Optional[int],
    sort_order: Optional[SortOrder],
  ) -> Optional[Column]:
    for f in filters:
      # If the user provides a list of row ids, avoid sorting.
      if f.path == (ROWID,):
        if f.op in ('equals', 'in'):
          return None
    if (sort_order != SortOrder.DESC) or (not limit) or (not sort_by):
      return None
    if len(sort_by) < 1:
      return None
    primary_sort_by = sort_by[0]
    udf_cols_to_sort_by = [
      udf_col
      for udf_col in udf_columns
      if udf_col.alias == primary_sort_by[0]
      or _path_contains(_col_destination_path(udf_col), primary_sort_by)
    ]
    if not udf_cols_to_sort_by:
      return None
    udf_col = udf_cols_to_sort_by[0]
    if udf_col.signal_udf and not isinstance(udf_col.signal_udf, VectorSignal):
      return None
    return udf_col

  def _normalize_columns(
    self, columns: Optional[Sequence[ColumnId]], schema: Schema, combine_columns: bool
  ) -> list[Column]:
    """Normalizes the columns to a list of `Column` objects."""
    cols = [column_from_identifier(col) for col in columns or []]
    star_in_cols = any(col.path == (PATH_WILDCARD,) for col in cols)
    if not cols or star_in_cols:
      # Select all columns.
      if not combine_columns:
        # Select all leafs as top-level.
        for path in schema.leafs.keys():
          cols.append(Column(path))
      else:
        cols.extend([Column((name,)) for name in schema.fields.keys() if name != ROWID])

      if star_in_cols:
        cols = [col for col in cols if col.path != (PATH_WILDCARD,)]

    return cols

  def _merge_sorts(
    self,
    search_udfs: list[DuckDBSearchUDF],
    sort_by: Optional[Sequence[Path]],
    sort_order: Optional[SortOrder],
  ) -> list[SortResult]:
    # True when the user has explicitly sorted by the alias of a search UDF (e.g. in ASC order).
    is_explicit_search_sort = False
    for sort_by_path in sort_by or []:
      for search_udf in search_udfs:
        if column_paths_match(sort_by_path, search_udf.output_path):
          is_explicit_search_sort = True
          break

    sort_results: list[SortResult] = []
    if sort_by and not is_explicit_search_sort:
      if not sort_order:
        raise ValueError('`sort_order` is required when `sort_by` is specified.')
      # If the user has explicitly set a sort by, and it's not a search UDF alias, override.
      sort_results = [
        SortResult(path=normalize_path(sort_by), order=sort_order) for sort_by in sort_by if sort_by
      ]
    else:
      search_udfs_with_sort = [search_udf for search_udf in search_udfs if search_udf.sort]
      if search_udfs_with_sort:
        # Override the sort by the last search sort order when the user hasn't provided an
        # explicit sort order.
        last_search_udf = search_udfs_with_sort[-1]
        assert last_search_udf.sort, 'Expected search UDFs with sort to have a sort.'
        udf_sort_path, udf_sort_order = last_search_udf.sort
        sort_results = [
          SortResult(
            path=udf_sort_path,
            order=sort_order or udf_sort_order,
            search_index=len(search_udfs_with_sort) - 1,
          )
        ]

    return sort_results

  @override
  def select_rows(
    self,
    columns: Optional[Sequence[ColumnId]] = None,
    searches: Optional[Sequence[Search]] = None,
    filters: Optional[Sequence[FilterLike]] = None,
    sort_by: Optional[Sequence[Path]] = None,
    sort_order: Optional[SortOrder] = SortOrder.DESC,
    limit: Optional[int] = None,
    offset: Optional[int] = 0,
    task_step_id: Optional[TaskStepId] = None,
    resolve_span: bool = False,
    combine_columns: bool = False,
    user: Optional[UserInfo] = None,
  ) -> SelectRowsResult:
    manifest = self.manifest()
    cols = self._normalize_columns(columns, manifest.data_schema, combine_columns)
    offset = offset or 0
    schema = manifest.data_schema

    self._normalize_searches(searches, manifest)
    search_udfs = self._search_udfs(searches, manifest)

    cols.extend([search_udf.udf for search_udf in search_udfs])
    udf_columns = [col for col in cols if col.signal_udf]
    if combine_columns:
      schema = self.select_rows_schema(
        [Column(path=PATH_WILDCARD)] + udf_columns,
        sort_by,
        sort_order,
        searches,
        combine_columns=True,
      ).data_schema

    self._validate_columns(cols, manifest.data_schema, schema)

    temp_rowid_selected = False
    for col in cols:
      if col.path == (ROWID,):
        temp_rowid_selected = False
        break
      if isinstance(col.signal_udf, VectorSignal):
        temp_rowid_selected = True
    if temp_rowid_selected:
      cols.append(Column(ROWID))

    # Set extra information on any concept signals.
    for udf_col in udf_columns:
      if isinstance(udf_col.signal_udf, (ConceptSignal, ConceptLabelsSignal)):
        # Concept are access controlled so we tell it about the user.
        udf_col.signal_udf.set_user(user)

    # Decide on the exact sorting order.
    sort_results = self._merge_sorts(search_udfs, sort_by, sort_order)
    sort_by = cast(
      list[PathTuple], [(sort.alias,) if sort.alias else sort.path for sort in sort_results]
    )
    # Choose the first sort order as we only support a single sort order for now.
    sort_order = sort_results[0].order if sort_results else None

    col_aliases: dict[str, PathTuple] = {col.alias: col.path for col in cols if col.alias}
    udf_aliases: dict[str, PathTuple] = {
      col.alias: col.path for col in cols if col.signal_udf and col.alias
    }
    path_to_udf_col_name: dict[PathTuple, str] = {}
    for col in cols:
      if col.signal_udf:
        alias = col.alias or _unique_alias(col)
        dest_path = _col_destination_path(col)
        path_to_udf_col_name[dest_path] = alias

    # Filtering and searching.
    where_query = ''
    filters, udf_filters = self._normalize_filters(filters, col_aliases, udf_aliases, manifest)
    filter_queries = self._create_where(manifest, filters, searches)
    if filter_queries:
      where_query = f"WHERE {' AND '.join(filter_queries)}"

    total_num_rows = manifest.num_items
    con = self.con.cursor()

    topk_udf_col = self._topk_udf_to_sort_by(udf_columns, filters, sort_by, limit, sort_order)
    if topk_udf_col:
      rowids: Optional[list[str]] = None
      if where_query:
        # If there are filters, we need to send rowids to the top k query.
        df = con.execute(f'SELECT {ROWID} FROM t {where_query}').df()
        total_num_rows = len(df)
        rowids = [rowid for rowid in df[ROWID]]

      if rowids is not None and len(rowids) == 0:
        where_query = 'WHERE false'
      else:
        topk_signal = cast(VectorSignal, topk_udf_col.signal_udf)
        # The input is an embedding.
        vector_index = self._get_vector_db_index(topk_signal.embedding, topk_udf_col.path)
        k = (limit or 0) + offset
        path_id = f'{self.namespace}/{self.dataset_name}:{topk_udf_col.path}'
        with DebugTimer(
          f'Computing topk on {path_id} with embedding "{topk_signal.embedding}" '
          f'and vector store "{vector_index._vector_store.name}"'
        ):
          topk = topk_signal.vector_compute_topk(k, vector_index, rowids)
        topk_rowids = list(dict.fromkeys([cast(str, rowid) for (rowid, *_), _ in topk]))
        # Update the offset to account for the number of unique rowids.
        offset = len(dict.fromkeys([cast(str, rowid) for (rowid, *_), _ in topk[:offset]]))

        # Ignore all the other filters and filter DuckDB results only by the top k rowids.
        rowid_filter = Filter(path=(ROWID,), op='in', value=topk_rowids)
        filter_query = self._create_where(manifest, [rowid_filter])[0]
        where_query = f'WHERE {filter_query}'

    # Map a final column name to a list of temporary namespaced column names that need to be merged.
    columns_to_merge: dict[str, dict[str, Column]] = {}
    temp_column_to_offset_column: dict[str, tuple[str, Field]] = {}
    select_queries: list[str] = []

    for column in cols:
      path = column.path
      # If the signal is vector-based, we don't need to select the actual data, just the rowids
      # plus an arbitrarily nested array of `None`s`.
      empty = bool(column.signal_udf and schema.get_field(path).dtype == EMBEDDING)

      select_sqls: list[str] = []
      final_col_name = column.alias or _unique_alias(column)
      if final_col_name not in columns_to_merge:
        columns_to_merge[final_col_name] = {}

      duckdb_paths = self._column_to_duckdb_paths(column, schema, combine_columns)
      span_from = self._resolve_span(path, manifest) if resolve_span or column.signal_udf else None

      for parquet_id, duckdb_path in duckdb_paths:
        sql = _select_sql(
          duckdb_path,
          flatten=False,
          unnest=False,
          path=path,
          schema=schema,
          empty=empty,
          span_from=span_from,
        )
        temp_column_name = (
          final_col_name if len(duckdb_paths) == 1 else f'{final_col_name}/{parquet_id}'
        )
        select_sqls.append(f'{sql} AS {escape_string_literal(temp_column_name)}')
        columns_to_merge[final_col_name][temp_column_name] = column

        udf_schema = column.signal_udf and column.signal_udf.fields()
        if span_from and udf_schema and _schema_has_spans(udf_schema):
          sql = _select_sql(
            duckdb_path,
            flatten=False,
            unnest=False,
            path=path,
            schema=schema,
            empty=empty,
            span_from=None,
          )
          temp_offset_column_name = f'{temp_column_name}/offset'
          temp_offset_column_name = temp_offset_column_name.replace("'", "\\'")
          select_sqls.append(f'{sql} AS {escape_string_literal(temp_offset_column_name)}')
          temp_column_to_offset_column[temp_column_name] = (temp_offset_column_name, udf_schema)

      # `select_sqls` can be empty if this column points to a path that will be created by a UDF.
      if select_sqls:
        select_queries.append(', '.join(select_sqls))

    sort_sql_before_udf: list[str] = []
    sort_sql_after_udf: list[str] = []

    for path in sort_by:
      # We only allow sorting by nodes with a value.
      first_subpath = str(path[0])
      rest_of_path = path[1:]
      signal_alias = '.'.join(map(str, path))

      udf_path = _path_to_udf_duckdb_path(path, path_to_udf_col_name)
      if not udf_path:
        # Re-route the path if it starts with an alias by pointing it to the actual path.
        if first_subpath in col_aliases:
          path = (*col_aliases[first_subpath], *rest_of_path)
        self._validate_sort_path(path, schema)
        sql_path = self._leaf_path_to_duckdb_path(path, schema)
      else:
        sql_path = udf_path

      sort_sql = _select_sql(sql_path, flatten=True, unnest=False, path=path, schema=schema)
      has_repeated_field = any(subpath == PATH_WILDCARD for subpath in sql_path)
      if has_repeated_field:
        sort_sql = (
          f'list_min({sort_sql})' if sort_order == SortOrder.ASC else f'list_max({sort_sql})'
        )

      # Separate sort columns into two groups: those that need to be sorted before and after UDFs.
      if udf_path:
        sort_sql_after_udf.append(sort_sql)
      else:
        sort_sql_before_udf.append(sort_sql)

    order_query = ''
    if sort_sql_before_udf:
      order_query = (
        f'ORDER BY {", ".join(sort_sql_before_udf)} ' f'{cast(SortOrder, sort_order).value}'
      )

    limit_query = ''
    if limit:
      if topk_udf_col:
        limit_query = f'LIMIT {limit + offset}'
      elif sort_sql_after_udf:
        limit_query = ''
      else:
        limit_query = f'LIMIT {limit} OFFSET {offset}'

    if not topk_udf_col and where_query:
      total_num_rows = cast(tuple, con.execute(f'SELECT COUNT(*) FROM t {where_query}').fetchone())[
        0
      ]

    # Fetch the data from DuckDB.
    df = con.execute(
      f"""
      SELECT {', '.join(select_queries)} FROM t
      {where_query}
      {order_query}
      {limit_query}
    """
    ).df()
    df = _replace_nan_with_none(df)

    # Run UDFs on the transformed columns.
    for udf_col in udf_columns:
      signal = cast(Signal, udf_col.signal_udf)
      signal_alias = udf_col.alias or _unique_alias(udf_col)
      temp_signal_cols = columns_to_merge[signal_alias]
      if len(temp_signal_cols) != 1:
        raise ValueError(
          f'Unable to compute signal {signal.name}. Signal UDFs only operate on leafs, but got '
          f'{len(temp_signal_cols)} underlying columns that contain data related to {udf_col.path}.'
        )
      signal_column = list(temp_signal_cols.keys())[0]
      input = df[signal_column]

      path_id = f'{self.namespace}/{self.dataset_name}:{udf_col.path}'
      with DebugTimer(f'Computing signal "{signal.name}" on {path_id}'):
        signal.setup()

        step_description = f'Computing {signal.key()} on {path_id}'

        if isinstance(signal, VectorSignal):
          embedding_signal = signal
          vector_store = self._get_vector_db_index(embedding_signal.embedding, udf_col.path)
          flat_keys = list(flatten_keys(df[ROWID], input))
          signal_out = sparse_to_dense_compute(
            iter(flat_keys), lambda keys: embedding_signal.vector_compute(keys, vector_store)
          )
          # Add progress.
          if task_step_id is not None:
            signal_out = progress(
              signal_out,
              task_step_id=task_step_id,
              estimated_len=len(flat_keys),
              step_description=step_description,
            )
          df[signal_column] = list(deep_unflatten(signal_out, input))
        else:
          num_rich_data = count_primitives(input)
          flat_input = cast(Iterator[Optional[RichData]], deep_flatten(input))
          signal_out = sparse_to_dense_compute(
            flat_input, lambda x: signal.compute(cast(Iterable[RichData], x))
          )
          # Add progress.
          if task_step_id is not None:
            signal_out = progress(
              signal_out,
              task_step_id=task_step_id,
              estimated_len=num_rich_data,
              step_description=step_description,
            )
          signal_out_list = list(signal_out)
          if signal_column in temp_column_to_offset_column:
            offset_column_name, field = temp_column_to_offset_column[signal_column]
            nested_spans: Iterable[Item] = df[offset_column_name]
            flat_spans = deep_flatten(nested_spans)
            for text_span, item in zip(flat_spans, signal_out_list):
              _offset_any_span(cast(int, text_span[SPAN_KEY][TEXT_SPAN_START_FEATURE]), item, field)

          if len(signal_out_list) != num_rich_data:
            raise ValueError(
              f'The signal generated {len(signal_out_list)} values but the input data had '
              f"{num_rich_data} values. This means the signal either didn't generate a "
              '"None" for a sparse output, or generated too many items.'
            )

          df[signal_column] = list(deep_unflatten(signal_out_list, input))

        signal.teardown()

    if not df.empty and (udf_filters or sort_sql_after_udf):
      # Re-upload the udf outputs to duckdb so we can filter/sort on them.
      rel = con.from_df(df)

      if udf_filters:
        udf_filter_queries = self._create_where(manifest, udf_filters)
        if udf_filter_queries:
          rel = rel.filter(' AND '.join(udf_filter_queries))
          count = rel.count('*').fetchone()
          assert count is not None
          (total_num_rows,) = count

      if sort_sql_after_udf:
        if not sort_order:
          raise ValueError('`sort_order` is required when `sort_by` is specified.')
        rel = rel.order(f'{", ".join(sort_sql_after_udf)} {sort_order.value}')

      if limit:
        rel = rel.limit(limit, offset)

      df = _replace_nan_with_none(rel.df())

    if temp_rowid_selected:
      del df[ROWID]
      del columns_to_merge[ROWID]

    if combine_columns:
      all_columns: dict[str, Column] = {}
      for col_dict in columns_to_merge.values():
        all_columns.update(col_dict)
      columns_to_merge = {'*': all_columns}

    for offset_column, _ in temp_column_to_offset_column.values():
      del df[offset_column]

    for final_col_name, temp_columns in columns_to_merge.items():
      for temp_col_name, column in temp_columns.items():
        if combine_columns:
          dest_path = _col_destination_path(column)
          spec = _split_path_into_subpaths_of_lists(dest_path)
          df[temp_col_name] = list(wrap_in_dicts(df[temp_col_name], spec))

        # If the temp col name is the same as the final name, we can skip merging. This happens when
        # we select a source leaf column.
        if temp_col_name == final_col_name:
          continue

        if final_col_name not in df:
          df[final_col_name] = df[temp_col_name]
        else:
          df[final_col_name] = merge_series(df[final_col_name], df[temp_col_name])
        del df[temp_col_name]

    con.close()

    if combine_columns:
      # Since we aliased every column to `*`, the object will have only '*' as the key. We need to
      # elevate the all the columns under '*'.
      df = pd.DataFrame.from_records(df['*'])

    return SelectRowsResult(df, total_num_rows)

  @override
  def select_rows_schema(
    self,
    columns: Optional[Sequence[ColumnId]] = None,
    sort_by: Optional[Sequence[Path]] = None,
    sort_order: Optional[SortOrder] = None,
    searches: Optional[Sequence[Search]] = None,
    combine_columns: bool = False,
  ) -> SelectRowsSchemaResult:
    """Returns the schema of the result of `select_rows` above with the same arguments."""
    if not combine_columns:
      raise NotImplementedError(
        'select_rows_schema with combine_columns=False is not yet supported.'
      )
    manifest = self.manifest()
    cols = self._normalize_columns(columns, manifest.data_schema, combine_columns)

    self._normalize_searches(searches, manifest)
    search_udfs = self._search_udfs(searches, manifest)
    cols.extend([search_udf.udf for search_udf in search_udfs])

    udfs: list[SelectRowsSchemaUDF] = []
    col_schemas: list[Schema] = []
    for col in cols:
      dest_path = _col_destination_path(col)
      if col.signal_udf:
        udfs.append(SelectRowsSchemaUDF(path=dest_path, alias=col.alias))
        field = col.signal_udf.fields()
        assert field, f'Signal {col.signal_udf.name} needs `Signal.fields` defined when run as UDF.'
        field.signal = col.signal_udf.model_dump()
      elif manifest.data_schema.has_field(dest_path):
        field = manifest.data_schema.get_field(dest_path)
      else:
        # This column might refer to an output of a udf. We postpone validation to later.
        continue
      col_schemas.append(_make_schema_from_path(dest_path, field))

    sort_results = self._merge_sorts(search_udfs, sort_by, sort_order)

    search_results = [
      SearchResultInfo(search_path=search_udf.search_path, result_path=search_udf.output_path)
      for search_udf in search_udfs
    ]

    new_schema = merge_schemas(col_schemas)

    # Now that we have the new schema, we can validate all the column selections.
    self._validate_columns(cols, manifest.data_schema, new_schema)

    return SelectRowsSchemaResult(
      data_schema=new_schema, udfs=udfs, search_results=search_results, sorts=sort_results or None
    )

  @override
  def add_labels(
    self,
    name: str,
    row_ids: Optional[Sequence[str]] = None,
    searches: Optional[Sequence[Search]] = None,
    filters: Optional[Sequence[FilterLike]] = None,
    value: Optional[str] = 'true',
  ) -> int:
    created = datetime.now()

    # If filters and searches are defined with row_ids, add this as a filter.
    if row_ids and (searches or filters):
      filters = list(filters) if filters else []
      filters.append(Filter(path=(ROWID,), op='in', value=list(row_ids)))

    insert_row_ids: Iterable[str]
    if row_ids and not searches and not filters:
      insert_row_ids = row_ids
    else:
      insert_row_ids = (
        row[ROWID] for row in self.select_rows(columns=[ROWID], searches=searches, filters=filters)
      )

    # Check if the label file exists.
    labels_filepath = get_labels_sqlite_filename(self.dataset_path, name)

    if labels_filepath not in self._label_file_lock:
      self._label_file_lock[labels_filepath] = threading.Lock()

    with self._label_file_lock[labels_filepath]:
      # We don't cache sqlite connections as they cannot be shared across threads.
      sqlite_con = sqlite3.connect(labels_filepath)
      sqlite_cur = sqlite_con.cursor()

      # Create the table if it doesn't exist.
      sqlite_cur.execute(
        f"""
        CREATE TABLE IF NOT EXISTS "{name}" (
          {ROWID} VARCHAR NOT NULL PRIMARY KEY,
          label VARCHAR NOT NULL,
          created DATETIME)
      """
      )

      num_labels = 0
      for row_id in insert_row_ids:
        # We use ON CONFLICT to resolve the same row UUID being labeled again. In this case, we
        # overwrite the existing label with the new label.
        sqlite_cur.execute(
          f"""
            INSERT INTO "{name}" VALUES (?, ?, ?)
            ON CONFLICT({ROWID}) DO UPDATE SET label=excluded.label;
          """,
          (row_id, value, created.isoformat()),
        )
        num_labels += 1
      sqlite_con.commit()
      sqlite_con.close()

    return num_labels

  @override
  def get_label_names(self) -> list[str]:
    self.manifest()
    return list(self._label_schemas.keys())

  @override
  def remove_labels(
    self,
    name: str,
    row_ids: Optional[Sequence[str]] = None,
    searches: Optional[Sequence[Search]] = None,
    filters: Optional[Sequence[FilterLike]] = None,
  ) -> int:
    # Check if the label file exists.
    labels_filepath = get_labels_sqlite_filename(self.dataset_path, name)

    if not os.path.exists(labels_filepath):
      raise ValueError(f'Label with name "{name}" does not exist.')

    # If filters and searches are defined with row_ids, add this as a filter.
    if row_ids and (searches or filters):
      filters = list(filters) if filters else []
      filters.append(Filter(path=(ROWID,), op='in', value=list(row_ids)))

    remove_row_ids: Sequence[str]
    if row_ids and not searches and not filters:
      remove_row_ids = row_ids
    else:
      remove_row_ids = [
        row[ROWID] for row in self.select_rows(columns=[ROWID], searches=searches, filters=filters)
      ]

    if labels_filepath not in self._label_file_lock:
      self._label_file_lock[labels_filepath] = threading.Lock()

    with self._label_file_lock[labels_filepath]:
      with closing(sqlite3.connect(labels_filepath)) as conn:
        conn.executemany(
          f"""
            DELETE FROM "{name}"
            WHERE {ROWID} = ?
          """,
          [(x,) for x in remove_row_ids],
        )
        conn.commit()
        count = conn.execute(f'SELECT COUNT(*) FROM "{name}"').fetchone()[0]
        if count == 0:
          delete_file(labels_filepath)

    return len(remove_row_ids)

  @override
  def media(self, item_id: str, leaf_path: Path) -> MediaResult:
    raise NotImplementedError('Media is not yet supported for the DuckDB implementation.')

  def _resolve_span(
    self, span_path: PathTuple, manifest: DatasetManifest
  ) -> Optional[tuple[Optional[str], PathTuple]]:
    schema = manifest.data_schema
    if not schema.has_field(span_path):
      return None
    span_field = schema.get_field(span_path)
    if not span_field.dtype == STRING_SPAN:
      return None

    if span_field.map and span_field.map.input_path:
      return (metadata.version('lilac'), span_field.map.input_path)

    # Find the manifest that contains the span path.
    manifests: list[Union[SignalManifest, MapManifest]] = (
      self._signal_manifests + self._map_manifests
    )
    span_manifest = next(
      filter(
        lambda s: schema_contains_path(s.data_schema, span_path),
        manifests,
      )
    )

    # Find the original text, which is the closest parent of `path` above the signal root.
    for i in reversed(range(len(span_path))):
      sub_path = span_path[:i]
      sub_field = schema.get_field(sub_path)
      if sub_field.map and sub_field.map.input_path:
        return (span_manifest.py_version, sub_field.map.input_path)
      if sub_field.dtype == STRING:
        return (span_manifest.py_version, sub_path)

    raise ValueError('Cannot find the source path for the enriched path: {path}')

  def _leaf_path_to_duckdb_path(self, leaf_path: PathTuple, schema: Schema) -> PathTuple:
    [(_, duckdb_path), *rest] = self._column_to_duckdb_paths(
      Column(leaf_path), schema, combine_columns=False
    )
    return duckdb_path

  def _column_to_duckdb_paths(
    self, column: Column, schema: Schema, combine_columns: bool
  ) -> list[tuple[str, PathTuple]]:
    path = column.path
    if path[0] in self._label_schemas:
      # This is a label column if it exists in label schemas.
      return [(path[0], path)]

    is_petal = schema.get_field(path).dtype is not None

    # NOTE: The order of this array matters as we check the source and map manifests for fields
    # before reading signal manifests, via source_or_map_has_path.
    parquet_manifests: list[Union[SourceManifest, SignalManifest, MapManifest]] = [
      self._source_manifest,
      *self._map_manifests,
      *self._signal_manifests,
    ]
    duckdb_paths: list[tuple[str, PathTuple]] = []

    if path == (ROWID,):
      return [('source', path)]

    for m in parquet_manifests:
      if not m.files:
        continue
      # Skip this parquet file if it doesn't contain the path.
      # if not schema_contains_path(m.data_schema, path):
      #   continue
      if not m.data_schema.has_field(path):
        continue

      # If the path is a petal, and the manifest owns its petal value, then this is the relevant
      # manifest.
      field = m.data_schema.get_field(path)
      manifest_has_petal_value = field.dtype is not None
      if not manifest_has_petal_value and is_petal and not combine_columns:
        continue

      # Skip this parquet file if the path doesn't have a dtype.
      if column.signal_udf and not m.data_schema.get_field(path).dtype:
        continue

      duckdb_path = path
      parquet_id = 'source'

      if isinstance(m, SignalManifest):
        duckdb_path = (m.parquet_id, *path[1:])
        parquet_id = m.parquet_id
      elif isinstance(m, MapManifest):
        duckdb_path = (m.parquet_id, *path[1:])
        parquet_id = m.parquet_id

      duckdb_paths.append((parquet_id, duckdb_path))

    if not duckdb_paths:
      # This path is probably a result of a udf. Make sure the result schema contains it.
      if not schema.has_field(path):
        raise ValueError(
          f'Invalid path "{path}": No manifest contains path. Valid paths: '
          f'{list(schema.leafs.keys())}'
        )

    return duckdb_paths

  def _normalize_filters(
    self,
    filter_likes: Optional[Sequence[FilterLike]],
    col_aliases: dict[str, PathTuple],
    udf_aliases: dict[str, PathTuple],
    manifest: DatasetManifest,
  ) -> tuple[list[Filter], list[Filter]]:
    """Normalize `FilterLike` to `Filter` and split into filters on source and filters on UDFs."""
    filter_likes = filter_likes or []
    filters: list[Filter] = []
    udf_filters: list[Filter] = []

    for filter in filter_likes:
      # Normalize `FilterLike` to `Filter`.
      if not isinstance(filter, Filter):
        if len(filter) == 3:
          path, op, value = filter  # type: ignore
        elif len(filter) == 2:
          path, op = filter  # type: ignore
          value = None
        else:
          raise ValueError(f'Invalid filter: {filter}. Must be a tuple with 2 or 3 elements.')
        filter = Filter(path=normalize_path(path), op=op, value=value)

      if str(filter.path[0]) in udf_aliases:
        udf_filters.append(filter)
      else:
        filters.append(filter)

    self._validate_filters(filters, col_aliases, manifest)
    return filters, udf_filters

  def _normalize_searches(
    self, searches: Optional[Sequence[Search]], manifest: DatasetManifest
  ) -> None:
    """Validate searches."""
    if not searches:
      return

  def _search_udfs(
    self, searches: Optional[Sequence[Search]], manifest: DatasetManifest
  ) -> list[DuckDBSearchUDF]:
    searches = searches or []
    """Create a UDF for each search for finding the location of the text with spans."""
    search_udfs: list[DuckDBSearchUDF] = []
    for search in searches:
      search_path = normalize_path(search.path)
      if search.type == 'keyword':
        udf = Column(path=search_path, signal_udf=SubstringSignal(query=search.query))
        search_udfs.append(
          DuckDBSearchUDF(
            udf=udf,
            search_path=search_path,
            output_path=(*_col_destination_path(udf), PATH_WILDCARD),
          )
        )
      elif search.type == 'metadata':
        udf = Column(
          path=search_path, signal_udf=FilterMaskSignal(op=search.op, value=search.value)
        )
        search_udfs.append(
          DuckDBSearchUDF(udf=udf, search_path=search_path, output_path=_col_destination_path(udf))
        )
      elif search.type == 'semantic' or search.type == 'concept':
        embedding = search.embedding
        if not embedding:
          raise ValueError(f'Please provide an embedding for semantic search. Got search: {search}')

        try:
          manifest.data_schema.get_field((*search_path, embedding))
        except Exception as e:
          raise ValueError(
            f'Embedding {embedding} has not been computed. '
            f'Please compute the embedding index before issuing a {search.type} query.'
          ) from e

        search_signal: Optional[Signal] = None
        if search.type == 'semantic':
          search_signal = SemanticSimilaritySignal(
            query=search.query, embedding=search.embedding, query_type=search.query_type
          )
        elif search.type == 'concept':
          search_signal = ConceptSignal(
            namespace=search.concept_namespace,
            concept_name=search.concept_name,
            embedding=search.embedding,
          )

          # Add the label UDF.
          concept_labels_signal = ConceptLabelsSignal(
            namespace=search.concept_namespace, concept_name=search.concept_name
          )
          concept_labels_udf = Column(path=search_path, signal_udf=concept_labels_signal)
          search_udfs.append(
            DuckDBSearchUDF(
              udf=concept_labels_udf,
              search_path=search_path,
              output_path=_col_destination_path(concept_labels_udf),
              sort=None,
            )
          )

        udf = Column(path=search_path, signal_udf=search_signal)

        output_path = _col_destination_path(udf)
        search_udfs.append(
          DuckDBSearchUDF(
            udf=udf,
            search_path=search_path,
            output_path=_col_destination_path(udf),
            sort=((*output_path, PATH_WILDCARD, 'score'), SortOrder.DESC),
          )
        )
      else:
        raise ValueError(f'Unknown search operator {search.type}.')

    return search_udfs

  def _create_where(
    self,
    manifest: DatasetManifest,
    filters: list[Filter],
    searches: Optional[Sequence[Search]] = [],
  ) -> list[str]:
    if not filters and not searches:
      return []
    searches = searches or []
    sql_filter_queries: list[str] = []

    # Add search where queries.
    for search in searches:
      search_path = normalize_path(search.path)
      duckdb_path = self._leaf_path_to_duckdb_path(search_path, manifest.data_schema)
      select_str = _select_sql(
        duckdb_path, flatten=False, unnest=False, path=search_path, schema=manifest.data_schema
      )
      if search.type == 'keyword':
        sql_op = 'ILIKE'
        query_val = _escape_like_value(search.query)
        sql_filter_queries.append(f'{select_str} {sql_op} {query_val}')
      elif search.type == 'semantic' or search.type == 'concept':
        # Semantic search and concepts don't yet filter.
        continue
      elif search.type == 'metadata':
        # Make a regular filter query.
        filter = Filter(path=search_path, op=search.op, value=search.value)
        filters.append(filter)
      else:
        raise ValueError(f'Unknown search operator {search.type}.')

    # Add filter where queries.
    for f in filters:
      duckdb_path = self._leaf_path_to_duckdb_path(f.path, manifest.data_schema)
      select_str = _select_sql(
        duckdb_path,
        flatten=True,
        unnest=False,
        path=f.path,
        schema=manifest.data_schema,
        span_from=self._resolve_span(f.path, manifest),
      )
      is_array = any(subpath == PATH_WILDCARD for subpath in f.path)
      if len(f.path) > 1 and manifest.data_schema.has_field(f.path[:-1]):
        # Accessing a key in a map always returns an array.
        parent_field = manifest.data_schema.get_field(f.path[:-1])
        if parent_field.dtype and parent_field.dtype.type == 'map':
          is_array = True

      nan_filter = ''
      field = manifest.data_schema.get_field(f.path)
      filter_nans = field.dtype and is_float(field.dtype)

      if f.op in BINARY_OPS:
        sql_op = BINARY_OP_TO_SQL[cast(BinaryOp, f.op)]
        filter_val = cast(FeatureValue, f.value)
        if isinstance(filter_val, str):
          filter_val = escape_string_literal(filter_val)
        elif isinstance(filter_val, bytes):
          filter_val = _bytes_to_blob_literal(filter_val)
        else:
          filter_val = str(filter_val)
        if is_array:
          nan_filter = 'NOT isnan(x) AND' if filter_nans else ''
          filter_query = (
            f'len(list_filter({select_str}, ' f'x -> {nan_filter} x {sql_op} {filter_val})) > 0'
          )
        else:
          nan_filter = f'NOT isnan({select_str}) AND' if filter_nans else ''
          filter_query = f'{nan_filter} {select_str} {sql_op} {filter_val}'
      elif f.op in STRING_OPS:
        if f.op == 'length_shorter':
          filter_val = cast(int, f.value)
          filter_query = f'length({select_str}) <= {filter_val}'
        elif f.op == 'length_longer':
          filter_val = cast(int, f.value)
          filter_query = f'length({select_str}) >= {filter_val}'
        elif f.op == 'regex_matches':
          filter_val = cast(str, f.value)
          filter_query = f'regexp_matches({select_str}, {escape_string_literal(filter_val)})'
        elif f.op == 'not_regex_matches':
          filter_val = cast(str, f.value)
          filter_query = f'NOT regexp_matches({select_str}, {escape_string_literal(filter_val)})'
        else:
          raise ValueError(f'String op: {f.op} is not yet supported')
      elif f.op in UNARY_OPS:
        if f.op == 'exists':
          filter_query = (
            f'ifnull(len({select_str}), 0) > 0' if is_array else f'{select_str} IS NOT NULL'
          )
        elif f.op == 'not_exists':
          filter_query = (
            f'ifnull(len({select_str}), 0) = 0' if is_array else f'{select_str} IS NULL'
          )
        else:
          raise ValueError(f'Unary op: {f.op} is not yet supported')
      elif f.op in LIST_OPS:
        if f.op == 'in':
          filter_list_val = cast(FeatureListValue, f.value)
          if not isinstance(filter_list_val, list):
            raise ValueError('filter with array value can only use the IN comparison')
          wrapped_filter_val = [f"'{part}'" for part in filter_list_val]
          filter_val = f'({", ".join(wrapped_filter_val)})'
          filter_query = f'{select_str} IN {filter_val}'
        else:
          raise ValueError(f'List op: {f.op} is not yet supported')
      else:
        raise ValueError(f'Invalid filter op: {f.op}')
      sql_filter_queries.append(filter_query)
    return sql_filter_queries

  def _execute(self, query: str) -> duckdb.DuckDBPyConnection:
    """Execute a query in duckdb."""
    # FastAPI is multi-threaded so we have to create a thread-specific connection cursor to allow
    # these queries to be thread-safe.
    local_con = self.con.cursor()
    if not env('DEBUG', False):
      return local_con.execute(query)

    # Debug mode.
    log('Executing:')
    log(query)
    with DebugTimer('Query'):
      return local_con.execute(query)

  def _query(self, query: str) -> list[tuple]:
    result = self._execute(query)
    rows = result.fetchall()
    result.close()
    return rows

  def _query_df(self, query: str) -> pd.DataFrame:
    """Execute a query that returns a data frame."""
    result = self._execute(query)
    df = _replace_nan_with_none(result.df())
    result.close()
    return df

  def _path_to_col(self, path: Path, quote_each_part: bool = True) -> str:
    """Convert a path to a column name."""
    if isinstance(path, str):
      path = (path,)
    return '.'.join(
      [f'{escape_col_name(path_comp)}' if quote_each_part else str(path_comp) for path_comp in path]
    )

  def _get_selection(
    self,
    columns: Optional[Sequence[ColumnId]] = None,
    filters: Optional[Sequence[FilterLike]] = None,
    include_labels: Optional[Sequence[str]] = None,
    exclude_labels: Optional[Sequence[str]] = None,
  ) -> str:
    """Get the selection clause for download a dataset."""
    manifest = self.manifest()
    cols = self._normalize_columns(columns, manifest.data_schema, combine_columns=False)
    schema = manifest.data_schema
    self._validate_columns(cols, manifest.data_schema, schema)

    filters = list(filters or [])
    include_labels = include_labels or []
    exclude_labels = exclude_labels or []
    include_labels_query = ''

    if include_labels:
      include_filters = [Filter(path=(label,), op='exists') for label in include_labels]
      include_labels_query = f"({' OR '.join(self._create_where(manifest, include_filters))})"

    for label in exclude_labels:
      filters.append(Filter(path=(label,), op='not_exists'))

    where_query = ''
    filters, _ = self._normalize_filters(filters, col_aliases={}, udf_aliases={}, manifest=manifest)
    filter_queries = self._create_where(manifest, filters)
    if include_labels_query:
      filter_queries.append(include_labels_query)
    if filter_queries:
      where_query = f"WHERE {' AND '.join(filter_queries)}"

    select_queries: list[str] = []
    for column in cols:
      col_name = column.alias or _unique_alias(column)
      duckdb_paths = self._column_to_duckdb_paths(column, schema, combine_columns=False)
      if not duckdb_paths:
        raise ValueError(f'Cannot download path {column.path} which does not exist in the dataset.')
      if len(duckdb_paths) > 1:
        raise ValueError(
          f'Cannot download path {column.path} which spans multiple parquet files: {duckdb_paths}'
        )
      _, duckdb_path = duckdb_paths[0]
      sql = _select_sql(duckdb_path, flatten=False, unnest=False, path=column.path, schema=schema)
      select_queries.append(f'{sql} AS {escape_string_literal(col_name)}')
    selection = ', '.join(select_queries)
    return f'SELECT {selection} FROM t {where_query}'

  @override
  def map(
    self,
    map_fn: MapFn,
    input_path: Optional[Path] = None,
    output_column: Optional[str] = None,
    nest_under: Optional[Path] = None,
    overwrite: bool = False,
    combine_columns: bool = False,
    resolve_span: bool = False,
    num_jobs: int = 1,
  ) -> Iterable[Item]:
    is_tmp_output = output_column is None

    manifest = self.manifest()

    input_path = normalize_path(input_path) if input_path else None
    if input_path:
      input_field = manifest.data_schema.get_field(input_path)
      if not input_field.dtype:
        raise ValueError(
          f'Input path {input_path} is not a leaf path. This is currently unsupported. If you '
          'require this, please file an issue and we will prioritize.'
        )

    # Validate output_column and nest_under.
    if nest_under is not None:
      nest_under = normalize_path(nest_under)
      if output_column is None:
        raise ValueError('When using `nest_under`, you must specify an output column name.')

      # Make sure nest_under does not contain any repeated values.
      for path_part in nest_under:
        if path_part == PATH_WILDCARD:
          raise ValueError('Nesting map outputs under a repeated field is not yet supported.')

      if not manifest.data_schema.has_field(nest_under):
        raise ValueError(f'The `nest_under` column {nest_under} does not exist.')

    # If the user didn't provide an output_column, we make a temporary one so that we can store the
    # output JSON objects in the cache, represented in the right hierarchy.
    if output_column is None:
      output_column = cast(str, getattr(map_fn, 'name', None)) or map_fn.__name__

    if nest_under is not None:
      output_path = (*nest_under, output_column)
    else:
      output_path = (output_column,)

    parquet_filepath: Optional[str] = None
    if not is_tmp_output:
      if manifest.data_schema.has_field(output_path):
        if overwrite:
          field = manifest.data_schema.get_field(output_path)
          if field.map is None:
            raise ValueError(f'{output_path} is not a map column so it cannot be overwritten.')
          # Delete the parquet file and map manifest.
          assert output_column is not None
          parquet_filepath = os.path.join(
            self.dataset_path, get_parquet_filename(output_column, shard_index=0, num_shards=1)
          )
          if os.path.exists(parquet_filepath):
            delete_file(parquet_filepath)

          map_manifest_filepath = os.path.join(
            self.dataset_path, f'{output_column}.{MAP_MANIFEST_SUFFIX}'
          )
          if os.path.exists(map_manifest_filepath):
            delete_file(map_manifest_filepath)

        else:
          raise ValueError(
            f'Cannot map to path "{output_column}" which already exists in the dataset. '
            'Use overwrite=True to overwrite the column.'
          )

    num_jobs = get_task_manager().get_num_workers() if num_jobs == -1 else num_jobs

    jsonl_cache_filepaths: list[str] = []

    output_col_desc_suffix = f' to "{output_column}"' if output_column else ''
    task_id = get_task_manager().task_id(
      name=f'[{self.namespace}/{self.dataset_name}][{num_jobs} shards] map '
      f'"{map_fn.__name__}"{output_col_desc_suffix}',
      type=TaskType.DATASET_MAP,
    )
    subtasks: list[tuple[TaskFn, list[Any]]] = []
    for i in range(num_jobs):
      jsonl_cache_filepath = _jsonl_cache_filepath(
        namespace=self.namespace,
        dataset_name=self.dataset_name,
        key=output_path,
        project_dir=self.project_dir,
        is_temporary=is_tmp_output,
        shard_id=i,
        shard_count=num_jobs,
      )
      subtasks.append(
        (
          self._map_worker,
          [
            map_fn,
            output_path,
            jsonl_cache_filepath,
            i,
            num_jobs,
            input_path,
            overwrite,
            combine_columns,
            resolve_span,
            (task_id, 0),
          ],
        )
      )

      jsonl_cache_filepaths.append(jsonl_cache_filepath)

    # Execute all the subtasks in parallel.
    get_task_manager().execute_sharded(task_id, subtasks)
    # Wait for the tasks to finish before reading the outputs.
    get_task_manager().wait([task_id])

    reader, map_schema, parquet_filepath = self._reshard_cache(
      output_path=output_path,
      jsonl_cache_filepaths=jsonl_cache_filepaths,
      is_tmp_output=is_tmp_output,
    )

    result = DuckDBMapOutput(pyarrow_reader=reader, output_column=output_column)

    if is_tmp_output:
      return result

    assert parquet_filepath is not None

    map_field_root = map_schema.get_field(output_path)

<<<<<<< HEAD
      log(f'Wrote map output to {parquet_filepath}')
=======
    map_field_root.map = MapInfo(
      fn_name=map_fn.__name__,
      input_path=input_path,
      fn_source=inspect.getsource(map_fn),
      date_created=datetime.now(),
    )
>>>>>>> f000be13

    parquet_dir = os.path.dirname(parquet_filepath)
    map_manifest_filepath = os.path.join(parquet_dir, f'{output_column}.{MAP_MANIFEST_SUFFIX}')
    parquet_filename = os.path.basename(parquet_filepath)
    map_manifest = MapManifest(
      files=[parquet_filename],
      data_schema=map_schema,
      parquet_id=get_map_parquet_id(output_path),
      py_version=metadata.version('lilac'),
    )
    with open_file(map_manifest_filepath, 'w') as f:
      f.write(map_manifest.model_dump_json(exclude_none=True, indent=2))

    parquet_filepath = os.path.join(self.dataset_path, parquet_filepath)
    log(f'Wrote map output to {parquet_filepath}')

    # Promote any new string columns as media fields if the length is above a threshold.
    for path, field in map_schema.leafs.items():
      if field.dtype in (STRING, STRING_SPAN):
        stats = self.stats(path)
        if stats.avg_text_length and stats.avg_text_length >= MEDIA_AVG_TEXT_LEN:
          self.add_media_field(path)

    return result

  @override
  def transform(
    self,
    transform_fn: Callable[[Iterable[Item]], Iterable[Item]],
    output_column: str,
    input_path: Optional[Path] = None,
    nest_under: Optional[Path] = None,
    overwrite: bool = False,
    combine_columns: bool = False,
    resolve_span: bool = False,
  ) -> None:
    manifest = self.manifest()
    input_path = normalize_path(input_path) if input_path else None
    if input_path:
      input_field = manifest.data_schema.get_field(input_path)
      if not input_field.dtype:
        raise ValueError(
          f'Input path {input_path} is not a leaf path. This is currently unsupported. If you '
          'require this, please file an issue and we will prioritize.'
        )

    # Validate output_column and nest_under.
    if nest_under is not None:
      nest_under = normalize_path(nest_under)
      if output_column is None:
        raise ValueError('When using `nest_under`, you must specify an output column name.')

      # Make sure nest_under does not contain any repeated values.
      for path_part in nest_under:
        if path_part == PATH_WILDCARD:
          raise ValueError('Nesting map outputs under a repeated field is not yet supported.')

      if not manifest.data_schema.has_field(nest_under):
        raise ValueError(f'The `nest_under` column {nest_under} does not exist.')

    if nest_under is not None:
      output_path = (*nest_under, output_column)
    else:
      output_path = (output_column,)

    parquet_filepath: Optional[str] = None
    if manifest.data_schema.has_field(output_path):
      if overwrite:
        field = manifest.data_schema.get_field(output_path)
        if field.map is None:
          raise ValueError(f'{output_path} is not a map column so it cannot be overwritten.')
        # Delete the parquet file and map manifest.
        assert output_column is not None
        parquet_filepath = os.path.join(
          self.dataset_path, get_parquet_filename(output_column, shard_index=0, num_shards=1)
        )
        if os.path.exists(parquet_filepath):
          delete_file(parquet_filepath)

        map_manifest_filepath = os.path.join(
          self.dataset_path, f'{output_column}.{MAP_MANIFEST_SUFFIX}'
        )
        if os.path.exists(map_manifest_filepath):
          delete_file(map_manifest_filepath)

      else:
        raise ValueError(
          f'Cannot map to path "{output_column}" which already exists in the dataset. '
          'Use overwrite=True to overwrite the column.'
        )

    task_ids = []
    jsonl_cache_filepaths: list[str] = []
    output_col_desc_suffix = f' to "{output_column}"' if output_column else ''
    task_id = get_task_manager().task_id(
      name=f'[{self.namespace}/{self.dataset_name}] transform '
      f'"{transform_fn.__name__}"{output_col_desc_suffix}',
    )
    jsonl_cache_filepath = _jsonl_cache_filepath(
      namespace=self.namespace,
      dataset_name=self.dataset_name,
      key=output_path,
      project_dir=self.project_dir,
      shard_id=0,
      shard_count=1,
    )
    get_task_manager().execute(
      task_id,
      self._map_worker,
      transform_fn,
      output_path,
      jsonl_cache_filepath,
      0,
      1,
      input_path,
      overwrite,
      combine_columns,
      resolve_span,
      (task_id, 0),
      True,  # entire_input
    )
    task_ids.append(task_id)
    jsonl_cache_filepaths.append(jsonl_cache_filepath)

    # Wait for the tasks to finish before reading the outputs.
    get_task_manager().wait(task_ids)

    _, map_schema, parquet_filepath = self._reshard_cache(
      output_path=output_path, jsonl_cache_filepaths=jsonl_cache_filepaths
    )

    assert parquet_filepath is not None

    map_field_root = map_schema.get_field(output_path)

    map_field_root.map = MapInfo(
      fn_name=transform_fn.__name__,
      input_path=input_path,
      fn_source=inspect.getsource(transform_fn),
      date_created=datetime.now(),
    )

    parquet_dir = os.path.dirname(parquet_filepath)
    map_manifest_filepath = os.path.join(parquet_dir, f'{output_column}.{MAP_MANIFEST_SUFFIX}')
    parquet_filename = os.path.basename(parquet_filepath)
    map_manifest = MapManifest(
      files=[parquet_filename],
      data_schema=map_schema,
      parquet_id=get_map_parquet_id(output_path),
      py_version=metadata.version('lilac'),
    )
    with open_file(map_manifest_filepath, 'w') as f:
      f.write(map_manifest.model_dump_json(exclude_none=True, indent=2))

    parquet_filepath = os.path.join(self.dataset_path, parquet_filepath)
    log(f'Wrote transform output to {parquet_filepath}')

  def _map_worker(
    self,
    map_fn: MapFn,
    output_path: PathTuple,
    jsonl_cache_filepath: str,
    job_id: int,
    job_count: int,
    unnest_input_path: Optional[PathTuple] = None,
    overwrite: bool = False,
    combine_columns: bool = False,
    resolve_span: bool = False,
    task_step_id: Optional[TaskStepId] = None,
    entire_input: bool = False,
  ) -> None:
    map_sig = inspect.signature(map_fn)
    if len(map_sig.parameters) > 2 or len(map_sig.parameters) == 0:
      raise ValueError(
        f'Invalid map function {map_fn.__name__}. Must have 1 or 2 arguments: '
        f'(item: Item, job_id: int).'
      )

    has_job_id_arg = len(map_sig.parameters) == 2

    if not entire_input:

      def _map_iterable(items: Iterable[RichData]) -> Iterable[Optional[Item]]:
        for item in items:
          args: Union[tuple[Item], tuple[Item, int]] = (
            (item,) if not has_job_id_arg else (item, job_id)
          )
          yield map_fn(*args)
    else:

      def _map_iterable(items: Iterable[RichData]) -> Iterable[Optional[Item]]:
        return map_fn(items)

    self._compute_disk_cached(
      _map_iterable,
      output_path=output_path,
      jsonl_cache_filepath=jsonl_cache_filepath,
      unnest_input_path=unnest_input_path,
      overwrite=overwrite,
      combine_columns=combine_columns,
      resolve_span=resolve_span,
      shard_id=job_id,
      shard_count=job_count,
      task_step_id=task_step_id,
      task_step_description=f'[Shard {job_id}/{job_count}] map "{map_fn.__name__}" '
      f'to "{output_path}"',
    )

  @override
  def to_json(
    self,
    filepath: Union[str, pathlib.Path],
    jsonl: bool = True,
    columns: Optional[Sequence[ColumnId]] = None,
    filters: Optional[Sequence[FilterLike]] = None,
    include_labels: Optional[Sequence[str]] = None,
    exclude_labels: Optional[Sequence[str]] = None,
  ) -> None:
    selection = self._get_selection(columns, filters, include_labels, exclude_labels)
    filepath = os.path.expanduser(filepath)
    self._execute(
      f"COPY ({selection}) TO '{filepath}' " f"(FORMAT JSON, ARRAY {'FALSE' if jsonl else 'TRUE'})"
    )
    log(f'Dataset exported to {filepath}')

  @override
  def to_pandas(
    self,
    columns: Optional[Sequence[ColumnId]] = None,
    filters: Optional[Sequence[FilterLike]] = None,
    include_labels: Optional[Sequence[str]] = None,
    exclude_labels: Optional[Sequence[str]] = None,
  ) -> pd.DataFrame:
    selection = self._get_selection(columns, filters, include_labels, exclude_labels)
    return self._query_df(f'{selection}')

  @override
  def to_csv(
    self,
    filepath: Union[str, pathlib.Path],
    columns: Optional[Sequence[ColumnId]] = None,
    filters: Optional[Sequence[FilterLike]] = None,
    include_labels: Optional[Sequence[str]] = None,
    exclude_labels: Optional[Sequence[str]] = None,
  ) -> None:
    selection = self._get_selection(columns, filters, include_labels, exclude_labels)
    filepath = os.path.expanduser(filepath)
    self._execute(f"COPY ({selection}) TO '{filepath}' (FORMAT CSV, HEADER)")
    log(f'Dataset exported to {filepath}')

  @override
  def to_parquet(
    self,
    filepath: Union[str, pathlib.Path],
    columns: Optional[Sequence[ColumnId]] = None,
    filters: Optional[Sequence[FilterLike]] = None,
    include_labels: Optional[Sequence[str]] = None,
    exclude_labels: Optional[Sequence[str]] = None,
  ) -> None:
    selection = self._get_selection(columns, filters, include_labels, exclude_labels)
    filepath = os.path.expanduser(filepath)
    self._execute(f"COPY ({selection}) TO '{filepath}' (FORMAT PARQUET)")
    log(f'Dataset exported to {filepath}')


def _escape_like_value(value: str) -> str:
  value = value.replace('%', '\\%').replace('_', '\\_')
  value = escape_string_literal(f'%{value}%')
  return f"{value} ESCAPE '\\'"


def _inner_select(
  sub_paths: list[PathTuple],
  path: PathTuple,
  schema: Schema,
  inner_var: Optional[str] = None,
  empty: bool = False,
  span_from: Optional[tuple[Optional[str], PathTuple]] = None,
) -> str:
  """Recursively generate the inner select statement for a list of sub paths."""
  current_sub_path = sub_paths[0]
  lambda_var = inner_var + 'x' if inner_var else 'x'
  if not inner_var:
    lambda_var = 'x'
    inner_var = escape_col_name(current_sub_path[0])
    current_sub_path = current_sub_path[1:]
  # Select the path inside structs. E.g. x['a']['b']['c'] given current_sub_path = [a, b, c].
  path_key = inner_var + ''.join([f'[{escape_string_literal(p)}]' for p in current_sub_path])
  if len(sub_paths) == 1:
    if span_from:
      py_version, span_path = span_from
      # Older signal manifests (w/o py_version) store spans under `VALUE_KEY` instead of `SPAN_KEY`.
      # TODO(smilkov): Remove this once we bump the semver to breaking.
      span_key = SPAN_KEY if py_version else VALUE_KEY
      derived_col = _select_sql(span_path, flatten=False, unnest=False, path=path, schema=schema)
      path_key = (
        f'{derived_col}[{path_key}.{span_key}.{TEXT_SPAN_START_FEATURE}+1:'
        f'{path_key}.{span_key}.{TEXT_SPAN_END_FEATURE}]'
      )
    return 'NULL' if empty else path_key
  return (
    f'list_transform({path_key}, {lambda_var} -> '
    f'{_inner_select(sub_paths[1:], path, schema, lambda_var, empty, span_from)})'
  )


def _split_path_into_subpaths_of_lists(leaf_path: PathTuple) -> list[PathTuple]:
  """Split a path into a subpath of lists.

  E.g. [a, b, c, *, d, *, *] gets splits [[a, b, c], [d], [], []].
  """
  sub_paths: list[PathTuple] = []
  offset = 0
  while offset <= len(leaf_path):
    new_offset = (
      leaf_path.index(PATH_WILDCARD, offset)
      if PATH_WILDCARD in leaf_path[offset:]
      else len(leaf_path)
    )
    sub_path = leaf_path[offset:new_offset]
    sub_paths.append(sub_path)
    offset = new_offset + 1
  return sub_paths


def _select_sql(
  sql_path: tuple[str, ...],
  flatten: bool,
  unnest: bool,
  path: PathTuple,
  schema: Schema,
  empty: bool = False,
  span_from: Optional[tuple[Optional[str], PathTuple]] = None,
) -> str:
  """Create a select column for a path.

  Args:
    sql_path: An internal sql path to the joined wide duckdb table. E.g. ['a', 'b', 'c'].
    flatten: Whether to flatten the result.
    unnest: Whether to unnest the result.
    path: The original path.
    schema: The schema of the dataset.
    empty: Whether to return an empty list (used for embedding signals that don't need the data).
    span_from: The path this span is derived from. If specified, the span will be resolved
      to a substring of the original string.
  """
  sub_paths = _split_path_into_subpaths_of_lists(sql_path)
  selection = _inner_select(sub_paths, path, schema, None, empty, span_from)
  # We only flatten when the result is a deeply nested list to avoid segfault.
  # The nesting list level is a func of subpaths, e.g. subPaths = [[a, b, c], *, *] is 2 levels.
  nesting_level = len(sub_paths) - 1

  # If the parent field is a map, accessing a key returns a list, which increases the nesting level:
  # https://duckdb.org/docs/sql/data_types/map.html
  if len(path) > 1 and schema.has_field(path[:-1]):
    parent_field = schema.get_field(path[:-1])
    if parent_field.dtype and parent_field.dtype.type == 'map':
      nesting_level += 1

  is_result_nested_list = nesting_level >= 2
  if flatten and is_result_nested_list:
    selection = f'flatten({selection})'
  # We only unnest when the result is a list. // E.g. subPaths = [[a, b, c], *].
  is_result_a_list = nesting_level >= 1
  if unnest and is_result_a_list:
    selection = f'unnest({selection})'
  return selection


def read_source_manifest(dataset_path: str) -> SourceManifest:
  """Read the manifest file."""
  manifest_filepath = os.path.join(dataset_path, MANIFEST_FILENAME)
  if not os.path.exists(manifest_filepath):
    raise ValueError(
      f'Dataset manifest does not exist at path: {manifest_filepath}. '
      'Please check that the dataset name is correct and that you set the lilac project dir '
      'correctly. To set the project dir call: `ll.set_project_dir("path/to/project")`.'
    )
  # TODO(nsthorat): Overwrite the source manifest with a "source" added if the source is not defined
  # by reading the config yml.
  with open_file(manifest_filepath, 'r') as f:
    source_manifest = SourceManifest.model_validate_json(f.read())

  # For backwards compatibility, check if the config has the source and write it back to the
  # source manifest.
  # This can be deleted after some time of migrating people.
  if source_manifest.source == NoSource():
    config_path = os.path.join(dataset_path, OLD_CONFIG_FILENAME)
    if os.path.exists(config_path):
      with open_file(config_path, 'r') as f:
        dataset_config = DatasetConfig(**yaml.safe_load(f))
        if dataset_config.source:
          source_manifest.source = dataset_config.source
      with open_file(os.path.join(dataset_path, MANIFEST_FILENAME), 'w') as f:
        f.write(source_manifest.model_dump_json(indent=2, exclude_none=True))

  return source_manifest


def _signal_dir(enriched_path: PathTuple) -> str:
  """Get the filename prefix for a signal parquet file."""
  path_without_wildcards = (p for p in enriched_path if p != PATH_WILDCARD)
  return os.path.join(*path_without_wildcards)


def _get_parquet_filepath(
  dataset_path: str,
  output_path: PathTuple,
  parquet_filename_prefix: Optional[str] = None,
) -> str:
  # The final parquet file is not sharded.
  parquet_filename = get_parquet_filename(
    parquet_filename_prefix or output_path[-1], shard_index=0, num_shards=1
  )
  path_prefix: Optional[PathTuple]
  if parquet_filename_prefix:
    path_prefix = output_path
  else:
    path_prefix = output_path[:-1] if len(output_path) > 1 else None

  path_prefix = tuple([p for p in output_path if p != PATH_WILDCARD]) if path_prefix else None

  subdir = os.path.join(*path_prefix) if path_prefix else ''

  parquet_rel_filepath = os.path.join(subdir, parquet_filename)
  # Sanitize the filepath name by url-encoding it.
  parquet_rel_filepath = os.path.join(
    *[urllib.parse.quote(p, safe='') for p in parquet_rel_filepath.split(os.sep)]
  )
  return os.path.join(dataset_path, parquet_rel_filepath)


def _jsonl_cache_filepath(
  namespace: str,
  dataset_name: str,
  key: Union[list[str], PathTuple],
  project_dir: Union[str, pathlib.Path],
  is_temporary: bool = False,
  shard_id: Optional[int] = None,
  shard_count: Optional[int] = None,
) -> str:
  """Get the filepath for a map function's cache file."""
  tmp_dir: Optional[tempfile.TemporaryDirectory] = None
  if not is_temporary:
    cache_dir = os.path.join(get_lilac_cache_dir(project_dir), namespace, dataset_name)
  else:
    tmp_dir = tempfile.TemporaryDirectory()
    cache_dir = tmp_dir.name

  filename_prefix = key[-1]

  job_range_suffix = ''
  if shard_id is not None and shard_count:
    job_range_suffix = f'.{shard_id:05d}-of-{shard_count:05d}'

  # The key becomes the subdir.
  key_subdir = key[:-1] if len(key) > 1 else None
  subdir = os.path.join(*key_subdir) if key_subdir else ''
  return os.path.join(
    cache_dir,
    subdir,
    f'{filename_prefix}{job_range_suffix}.jsonl',
  )


def split_column_name(column: str, split_name: str) -> str:
  """Get the name of a split column."""
  return f'{column}.{split_name}'


def split_parquet_prefix(column_name: str, splitter_name: str) -> str:
  """Get the filename prefix for a split parquet file."""
  return f'{column_name}.{splitter_name}'


def _bytes_to_blob_literal(bytes: bytes) -> str:
  """Convert bytes to a blob literal."""
  escaped_hex = re.sub(r'(.{2})', r'\\x\1', bytes.hex())
  return f"'{escaped_hex}'::BLOB"


def _merge_cells(dest_cell: Item, source_cell: Item) -> Item:
  if source_cell is None or isinstance(source_cell, float) and math.isnan(source_cell):
    # Nothing to merge here (missing value).
    return dest_cell
  if isinstance(dest_cell, dict):
    if isinstance(source_cell, list):
      raise ValueError(
        f'Failed to merge cells. Destination is a dict ({dest_cell!r}), '
        f'but source is a list ({source_cell!r}).'
      )
    if isinstance(source_cell, dict):
      res = {**dest_cell}
      for key, value in source_cell.items():
        res[key] = value if key not in dest_cell else _merge_cells(dest_cell[key], value)
      return res
    else:
      return {VALUE_KEY: source_cell, **dest_cell}
  elif isinstance(dest_cell, list):
    if not isinstance(source_cell, list):
      raise ValueError('Failed to merge cells. Destination is a list, but source is not.')
    return [
      _merge_cells(dest_subcell, source_subcell)
      for dest_subcell, source_subcell in zip(dest_cell, source_cell)
    ]
  else:
    # The destination is a primitive.
    if isinstance(source_cell, list):
      raise ValueError(
        f'Failed to merge cells. Destination is a primitive ({dest_cell!r}), '
        f'but source is a list ({source_cell!r}).'
      )
    if isinstance(source_cell, dict):
      return {VALUE_KEY: dest_cell, **source_cell}
    else:
      # Primitives can be merged together if they are equal. This can happen if a user selects a
      # column that is the child of another.
      # NOTE: This can be removed if we fix https://github.com/lilacai/lilac/issues/166.
      if isinstance(dest_cell, float):
        # For floats, explicitly check closeness as precision issues can lead to them not being
        # exactly equal.
        if not math.isclose(source_cell, dest_cell, abs_tol=1e-5):
          raise ValueError(
            f'Cannot merge source "{source_cell!r}" into destination "{dest_cell!r}"'
          )
      else:
        if source_cell != dest_cell:
          raise ValueError(
            f'Cannot merge source "{source_cell!r}" into destination "{dest_cell!r}"'
          )
      return dest_cell


def merge_series(destination: pd.Series, source: pd.Series) -> list[Item]:
  """Merge two series of values recursively."""
  return _merge_cells(destination.tolist(), source.tolist())


def _unique_alias(column: Column) -> str:
  """Get a unique alias for a selection column."""
  if column.signal_udf:
    return make_signal_parquet_id(column.signal_udf, column.path)
  return '.'.join(map(str, column.path))


def _path_contains(parent_path: PathTuple, child_path: PathTuple) -> bool:
  """Check if a path contains another path."""
  if len(parent_path) > len(child_path):
    return False
  return all(parent_path[i] == child_path[i] for i in range(len(parent_path)))


def _path_to_udf_duckdb_path(
  path: PathTuple, path_to_udf_col_name: dict[PathTuple, str]
) -> Optional[PathTuple]:
  first_subpath, *rest_of_path = path
  for parent_path, udf_col_name in path_to_udf_col_name.items():
    # If the user selected udf(document.*.text) as "udf" and wanted to sort by "udf.len", we need to
    # sort by "udf.*.len" where the "*" came from the fact that the udf was applied to a list of
    # "text" fields.
    wildcards = [x for x in parent_path if x == PATH_WILDCARD]
    if _path_contains(parent_path, path):
      return (udf_col_name, *wildcards, *path[len(parent_path) :])
    elif first_subpath == udf_col_name:
      return (udf_col_name, *wildcards, *rest_of_path)

  return None


def _col_destination_path(column: Column, is_computed_signal: bool = False) -> PathTuple:
  """Get the destination path where the output of this selection column will be stored."""
  source_path = column.path

  if not column.signal_udf:
    return source_path

  signal_key = column.signal_udf.key(is_computed_signal=is_computed_signal)
  return (*source_path, signal_key)


def _root_column(manifest: Union[SignalManifest, MapManifest]) -> str:
  """Returns the root column of a signal manifest."""
  field_keys = list(manifest.data_schema.fields.keys())
  if len(field_keys) > 2:
    raise ValueError(
      'Expected at most two fields in signal manifest, '
      f'the rowid and root this signal is enriching. Got {field_keys}.'
    )
  return next(filter(lambda field: field != ROWID, manifest.data_schema.fields.keys()))


def _make_schema_from_path(path: PathTuple, field: Field) -> Schema:
  """Returns a schema that contains only the given path."""
  for sub_path in reversed(path):
    if sub_path == PATH_WILDCARD:
      field = Field(repeated_field=field)
    else:
      field = Field(fields={sub_path: field})
  if not field.fields:
    raise ValueError(f'Invalid path: {path}. Must contain at least one field name.')
  return Schema(fields=field.fields)


def _replace_nan_with_none(df: pd.DataFrame) -> pd.DataFrame:
  """DuckDB returns np.nan for missing field in string column, replace with None for correctness."""
  # TODO(https://github.com/duckdb/duckdb/issues/4066): Remove this once duckdb fixes upstream.
  for col in df.columns:
    if is_object_dtype(df[col]):
      df[col].replace(np.nan, None, inplace=True)
  return df


def _offset_any_span(offset: int, item: Item, schema: Field) -> None:
  """Offsets any spans inplace by the given parent offset."""
  if schema.dtype == STRING_SPAN:
    item = cast(dict, item)
    item[SPAN_KEY][TEXT_SPAN_START_FEATURE] += offset
    item[SPAN_KEY][TEXT_SPAN_END_FEATURE] += offset
  if schema.fields:
    item = cast(dict, item)
    for key, sub_schema in schema.fields.items():
      _offset_any_span(offset, item[key], sub_schema)
  if schema.repeated_field:
    item = cast(list, item)
    for sub_item in item:
      _offset_any_span(offset, sub_item, schema.repeated_field)


def _schema_has_spans(field: Field) -> bool:
  if field.dtype and field.dtype == STRING_SPAN:
    return True
  if field.fields:
    children_have_spans = any(_schema_has_spans(sub_field) for sub_field in field.fields.values())
    if children_have_spans:
      return True
  if field.repeated_field:
    return _schema_has_spans(field.repeated_field)
  return False


def _normalize_bins(bins: Optional[Union[Sequence[Bin], Sequence[float]]]) -> Optional[list[Bin]]:
  if bins is None:
    return None
  if not isinstance(bins[0], (float, int)):
    return cast(list[Bin], bins)
  named_bins: list[Bin] = []
  for i in range(len(bins) + 1):
    start = cast(float, bins[i - 1]) if i > 0 else None
    end = cast(float, bins[i]) if i < len(bins) else None
    named_bins.append((str(i), start, end))
  return named_bins


def _auto_bins(stats: StatsResult, num_bins: int) -> list[Bin]:
  min_val = cast(float, stats.min_val)
  max_val = cast(float, stats.max_val)
  bin_width = (max_val - min_val) / num_bins
  bins: list[Bin] = []
  for i in range(num_bins):
    start = None if i == 0 else min_val + i * bin_width
    end = None if i == num_bins - 1 else min_val + (i + 1) * bin_width
    bins.append((str(i), start, end))
  return bins


def get_labels_sqlite_filename(dataset_output_dir: str, label_name: str) -> str:
  """Get the filepath to the labels file."""
  return os.path.join(dataset_output_dir, f'{label_name}{LABELS_SQLITE_SUFFIX}')<|MERGE_RESOLUTION|>--- conflicted
+++ resolved
@@ -2633,16 +2633,12 @@
 
     map_field_root = map_schema.get_field(output_path)
 
-<<<<<<< HEAD
-      log(f'Wrote map output to {parquet_filepath}')
-=======
     map_field_root.map = MapInfo(
       fn_name=map_fn.__name__,
       input_path=input_path,
       fn_source=inspect.getsource(map_fn),
       date_created=datetime.now(),
     )
->>>>>>> f000be13
 
     parquet_dir = os.path.dirname(parquet_filepath)
     map_manifest_filepath = os.path.join(parquet_dir, f'{output_column}.{MAP_MANIFEST_SUFFIX}')
@@ -2656,7 +2652,6 @@
     with open_file(map_manifest_filepath, 'w') as f:
       f.write(map_manifest.model_dump_json(exclude_none=True, indent=2))
 
-    parquet_filepath = os.path.join(self.dataset_path, parquet_filepath)
     log(f'Wrote map output to {parquet_filepath}')
 
     # Promote any new string columns as media fields if the length is above a threshold.
