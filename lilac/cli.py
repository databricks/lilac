"""Lilac CLI."""

from os.path import abspath

import click

from . import __version__
from .concepts.db_concept import DISK_CONCEPT_DB
from .load import load_command as load
from .project import dir_is_project, project_path_from_args
from .server import start_server


@click.command()
@click.argument('project_path', default='')
@click.option(
  '--host',
  help='The host address where the web server will listen to.',
  default='127.0.0.1',
  type=str)
@click.option('--port', help='The port number of the web-server', type=int, default=5432)
@click.option('--skip_load', help='Skip loading the data.', type=bool, is_flag=True, default=False)
def start(project_path: str, host: str, port: int, skip_load: bool) -> None:
  """Starts the Lilac web server."""
  project_path = project_path_from_args(project_path)
  if not dir_is_project(project_path):
    value = str(
      click.prompt(
<<<<<<< HEAD
        f'Lilac will create a project in "{abspath(project_path)}". Do you want to continue? (y/n)',
=======
        f'Lilac will create a project in `{project_path}`. Do you want to continue? (y/n)',
>>>>>>> 9deb415e
        type=str)).lower()
    if value == 'n':
      exit()

  start_server(host=host, port=port, open=True, project_path=project_path, skip_load=skip_load)


@click.command()
def version() -> None:
  """Prints the version of Lilac."""
  print(__version__)


@click.command()
def concepts() -> None:
  """Lists lilac concepts."""
  print(DISK_CONCEPT_DB.list())


@click.group()
def cli() -> None:
  """Lilac CLI."""
  pass


cli.add_command(start)
cli.add_command(version)
cli.add_command(load, name='load')
cli.add_command(concepts)

if __name__ == '__main__':
  cli()<|MERGE_RESOLUTION|>--- conflicted
+++ resolved
@@ -26,11 +26,7 @@
   if not dir_is_project(project_path):
     value = str(
       click.prompt(
-<<<<<<< HEAD
-        f'Lilac will create a project in "{abspath(project_path)}". Do you want to continue? (y/n)',
-=======
-        f'Lilac will create a project in `{project_path}`. Do you want to continue? (y/n)',
->>>>>>> 9deb415e
+        f'Lilac will create a project in `{abspath(project_path)}`. Do you want to continue? (y/n)',
         type=str)).lower()
     if value == 'n':
       exit()
