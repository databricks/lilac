--- conflicted
+++ resolved
@@ -1,23 +1,8 @@
 """Interface for implementing a signal."""
 
 import abc
-<<<<<<< HEAD
 import copy
-from typing import (
-  TYPE_CHECKING,
-  Any,
-  Callable,
-  ClassVar,
-  Iterable,
-  Optional,
-  Sequence,
-  Type,
-  TypeVar,
-  Union,
-)
-=======
 from typing import Any, Callable, ClassVar, Iterable, Optional, Sequence, Type, TypeVar, Union
->>>>>>> dc1db51b
 
 from pydantic import BaseModel, ConfigDict
 from pydantic import Field as PydanticField
