--- conflicted
+++ resolved
@@ -335,16 +335,10 @@
 class AddLabelsOptions(BaseModel):
   """The request for the add labels endpoint."""
   label_name: str
-<<<<<<< HEAD
-  label_value: str
+  label_value: Optional[str] = 'true'
+  row_ids: Sequence[str] = []
   searches: Sequence[Search] = []
   filters: Sequence[Filter] = []
-=======
-  label_value: Optional[str] = 'true'
-  row_ids: Optional[Sequence[str]] = None
-  searches: Optional[Sequence[Search]] = None
-  filters: Optional[Sequence[Filter]] = None
->>>>>>> 370e7288
 
 
 @router.post('/{namespace}/{dataset_name}/labels', response_model_exclude_none=True)
@@ -369,9 +363,9 @@
 class RemoveLabelsOptions(BaseModel):
   """The request for the remove labels endpoint."""
   label_name: str
-  row_ids: Optional[Sequence[str]] = None
-  searches: Optional[Sequence[Search]] = None
-  filters: Optional[Sequence[Filter]] = None
+  row_ids: Sequence[str] = []
+  searches: Sequence[Search] = []
+  filters: Sequence[Filter] = []
 
 
 @router.delete('/{namespace}/{dataset_name}/labels', response_model_exclude_none=True)
