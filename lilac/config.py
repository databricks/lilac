--- conflicted
+++ resolved
@@ -140,10 +140,7 @@
 
     This is required to remove the python-specific tuple dump in the yaml file.
     """
-<<<<<<< HEAD
-=======
     # TODO(nsthorat): Migrate this to @field_serializer when we upgrade to pydantic v2.
->>>>>>> 890dfd2c
     res = super().dict(
       include=include,
       exclude=exclude,
