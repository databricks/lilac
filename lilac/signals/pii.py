"""Compute text statistics for a document."""
from typing import ClassVar, Iterator, Optional

import modal
from typing_extensions import override

from ..batch_utils import compress_docs
from ..schema import Field, Item, RichData, SignalInputType, field
from ..signal import TextSignal
from ..tasks import TaskExecutionType
from ..utils import DebugTimer, chunks

SECRETS_KEY = 'secrets'
# Selected categories. For all categories, see:
# https://microsoft.github.io/presidio/supported_entities/

# Map from Presidio category to UI-visible category name.
PII_CATEGORIES = {
  'CREDIT_CARD': 'credit_card',
  'CRYPTO': 'crypto_address',
  'EMAIL_ADDRESS': 'email_address',
  'IBAN_CODE': 'bank_number',
  'IP_ADDRESS': 'ip_address',
  'PHONE_NUMBER': 'phone_number',
}
PII_LOCAL_BATCH_SIZE = 128
PII_REMOTE_BATCH_SIZE = 512


class PIISignal(TextSignal):
  """Find personally identifiable information (emails, phone numbers, secret keys, etc)."""

  name: ClassVar[str] = 'pii'
  display_name: ClassVar[str] = 'Personal Information (PII)'

  input_type: ClassVar[SignalInputType] = SignalInputType.TEXT

  local_batch_size: ClassVar[Optional[int]] = PII_LOCAL_BATCH_SIZE
  local_parallelism: ClassVar[int] = -1
  local_strategy: ClassVar[TaskExecutionType] = 'processes'
<<<<<<< HEAD

  supports_garden: ClassVar[bool] = False
=======
  supports_garden: ClassVar[bool] = True
>>>>>>> 9aac3dce

  @override
  def fields(self) -> Field:
    return field(
      fields={
        **{cat: ['string_span'] for cat in PII_CATEGORIES.values()},
        SECRETS_KEY: ['string_span'],
      }
    )

  @override
  def compute(self, data: list[RichData]) -> list[Optional[Item]]:
    try:
      from .pii_presidio import find_pii
      from .pii_secrets import find_secrets
    except ImportError:
      raise ImportError(
        'Could not import dependencies for the "PII" signal. '
        'Please install optional dependencies via `pip install lilac[pii]`.'
      )
    res: list[Optional[Item]] = []
    for text in data:
      if not isinstance(text, str):
        res.append(None)
        continue

      secrets = list(find_secrets(text))
      pii_dict = find_pii(text)
      res.append({**pii_dict, SECRETS_KEY: secrets})
    return res

  @override
  def compute_garden(self, docs: Iterator[str]) -> Iterator[Item]:
    pii = modal.Function.lookup('pii', 'PII.detect')
    with DebugTimer('Computing PII on Lilac Garden'):
      batches = chunks(docs, PII_REMOTE_BATCH_SIZE)
      requests = ({'gzipped_docs': compress_docs(b)} for b in batches)
      for response in pii.map(requests, order_outputs=True):
        for item in response['result']:
          yield item<|MERGE_RESOLUTION|>--- conflicted
+++ resolved
@@ -38,12 +38,7 @@
   local_batch_size: ClassVar[Optional[int]] = PII_LOCAL_BATCH_SIZE
   local_parallelism: ClassVar[int] = -1
   local_strategy: ClassVar[TaskExecutionType] = 'processes'
-<<<<<<< HEAD
-
-  supports_garden: ClassVar[bool] = False
-=======
   supports_garden: ClassVar[bool] = True
->>>>>>> 9aac3dce
 
   @override
   def fields(self) -> Field:
