"""A signal to compute a score along a concept."""
<<<<<<< HEAD
from typing import ClassVar, Iterable, Iterator, Optional
=======
import os
from typing import ClassVar, Iterable, Optional
>>>>>>> e3a7b547

import numpy as np
from typing_extensions import override

from ..auth import UserInfo
from ..batch_utils import flat_batched_compute
from ..concepts.concept import DRAFT_MAIN, ConceptModel
from ..concepts.db_concept import DISK_CONCEPT_MODEL_DB, ConceptModelDB
from ..embeddings.embedding import get_embed_fn
from ..embeddings.vector_store import VectorDBIndex
from ..schema import Field, Item, PathKey, RichData, SignalInputType, SpanVector, field, span
from ..signal import VectorSignal


class ConceptSignal(VectorSignal):
  """Compute scores along a given concept for documents."""

  name: ClassVar[str] = 'concept_score'
  input_type: ClassVar[SignalInputType] = SignalInputType.TEXT

  display_name: ClassVar[str] = 'Concept'

  namespace: str
  concept_name: str
  # This is set during setup and used in the UI to show the concept version on hover.
  version: Optional[int] = None

  # The draft version of the concept to use. If not provided, the latest version is used.
  draft: str = DRAFT_MAIN

  _concept_model_db: ConceptModelDB = DISK_CONCEPT_MODEL_DB
  _user: Optional[UserInfo] = None

  @override
  def fields(self) -> Field:
    return field(
      fields=[
        field(
          dtype='string_span',
          fields={
            'score': field(
              'float32', bins=[('Not in concept', None, 0.5), ('In concept', 0.5, None)]
            )
          },
        )
      ]
    )

  def set_user(self, user: Optional[UserInfo]) -> None:
    """Set the user for this signal."""
    self._user = user

  def _get_concept_model(self) -> ConceptModel:
    return self._concept_model_db.sync(
      self.namespace, self.concept_name, self.embedding, self._user, create=True
    )

  def _score_span_vectors(
    self, span_vectors: Iterable[Iterable[SpanVector]]
  ) -> Iterator[Optional[Item]]:
    concept_model = self._get_concept_model()

    return flat_batched_compute(
      span_vectors,
      f=lambda vectors: self._compute_span_vector_batch(vectors, concept_model),
      batch_size=concept_model.batch_size,
    )

  def _compute_span_vector_batch(
    self, span_vectors: Iterable[SpanVector], concept_model: ConceptModel
  ) -> list[Item]:
    vectors = [sv['vector'] for sv in span_vectors]
    spans = [sv['span'] for sv in span_vectors]
    scores = concept_model.score_embeddings(self.draft, np.array(vectors)).tolist()
    return [span(start, end, {'score': score}) for score, (start, end) in zip(scores, spans)]

  @override
  def setup(self) -> None:
    concept_model = self._get_concept_model()
    self.version = concept_model.version

  @override
  def compute(self, examples: Iterable[RichData]) -> Iterator[Optional[Item]]:
    """Get the scores for the provided examples."""
    embed_fn = get_embed_fn(self.embedding, split=True)
    span_vectors = embed_fn(examples)
    return self._score_span_vectors(span_vectors)

  @override
  def vector_compute(
    self, keys: Iterable[PathKey], vector_index: VectorDBIndex
  ) -> Iterator[Optional[Item]]:
    span_vectors = vector_index.get(keys)
    return self._score_span_vectors(span_vectors)

  @override
  def vector_compute_topk(
    self, topk: int, vector_index: VectorDBIndex, rowids: Optional[Iterable[str]] = None
  ) -> list[tuple[PathKey, Optional[Item]]]:
    concept_model = self._get_concept_model()
    query: np.ndarray = concept_model.coef(self.draft).astype(np.float32)
    query /= np.linalg.norm(query)
    topk_keys = [key for key, _ in vector_index.topk(query, topk, rowids)]
    return list(zip(topk_keys, self.vector_compute(topk_keys, vector_index)))

  @override
  def key(self, is_computed_signal: Optional[bool] = False) -> str:
    path = [self.namespace, self.concept_name, self.embedding]
    if not is_computed_signal:
      path.append('preview')
    return os.path.join(*path)<|MERGE_RESOLUTION|>--- conflicted
+++ resolved
@@ -1,10 +1,6 @@
 """A signal to compute a score along a concept."""
-<<<<<<< HEAD
+import os
 from typing import ClassVar, Iterable, Iterator, Optional
-=======
-import os
-from typing import ClassVar, Iterable, Optional
->>>>>>> e3a7b547
 
 import numpy as np
 from typing_extensions import override
