--- conflicted
+++ resolved
@@ -1,21 +1,18 @@
 """Router for RAG."""
 
 
-<<<<<<< HEAD
-from typing import Optional, Sequence, Union
-=======
 from typing import Sequence, Union
->>>>>>> 94446a2c
 
 from fastapi import APIRouter
 from pydantic import BaseModel
 
 from .db_manager import get_dataset
-<<<<<<< HEAD
-from .rag.rag import RagGenerationResult, RagRetrievalResultItem, get_rag_generation, get_rag_retrieval
-=======
-from .rag.rag import RagRetrievalResultItem, get_rag_generation, get_rag_retrieval
->>>>>>> 94446a2c
+from .rag.rag import (
+  RagGenerationResult,
+  RagRetrievalResultItem,
+  get_rag_generation,
+  get_rag_retrieval,
+)
 from .router_dataset import Column, Filter
 from .router_utils import RouteErrorHandler
 from .schema import Path
@@ -68,11 +65,7 @@
 
 
 @router.post('/generate')
-<<<<<<< HEAD
 def generate(options: RagGenerationOptions) -> RagGenerationResult:
-=======
-def generate(options: RagGenerationOptions) -> str:
->>>>>>> 94446a2c
   """Get the retrieval results for a prompt."""
   return get_rag_generation(
     query=options.query,
